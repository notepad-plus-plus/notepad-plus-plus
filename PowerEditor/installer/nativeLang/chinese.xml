<?xml version="1.0" encoding="utf-8"?>
<NotepadPlus>
<<<<<<< HEAD
    <Native-Langue name="繁體中文/正體中文" filename="chinese.xml" version="7.6">
=======
    <Native-Langue name="繁體中文/正體中文" filename="chinese.xml" version="7.6.2">
>>>>>>> 953919c4
        <Menu>
            <Main>
                <!-- Main Menu Entries -->
                <Entries>
                    <Item menuId="file" name="檔案(&amp;F)"/>
                    <Item menuId="edit" name="編輯(&amp;E)"/>
                    <Item menuId="search" name="搜尋(&amp;S)"/>
                    <Item menuId="view" name="檢視(&amp;V)"/>
                    <Item menuId="encoding" name="編碼(&amp;N)"/>
                    <Item menuId="language" name="語言(&amp;L)"/>
                    <Item menuId="settings" name="設定(&amp;T)"/>
                    <Item menuId="tools" name="工具(&amp;O)"/>
                    <Item menuId="macro" name="巨集(&amp;M)"/>
                    <Item menuId="run" name="執行(&amp;R)"/>
                    <Item idName="Plugins" name="外掛(&amp;P)"/>
                    <Item idName="Window" name="視窗(&amp;W)"/>
                </Entries>
                <!-- Sub Menu Entries -->
                <SubEntries>
                    <Item subMenuId="file-openFolder" name="開啟檔案位置"/>
                    <Item subMenuId="file-closeMore" name="關閉多個檔案"/>
                    <Item subMenuId="file-recentFiles" name="最近使用的檔案"/>
                    <Item subMenuId="edit-copyToClipboard" name="複製到剪貼簿"/>
                    <Item subMenuId="edit-indent" name="縮排"/>
                    <Item subMenuId="edit-convertCaseTo" name="轉換大小寫"/>
                    <Item subMenuId="edit-lineOperations" name="行處理"/>
                    <Item subMenuId="edit-comment" name="註解"/>
                    <Item subMenuId="edit-autoCompletion" name="自動完成"/>
                    <Item subMenuId="edit-eolConversion" name="換行格式"/>
                    <Item subMenuId="edit-blankOperations" name="空格處理"/>
                    <Item subMenuId="edit-pasteSpecial" name="特殊貼上"/>
                    <Item subMenuId="edit-onSelection" name="選取字元"/>
                    <Item subMenuId="search-markAll" name="全部標記"/>
                    <Item subMenuId="search-unmarkAll" name="去除標記"/>
                    <Item subMenuId="search-jumpUp" name="上個標記"/>
                    <Item subMenuId="search-jumpDown" name="下個標記"/>
                    <Item subMenuId="search-bookmark" name="書籤"/>
                    <Item subMenuId="view-showSymbol" name="特殊字元"/>
                    <Item subMenuId="view-zoom" name="縮放"/>
                    <Item subMenuId="view-moveCloneDocument" name="移動/複製此檔案至另一個視窗"/>
                    <Item subMenuId="view-tab"  name="頁籤"/>
                    <Item subMenuId="view-collapseLevel" name="收折層數"/>
                    <Item subMenuId="view-uncollapseLevel" name="展開層數"/>
                    <Item subMenuId="view-project" name="專案"/>
                    <Item subMenuId="encoding-characterSets"  name="字元集"/>
                    <Item subMenuId="encoding-arabic"  name="阿拉伯文"/>
                    <Item subMenuId="encoding-baltic"  name="波羅的海文"/>
                    <Item subMenuId="encoding-celtic"  name="凱爾特文"/>
                    <Item subMenuId="encoding-cyrillic"  name="斯拉夫文"/>
                    <Item subMenuId="encoding-centralEuropean"  name="中歐語系"/>
                    <Item subMenuId="encoding-chinese"  name="中文"/>
                    <Item subMenuId="encoding-easternEuropean"  name="東歐語系"/>
                    <Item subMenuId="encoding-greek"  name="希臘文"/>
                    <Item subMenuId="encoding-hebrew"  name="希伯來文"/>
                    <Item subMenuId="encoding-japanese"  name="日文"/>
                    <Item subMenuId="encoding-korean" name="韓文"/>
                    <Item subMenuId="encoding-northEuropean" name="北歐語系"/>
                    <Item subMenuId="encoding-thai" name="泰文"/>
                    <Item subMenuId="encoding-turkish" name="土耳其文"/>
                    <Item subMenuId="encoding-westernEuropean" name="西歐語系"/>
                    <Item subMenuId="encoding-vietnamese" name="越南文"/>
                    <Item subMenuId="settings-import"  name="匯入"/>
                    <Item subMenuId="tools-md5"  name="MD5"/>
					<Item subMenuId="tools-sha256"  name="SHA-256"/>
                </SubEntries>

                <!-- All Menu Items -->
                <Commands>
                    <Item id="41001" name="新增(&amp;N)"/>
                    <Item id="41002" name="開啟舊檔(&amp;O)..."/>
                    <Item id="41019" name="在檔案總管內"/>
                    <Item id="41020" name="在 CMD 內"/>
                    <Item id="41003" name="關閉此檔案"/>
                    <Item id="41004" name="關閉所有檔案"/>
                    <Item id="41005" name="除此檔案外，關閉所有檔案"/>
                    <Item id="41009" name="關閉左側所有檔案"/>
                    <Item id="41018" name="關閉右側所有檔案"/>
                    <Item id="41006" name="儲存此檔案(&amp;S)"/>
                    <Item id="41007" name="儲存所有檔案(&amp;E)"/>
                    <Item id="41008" name="另存新檔(&amp;A)..."/>
                    <Item id="41010" name="列印(&amp;P)..."/>
                    <Item id="1001"  name="立即列印"/>
                    <Item id="41011" name="結束(&amp;X)"/>
                    <Item id="41012" name="開啟工作階段..."/>
                    <Item id="41013" name="儲存目前工作階段..."/>
                    <Item id="41014" name="從電腦重新載入此檔案(&amp;L)"/>
                    <Item id="41015" name="另存拷貝至..."/>
                    <Item id="41016" name="從電腦刪除此檔案"/>
                    <Item id="41017" name="重新命名此檔案..."/>
                    <Item id="41021" name="重新開啟最近關閉的檔案"/>
                    <Item id="41022" name="在工作區開啟資料夾(&amp;W)"/>
                    <Item id="41023" name="在電腦預設顯示器中開啟"/>
                    <Item id="42001" name="剪下(&amp;T)"/>
                    <Item id="42002" name="複製(&amp;C)"/>
                    <Item id="42003" name="還原(&amp;U)"/>
                    <Item id="42004" name="重做(&amp;R)"/>
                    <Item id="42005" name="貼上(&amp;P)"/>
                    <Item id="42006" name="刪除(&amp;D)"/>
                    <Item id="42007" name="全選(&amp;A)"/>
                    <Item id="42020" name="開始/結束選取"/>
                    <Item id="42008" name="增加縮排"/>
                    <Item id="42009" name="減少縮排"/>
                    <Item id="42010" name="重複此行"/>
                    <Item id="42011" name="調換此行"/>
                    <Item id="42012" name="分割此行"/>
                    <Item id="42013" name="合併選取行"/>
                    <Item id="42014" name="向上移動此行"/>
                    <Item id="42015" name="向下移動此行"/>
                    <Item id="42016" name="轉換成大寫"/>
                    <Item id="42017" name="轉換成小寫"/>
                    <Item id="42067" name="每個單字字首大寫，其他小寫"/>
                    <Item id="42068" name="每個單字字首大寫"/>
                    <Item id="42069" name="句首單字字首大寫，其他小寫"/>
                    <Item id="42070" name="句首單字字首大寫"/>
                    <Item id="42071" name="大小寫轉換"/>
                    <Item id="42072" name="隨機大小寫"/>
                    <Item id="42073" name="開啟檔案"/>
                    <Item id="42074" name="於檔案總管開啟檔案位置"/>
                    <Item id="42075" name="於網上搜尋"/>
                    <Item id="42076" name="更改搜尋引擎..."/>
                    <Item id="42018" name="開始錄製巨集"/>
                    <Item id="42019" name="停止錄製巨集"/>
                    <Item id="42021" name="播放巨集(&amp;P)"/>
                    <Item id="42022" name="新增/移除單行式註解"/>
                    <Item id="42023" name="新增區塊式註解"/>
                    <Item id="42047" name="移除區塊式註解"/>
                    <Item id="42024" name="移除行尾空白字元"/>
                    <Item id="42042" name="移除行首空白字元"/>
                    <Item id="42043" name="移除行首及行尾空白字元"/>
                    <Item id="42044" name="轉換 EOL 成空格"/>
                    <Item id="42045" name="移除空白字元及 EOL"/>
                    <Item id="42046" name="轉換 TAB 成空格"/>
                    <Item id="42054" name="轉換所有空格成 TAB"/>
                    <Item id="42053" name="轉換行首空格成 TAB"/>
                    <Item id="42038" name="貼上 HTML 內容"/>
                    <Item id="42039" name="貼上 RTF 內容"/>
                    <Item id="42048" name="複製 Binary 內容（包含 NULL 字元）"/>
                    <Item id="42049" name="剪下 Binary 內容（包含 NULL 字元）"/>
                    <Item id="42050" name="貼上 Binary 內容（包含 NULL 字元）"/>
                    <Item id="42037" name="多欄選取..."/>
                    <Item id="42034" name="多欄插入..."/>
                    <Item id="42051" name="顯示 ASCII 插入面板"/>
                    <Item id="42052" name="剪貼簿記錄"/>
                    <Item id="42025" name="儲存巨集"/>
                    <Item id="42026" name="設定文字方向為右至左"/>
                    <Item id="42027" name="設定文字方向為左至右"/>
                    <Item id="42028" name="將此檔案設為唯讀"/>
                    <Item id="42029" name="資料夾路徑及檔案名稱"/>
                    <Item id="42030" name="檔案名稱"/>
                    <Item id="42031" name="資料夾路徑"/>
                    <Item id="42032" name="重複執行巨集..."/>
                    <Item id="42033" name="取消設定此檔案為唯讀"/>
                    <Item id="42035" name="新增單行式註解"/>
                    <Item id="42036" name="移除單行式註解"/>
                    <Item id="42055" name="移除空行"/>
                    <Item id="42056" name="移除空行（包括只有空白字元的行）"/>
                    <Item id="42057" name="於上方插入空行"/>
                    <Item id="42058" name="於下方插入空行"/>
                    <Item id="42059" name="升冪排序文字"/>
                    <Item id="42060" name="降冪排序文字"/>
                    <Item id="42061" name="升冪排序整數"/>
                    <Item id="42062" name="降冪排序整數"/>
                    <Item id="42063" name="升冪排序小數（使用「,」作為小數點）"/>
                    <Item id="42064" name="降冪排序小數（使用「,」作為小數點）"/>
                    <Item id="42065" name="升冪排序小數（使用「.」作為小數點）"/>
                    <Item id="42066" name="降冪排序小數（使用「.」作為小數點）"/>
                    <Item id="43001" name="向上搜尋(&amp;F)..."/>
                    <Item id="43002" name="向下搜尋(&amp;N)"/>
                    <Item id="43003" name="取代..."/>
                    <Item id="43004" name="跳至..."/>
                    <Item id="43005" name="加入/移除書籤"/>
                    <Item id="43006" name="下一個書籤"/>
                    <Item id="43007" name="上一個書籤"/>
                    <Item id="43008" name="清除所有書籤"/>
                    <Item id="43009" name="跳至對應括號"/>
                    <Item id="43010" name="找上一個"/>
                    <Item id="43011" name="遞增搜尋(&amp;I)..."/>
                    <Item id="43013" name="在檔案中尋找"/>
                    <Item id="43014" name="快速搜尋下一個"/>
                    <Item id="43015" name="快速搜尋上一個"/>
                    <Item id="43018" name="剪下標記行"/>
                    <Item id="43019" name="複製標記行"/>
                    <Item id="43020" name="貼上至標記行"/>
                    <Item id="43021" name="移除標記行"/>
                    <Item id="43051" name="移除未標記行"/>
                    <Item id="43052" name="以字元編號搜尋字元..."/>
                    <Item id="43053" name="選擇所有在對應括號之間的字元"/>
                    <Item id="43022" name="使用格式一顏色"/>
                    <Item id="43023" name="清除格式一顏色"/>
                    <Item id="43024" name="使用格式二顏色"/>
                    <Item id="43025" name="清除格式二顏色"/>
                    <Item id="43026" name="使用格式三顏色"/>
                    <Item id="43027" name="清除格式三顏色"/>
                    <Item id="43028" name="使用格式四顏色"/>
                    <Item id="43029" name="清除格式四顏色"/>
                    <Item id="43030" name="使用格式五顏色"/>
                    <Item id="43031" name="清除格式五顏色"/>
                    <Item id="43032" name="清除所有格式顏色"/>
                    <Item id="43033" name="格式一"/>
                    <Item id="43034" name="格式二"/>
                    <Item id="43035" name="格式三"/>
                    <Item id="43036" name="格式四"/>
                    <Item id="43037" name="格式五"/>
                    <Item id="43038" name="格式搜尋"/>
                    <Item id="43039" name="格式一"/>
                    <Item id="43040" name="格式二"/>
                    <Item id="43041" name="格式三"/>
                    <Item id="43042" name="格式四"/>
                    <Item id="43043" name="格式五"/>
                    <Item id="43044" name="格式搜尋"/>
                    <Item id="43045" name="顯示搜尋結果窗格"/>
                    <Item id="43046" name="下一個搜尋結果"/>
                    <Item id="43047" name="上一個搜尋結果"/>
                    <Item id="43048" name="選取並搜尋下一個"/>
                    <Item id="43049" name="選取並搜尋上一個"/>
                    <Item id="43054" name="標記..."/>
                    <Item id="43050" name="反向標記書籤"/>
                    <Item id="44009" name="便條模式"/>
                    <Item id="44010" name="折疊所有階層"/>
                    <Item id="44011" name="自訂語法對話方塊"/>
                    <Item id="44019" name="顯示所有字元"/>
                    <Item id="44020" name="顯示縮排輔助線"/>
                    <Item id="44022" name="自動換行"/>
                    <Item id="44023" name="放大(&amp;I)"/>
                    <Item id="44024" name="縮小(&amp;O)"/>
                    <Item id="44025" name="顯示空白字元"/>
                    <Item id="44026" name="顯示 EOL"/>
                    <Item id="44029" name="展開所有階層"/>
                    <Item id="44030" name="摺疊此階層"/>
                    <Item id="44031" name="展開此階層"/>
                    <Item id="44049" name="顯示統計資料..."/>
                    <Item id="44080" name="顯示文件導覽"/>
                    <Item id="44084" name="顯示函式清單"/>
                    <Item id="44085" name="資料夾工作區(&amp;W)"/>
                    <Item id="44086" name="第一份文件"/>
                    <Item id="44087" name="第二份文件"/>
                    <Item id="44088" name="第三份文件"/>
                    <Item id="44089" name="第四份文件"/>
                    <Item id="44090" name="第五份文件"/>
                    <Item id="44091" name="第六份文件"/>
                    <Item id="44092" name="第七份文件"/>
                    <Item id="44093" name="第八份文件"/>
                    <Item id="44094" name="第九份文件"/>
                    <Item id="44095" name="下一份文件"/>
                    <Item id="44096" name="上一份文件"/>
                    <Item id="44097" name="監視此檔案（tail -f）"/>
                    <Item id="44098" name="前移此頁籤"/>
                    <Item id="44099" name="後移此頁籤"/>
                    <Item id="44032" name="全螢幕"/>
                    <Item id="44033" name="將字體大小設為預設"/>
                    <Item id="44034" name="保持在最上層"/>
                    <Item id="44035" name="垂直同步捲動兩份文件"/>
                    <Item id="44036" name="水平同步捲動兩份文件"/>
                    <Item id="44041" name="顯示換行字元"/>
                    <Item id="44072" name="主副視窗切換"/>
                    <Item id="44081" name="專案管理員 1"/>
                    <Item id="44082" name="專案管理員 2"/>
                    <Item id="44083" name="專案管理員 3"/>
                    <Item id="45001" name="轉換成 Windows 格式"/>
                    <Item id="45002" name="轉換成 UNIX 格式"/>
                    <Item id="45003" name="轉換成 Mac 格式"/>
                    <Item id="45004" name="編譯成 ANSI 碼"/>
                    <Item id="45005" name="編譯成 UTF-8 碼（BOM 檔首）"/>
                    <Item id="45006" name="編譯成 UCS-2 Big Endian 碼"/>
                    <Item id="45007" name="編譯成 UCS-2 Little Endian 碼"/>
                    <Item id="45008" name="編譯成 UTF-8 碼"/>
                    <Item id="45009" name="轉換至 ANSI 碼格式"/>
                    <Item id="45010" name="轉換至 UTF-8 碼格式"/>
                    <Item id="45011" name="轉換至 UTF-8 碼格式（BOM 檔首）"/>
                    <Item id="45012" name="轉換至 UCS-2 Big Endian 碼格式"/>
                    <Item id="45013" name="轉換至 UCS-2 Little Endian 碼格式"/>

                    <Item id="10001" name="移動此檔案至另一個視窗"/>
                    <Item id="10002" name="複製此檔案至另一個視窗"/>
                    <Item id="10003" name="移動此檔案至新啟動的 Notepad++"/>
                    <Item id="10004" name="複製此檔案至新啟動的 Notepad++"/>

                    <Item id="46001" name="設定程式語言格式..."/>
                    <Item id="46250" name="定義程式語言..."/>
                    <Item id="46180" name="偏好設定"/>
                    <Item id="47000" name="關於 Notepad++..."/>
                    <Item id="47001" name="Notepad++ 官方網站"/>
                    <Item id="47002" name="Notepad++ GitHub 專案頁"/>
                    <Item id="47003" name="網上支援"/>
                    <Item id="47004" name="網上論壇"/>
                    <Item id="47005" name="下載更多外掛模組"/>
                    <Item id="47006" name="檢查 Notepad++ 更新"/>
                    <Item id="47008" name="使用說明"/>
                    <Item id="47009" name="設定更新程式代理伺服器..."/>
                    <Item id="47010" name="顯示 CMD 參數..."/>
                    <Item id="47011" name="技術支援論壇"/>
                    <Item id="47012" name="除錯資訊..."/>
                    <Item id="48005" name="匯入外掛模組..."/>
                    <Item id="48006" name="匯入 Notepad++ 主題..."/>
                    <Item id="48018" name="編輯快顯功能表"/>
                    <Item id="48009" name="管理快捷鍵..."/>
                    <Item id="48011" name="偏好設定..."/>
                    <Item id="48015" name="外掛模組管理..."/>
                    <Item id="48501" name="產生 MD5..."/>
                    <Item id="48502" name="從檔案產生 MD5..."/>
                    <Item id="48503" name="直接從選取產生 MD5 並複製到剪貼簿"/>
                    <Item id="48504" name="產生 SHA-256..."/>
                    <Item id="48505" name="從檔案產生 SHA-256..."/>
                    <Item id="48506" name="直接從選取產生 SHA-256 並複製到剪貼板"/>
                    <Item id="49000" name="執行(&amp;R)..."/>
                    <Item id="50000" name="函數自動完成"/>
                    <Item id="50001" name="字詞自動完成"/>
                    <Item id="50002" name="功能參數提示"/>
                    <Item id="50006" name="自動完成文件路徑"/>
                    <Item id="44042" name="隱藏此行"/>
                    <Item id="42040" name="開啟所有最近使用的檔案"/>
                    <Item id="42042" name="還原所有最近使用的檔案"/>
                    <Item id="42041" name="清除最近使用的檔案清單"/>
                    <Item id="48016" name="變更或移除"/>
                    <Item id="48017" name="變更或移除"/>
                </Commands>
            </Main>
            <Splitter>
            </Splitter>
            <TabBar>
                    <Item CMID="0"  name="關閉此檔案"/>
                    <Item CMID="1"  name="除此檔案外，關閉所有檔案"/>
                    <Item CMID="2"  name="儲存此檔案"/>
                    <Item CMID="3"  name="另存新檔..."/>
                    <Item CMID="4"  name="列印"/>
                    <Item CMID="5"  name="移動此檔案至另一個視窗"/>
                    <Item CMID="6"  name="複製此檔案至另一個視窗"/>
                    <Item CMID="7"  name="將資料夾路徑複製到剪貼簿"/>
                    <Item CMID="8"  name="將檔案名稱複製到剪貼簿"/>
                    <Item CMID="9"  name="將資料夾路徑及檔案名稱複製到剪貼簿"/>
                    <Item CMID="10" name="重新命名此檔案"/>
                    <Item CMID="11" name="刪除現有檔案"/>
                    <Item CMID="12" name="將此檔案設為唯讀"/>
                    <Item CMID="13" name="取消設定此檔案為唯讀"/>
                    <Item CMID="14" name="移動此檔案至新啟動的 Notepad++"/>
                    <Item CMID="15" name="複製此檔案至新啟動的 Notepad++"/>
                    <Item CMID="16" name="從電腦重新載入此檔案"/>
                    <Item CMID="17" name="關閉左側所有檔案"/>
                    <Item CMID="18" name="關閉右側所有檔案"/>
                    <Item CMID="19" name="於檔案總管開啟檔案位置"/>

                    <Item CMID="20" name="於 CMD 開啟檔案位置"/>
                    <Item CMID="21" name="在電腦預設顯示器中開啟"/>
            </TabBar>
        </Menu>
        <Dialog>
            <Find title="" titleFind="尋找" titleReplace="取代" titleFindInFiles="在多個檔案中尋找" titleMark="標記">
                <Item id="1"    name="找下一個"/>
                <Item id="1722" name="向上搜尋"/>
                <Item id="2"    name="關閉"/>
                <Item id="1620" name="尋找內容："/>
                <Item id="1603" name="僅符合整個單字(&amp;W)"/>
                <Item id="1604" name="區分大小寫(&amp;C)"/>
                <Item id="1605" name="規則運算式(&amp;E)"/>
                <Item id="1606" name="循環(&amp;D)"/>
                <Item id="1614" name="數量"/>
                <Item id="1615" name="全部尋找"/>
                <Item id="1616" name="標記該行"/>
                <Item id="1618" name="每次尋找都重新標記"/>
                <Item id="1611" name="取代為："/>
                <Item id="1608" name="取代(&amp;R)"/>
                <Item id="1609" name="全部取代(&amp;A)"/>
                <Item id="1687" name="視窗失去焦點時透明"/>
                <Item id="1688" name="一直保持透明"/>
                <Item id="1632" name="僅尋找選取範圍"/>
                <Item id="1633" name="清除"/>
                <Item id="1635" name="在所有開啟的文件中取代"/>
                <Item id="1636" name="在所有開啟的文件中尋找"/>
                <Item id="1654" name="過濾："/>
                <Item id="1655" name="資料夾："/>
                <Item id="1656" name="全部尋找"/>
                <Item id="1658" name="包含子資料夾"/>
                <Item id="1659" name="包含隱藏的資料夾"/>
                <Item id="1624" name="搜尋模式"/>
                <Item id="1625" name="一般"/>
                <Item id="1626" name="延伸（\n, \r, \t, \0, \x...）"/>
                <Item id="1660" name="在多個檔案中取代"/>
                <Item id="1661" name="使用目前文件資料夾位置"/>
                <Item id="1641" name="在目前文件中全部尋找"/>
                <Item id="1686" name="透明"/>
                <Item id="1703" name="「.」包含換行"/>
            </Find>
            <FindCharsInRange title="以字元編號搜尋字元">
                <Item id="2"    name="關閉"/>
                <Item id="2901" name="非 ASCII 字元（128-255）"/>
                <Item id="2902" name="ASCII 字元（0-127）"/>
                <Item id="2903" name="自訂範圍（只支援 0-255）："/>
                <Item id="2906" name="向上(&amp;U)"/>
                <Item id="2907" name="向下(&amp;D)"/>
                <Item id="2908" name="方向"/>
                <Item id="2909" name="循環(&amp;D)"/>
                <Item id="2910" name="尋找"/>
            </FindCharsInRange>
            <GoToLine title="跳至...">
                <Item id="2007" name="行號"/>
                <Item id="2008" name="字元位置"/>
                <Item id="1"    name="前往"/>
                <Item id="2"    name="取消"/>
                <Item id="2004" name="游標目前行號/字元位置："/>
                <Item id="2005" name="要前往的行號/字元位置："/>
                <Item id="2006" name="檔案結尾行號/字元位置："/>
            </GoToLine>

            <Run title="執行...">
                <Item id="1903" name="要執行的程式"/>
                <Item id="1"    name="執行"/>
                <Item id="2"    name="取消"/>
                <Item id="1904" name="儲存"/>
            </Run>

            <MD5FromFilesDlg title="從檔案產生 MD5">
                <Item id="1922" name="從檔案產生 MD5..."/>
                <Item id="1924" name="複製到剪貼簿"/>
                <Item id="2"    name="關閉"/>
            </MD5FromFilesDlg>

            <MD5FromTextDlg title="產生 MD5">
                <Item id="1932" name="將每一行視為獨立的字串"/>
                <Item id="1934" name="複製到剪貼簿"/>
                <Item id="2"    name="關閉"/>
            </MD5FromTextDlg>

            <SHA256FromFilesDlg title="從檔案產生 SHA-256">
                <Item id="1922" name="從檔案產生 SHA-256..."/>
                <Item id="1924" name="複製到剪貼簿"/>
                <Item id="2"    name="關閉"/>
            </SHA256FromFilesDlg>

            <SHA256FromTextDlg title="產生 SHA-256">
                <Item id="1932" name="將每一行視為獨立的字串"/>
                <Item id="1934" name="複製到剪貼簿"/>
                <Item id="2"    name="關閉"/>
            </SHA256FromTextDlg>
			
            <PluginsAdminDlg title="外掛模組管理" titleAvailable = "可安裝" titleUpdates = "更新" titleInstalled = "已安裝">
                <ColumnPlugin   name="外掛模組"/>
                <ColumnVersion  name="版本"/>
                <Item id="5501" name="搜尋："/>
                <Item id="5503" name="安裝"/>
                <Item id="5504" name="更新"/>
                <Item id="5505" name="移除"/>
                <Item id="5508" name="找下一個"/>
                <Item id="2"    name="關閉"/>
            </PluginsAdminDlg>

            <StyleConfig title="設定程式語言格式">
                <Item id="2"    name="取消"/>
                <Item id="2301" name="儲存並關閉"/>
                <Item id="2303" name="透明"/>
                <Item id="2306" name="選取主題："/>
                <SubDialog>
                    <Item id="2204" name="粗體"/>
                    <Item id="2205" name="斜體"/>
                    <Item id="2206" name="字型色彩"/>
                    <Item id="2207" name="背景色彩"/>
                    <Item id="2208" name="字型名稱："/>
                    <Item id="2209" name="字型大小："/>
                    <Item id="2211" name="樣式： "/>
                    <Item id="2212" name="顏色樣式"/>
                    <Item id="2213" name="字型樣式"/>
                    <Item id="2214" name="預設副檔名："/>
                    <Item id="2216" name="其他副檔名："/>
                    <Item id="2218" name="底線"/>
                    <Item id="2219" name="預設關鍵字"/>
                    <Item id="2221" name="其他關鍵字"/>
                    <Item id="2225" name="程式語言："/>
                    <Item id="2226" name="開啟共用字型色彩"/>
                    <Item id="2227" name="開啟共用背景色彩"/>
                    <Item id="2228" name="開啟共用字型"/>
                    <Item id="2229" name="開啟共用字型大小"/>
                    <Item id="2230" name="開啟共用粗體"/>
                    <Item id="2231" name="開啟共用斜體"/>
                    <Item id="2232" name="開啟共用底線"/>
                </SubDialog>
            </StyleConfig>
            <ShortcutMapper title="管理快捷鍵">
                <Item id="2602" name="修改"/>
                <Item id="2603" name="刪除"/>
                <Item id="2606" name="清除"/>
                <Item id="2607" name="濾鏡："/>
                <Item id="1"          name="關閉"/>
                <ColumnName           name="名稱"/>
                <ColumnShortcut       name="快捷鍵"/>
                <ColumnCategory       name="類別"/>
                <ColumnPlugin         name="外掛"/>
                <MainMenuTab          name="主選單"/>
                <MacrosTab            name="巨集"/>
                <RunCommandsTab       name="自訂指令"/>
                <PluginCommandsTab    name="外掛指令"/>
                <ScintillaCommandsTab name="Scintilla 指令"/>
                <ConflictInfoOk       name="沒有與此項目衝突的快捷鍵。"/>
                <ConflictInfoEditing  name="沒有與此項目衝突的快捷鍵..."/>
            </ShortcutMapper>
            <ShortcutMapperSubDialg title="快捷鍵設定">
                <Item id="1"    name="確認"/>
                <Item id="2"    name="取消"/>
                <Item id="5006" name="名稱"/>
                <Item id="5008" name="增加"/>
                <Item id="5009" name="移除"/>
                <Item id="5010" name="套用"/>
                <Item id="5007" name="此動作將會移除快捷鍵。"/>
                <Item id="5012" name="快捷鍵發生衝突。"/>
            </ShortcutMapperSubDialg>
            <UserDefine title="自訂程式語言">
                <Item id="20001" name="停靠此對話方塊"/>
                <Item id="20002" name="重新命名"/>
                <Item id="20003" name="建立..."/>
                <Item id="20004" name="刪除"/>
                <Item id="20005" name="另存..."/>
                <Item id="20007" name="自訂程式語言："/>
                <Item id="20009" name="副檔名"/>
                <Item id="20012" name="不分大小寫"/>
                <Item id="20011" name="透明"/>
                <Item id="20015" name="匯入..."/>
                <Item id="20016" name="匯出..."/>
                <Item id="0"     name="色彩格式"/>
                <Item id="1"     name="字型色彩"/>
                <Item id="2"     name="背景色彩"/>
                <Item id="3"     name="字型格式"/>
                <Item id="4"     name="字型名稱："/>
                <Item id="5"     name="字型大小"/>
                <Item id="6"     name="粗體"/>
                <Item id="7"     name="斜體"/>
                <Item id="8"     name="底線"/>
                <StylerDialog title="樣式設定">
                    <Item id="25030" name="字型"/>
                    <Item id="25006" name="字型色彩"/>
                    <Item id="25007" name="背景色彩"/>
                    <Item id="25031" name="名稱："/>
                    <Item id="25032" name="大小："/>
                    <Item id="25001" name="粗體"/>
                    <Item id="25002" name="斜體"/>
                    <Item id="25003" name="底線"/>
                    <Item id="25029" name="巢狀："/>
                    <Item id="25008" name="分隔字元 1"/>
                    <Item id="25009" name="分隔字元 2"/>
                    <Item id="25010" name="分隔字元 3"/>
                    <Item id="25011" name="分隔字元 4"/>
                    <Item id="25012" name="分隔字元 5"/>
                    <Item id="25013" name="分隔字元 6"/>
                    <Item id="25014" name="分隔字元 7"/>
                    <Item id="25015" name="分隔字元 8"/>
                    <Item id="25018" name="關鍵字 1"/>
                    <Item id="25019" name="關鍵字 2"/>
                    <Item id="25020" name="關鍵字 3"/>
                    <Item id="25021" name="關鍵字 4"/>
                    <Item id="25022" name="關鍵字 5"/>
                    <Item id="25023" name="關鍵字 6"/>
                    <Item id="25024" name="關鍵字 7"/>
                    <Item id="25025" name="關鍵字 8"/>
                    <Item id="25016" name="區塊式註解"/>
                    <Item id="25017" name="單行式註解"/>
                    <Item id="25026" name="運算元 1"/>
                    <Item id="25027" name="運算元 2"/>
                    <Item id="25028" name="數字"/>
                    <Item id="1"     name="確定"/>
                    <Item id="2"     name="取消"/>
                </StylerDialog>
                <Folder title="摺疊設定與預設樣式">
                    <Item id="21101" name="預設樣式設定"/>
                    <Item id="21102" name="樣式"/>
                    <Item id="21105" name="資訊與教程："/>
                    <Item id="21104" name="臨時文件網站："/>
                    <Item id="21106" name="最大化摺疊（包括空行）"/>
                    <Item id="21220" name="摺疊設定一："/>
                    <Item id="21224" name="起始關鍵字："/>
                    <Item id="21225" name="中介關鍵字："/>
                    <Item id="21226" name="結束關鍵字："/>
                    <Item id="21227" name="樣式"/>
                    <Item id="21320" name="摺疊設定二（需要分隔符號）："/>
                    <Item id="21324" name="起始關鍵字："/>
                    <Item id="21325" name="中介關鍵字："/>
                    <Item id="21326" name="結束關鍵字："/>
                    <Item id="21327" name="樣式"/>
                    <Item id="21420" name="註解摺疊設定："/>
                    <Item id="21424" name="起始關鍵字："/>
                    <Item id="21425" name="中介關鍵字："/>
                    <Item id="21426" name="結束關鍵字："/>
                    <Item id="21427" name="樣式"/>
                </Folder>
                <Keywords title="關鍵字清單">
                    <Item id="22101" name="群組 1"/>
                    <Item id="22201" name="群組 2"/>
                    <Item id="22301" name="群組 3"/>
                    <Item id="22401" name="群組 4"/>
                    <Item id="22451" name="群組 5"/>
                    <Item id="22501" name="群組 6"/>
                    <Item id="22551" name="群組 7"/>
                    <Item id="22601" name="群組 8"/>
                    <Item id="22121" name="前置模式"/>
                    <Item id="22221" name="前置模式"/>
                    <Item id="22321" name="前置模式"/>
                    <Item id="22421" name="前置模式"/>
                    <Item id="22471" name="前置模式"/>
                    <Item id="22521" name="前置模式"/>
                    <Item id="22571" name="前置模式"/>
                    <Item id="22621" name="前置模式"/>
                    <Item id="22122" name="樣式"/>
                    <Item id="22222" name="樣式"/>
                    <Item id="22322" name="樣式"/>
                    <Item id="22422" name="樣式"/>
                    <Item id="22472" name="樣式"/>
                    <Item id="22522" name="樣式"/>
                    <Item id="22572" name="樣式"/>
                    <Item id="22622" name="樣式"/>
                </Keywords>
                <Comment title="註解與數字">
                    <Item id="23003" name="單行註解位置"/>
                    <Item id="23004" name="允許任何地方"/>
                    <Item id="23005" name="強制位於行首"/>
                    <Item id="23006" name="允許前面空格"/>
                    <Item id="23001" name="允許摺疊註解"/>
                    <Item id="23326" name="樣式"/>
                    <Item id="23323" name="起始字元："/>
                    <Item id="23324" name="接續字元："/>
                    <Item id="23325" name="結束字元："/>
                    <Item id="23301" name="單行式註解樣式"/>
                    <Item id="23124" name="樣式"/>
                    <Item id="23122" name="起始字元："/>
                    <Item id="23123" name="結束字元："/>
                    <Item id="23101" name="註解樣式"/>
                    <Item id="23201" name="數字樣式"/>
                    <Item id="23220" name="樣式"/>
                    <Item id="23230" name="前置字詞 1："/>
                    <Item id="23232" name="前置字詞 2："/>
                    <Item id="23234" name="額外字詞 1："/>
                    <Item id="23236" name="額外字詞 2："/>
                    <Item id="23238" name="後置字詞 1："/>
                    <Item id="23240" name="後置字詞 2："/>
                    <Item id="23242" name="範圍："/>
                    <Item id="23244" name="小數點分隔符號"/>
                    <Item id="23245" name="「.」"/>
                    <Item id="23246" name="「,」"/>
                    <Item id="23247" name="兩者"/>
                </Comment>
                <Operator title="運算子與分隔符號">
                    <Item id="24101" name="運算子樣式"/>
                    <Item id="24113" name="樣式"/>
                    <Item id="24116" name="運算子 1"/>
                    <Item id="24117" name="運算子 2（需要分隔符號）"/>
                    <Item id="24201" name="分隔符號 1"/>
                    <Item id="24220" name="起始字元："/>
                    <Item id="24221" name="逸出字元："/>
                    <Item id="24222" name="結束字元："/>
                    <Item id="24223" name="樣式"/>
                    <Item id="24301" name="分隔符號 2"/>
                    <Item id="24320" name="起始字元："/>
                    <Item id="24321" name="逸出字元："/>
                    <Item id="24322" name="結束字元："/>
                    <Item id="24323" name="樣式"/>
                    <Item id="24401" name="分隔符號 3"/>
                    <Item id="24420" name="起始字元："/>
                    <Item id="24421" name="逸出字元："/>
                    <Item id="24422" name="結束字元："/>
                    <Item id="24423" name="樣式"/>
                    <Item id="24451" name="分隔符號 4"/>
                    <Item id="24470" name="起始字元："/>
                    <Item id="24471" name="逸出字元："/>
                    <Item id="24472" name="結束字元："/>
                    <Item id="24473" name="樣式"/>
                    <Item id="24501" name="分隔符號 5"/>
                    <Item id="24520" name="起始字元："/>
                    <Item id="24521" name="逸出字元："/>
                    <Item id="24522" name="結束字元："/>
                    <Item id="24523" name="樣式"/>
                    <Item id="24551" name="分隔符號 6"/>
                    <Item id="24570" name="起始字元："/>
                    <Item id="24571" name="逸出字元："/>
                    <Item id="24572" name="結束字元："/>
                    <Item id="24573" name="樣式"/>
                    <Item id="24601" name="分隔符號 7"/>
                    <Item id="24620" name="起始字元："/>
                    <Item id="24621" name="逸出字元："/>
                    <Item id="24622" name="結束字元："/>
                    <Item id="24623" name="樣式"/>
                    <Item id="24651" name="分隔符號 8"/>
                    <Item id="24670" name="起始字元："/>
                    <Item id="24671" name="逸出字元："/>
                    <Item id="24672" name="結束字元："/>
                    <Item id="24673" name="樣式"/>
                </Operator>
            </UserDefine>
            <Preference title="偏好設定">
                <Item id="6001" name="儲存並關閉"/>
                <Global title="一般">
                    <Item id="6101" name="工具列"/>
                    <Item id="6102" name="隱藏"/>
                    <Item id="6103" name="小圖示"/>
                    <Item id="6104" name="大圖示"/>
                    <Item id="6105" name="標準圖示"/>
                    <Item id="6106" name="頁籤列"/>
                    <Item id="6107" name="小型"/>
                    <Item id="6108" name="鎖定（禁止拖曳）"/>
                    <Item id="6109" name="非使用中的頁籤變暗"/>
                    <Item id="6110" name="使用中的頁籤加色條"/>
                    <Item id="6111" name="顯示狀態列"/>
                    <Item id="6112" name="在每個頁籤顯示關閉按鈕"/>
                    <Item id="6113" name="雙擊滑鼠關閉文件"/>
                    <Item id="6118" name="隱藏"/>
                    <Item id="6119" name="多行"/>
                    <Item id="6120" name="直式"/>
                    <Item id="6121" name="關閉最後一個文件時關閉程式"/>
                    <Item id="6122" name="隱藏（用 Alt 或 F10 切換）"/>
                    <Item id="6123" name="語言"/>
                    <Item id="6125" name="文件切換器"/>
                    <Item id="6126" name="顯示"/>
                    <Item id="6127" name="停用副檔名欄"/>
                </Global>
                <Scintillas title="編輯">
                    <Item id="6216" name="游標設定"/>
                    <Item id="6217" name="寬度："/>
                    <Item id="6219" name="閃爍頻率："/>
                    <Item id="6221" name="快"/>
                    <Item id="6222" name="慢"/>
                    <Item id="6224" name="多個位置同時編輯"/>
                    <Item id="6225" name="啟用（Ctrl + 滑鼠點擊/選取）"/>
                    <Item id="6201" name="摺疊符號"/>
                    <Item id="6202" name="精簡"/>
                    <Item id="6203" name="箭頭"/>
                    <Item id="6204" name="圓形"/>
                    <Item id="6205" name="方形"/>
                    <Item id="6226" name="無"/>

                    <Item id="6227" name="換行設定"/>
                    <Item id="6228" name="預設"/>
                    <Item id="6229" name="對齊"/>
                    <Item id="6230" name="縮排"/>

                    <Item id="6206" name="顯示行號"/>
                    <Item id="6207" name="顯示標記"/>
                    <Item id="6208" name="顯示邊界線"/>
                    <Item id="6209" name="字元數："/>
                    <Item id="6234" name="關閉進階捲動功能
（若有觸控板問題）"/>
                    <Item id="6211" name="邊緣線設定"/>
                    <Item id="6212" name="垂直線模式"/>
                    <Item id="6213" name="背景色模式"/>
                    <Item id="6214" name="於游標行加上背景顏色"/>
                    <Item id="6215" name="啟用平滑字體"/>
                    <Item id="6231" name="邊框寬度"/>
                    <Item id="6235" name="無邊框"/>
                    <Item id="6236" name="允許捲動至超出最後一行"/>
                </Scintillas>
                <NewDoc title="新文件預設設定">
                    <Item id="6401" name="格式（EOF）"/>
                    <Item id="6402" name="Windows（CR LF）"/>
                    <Item id="6403" name="Unix（LF）"/>
                    <Item id="6404" name="Mac（CR）"/>
                    <Item id="6405" name="編碼"/>
                    <Item id="6406" name="ANSI"/>
                    <Item id="6407" name="UTF-8"/>
                    <Item id="6408" name="UTF-8（BOM 檔首）"/>
                    <Item id="6409" name="UCS2 Big Endian（BOM 檔首）"/>
                    <Item id="6410" name="UCS2 Little Endian（BOM 檔首）"/>
                    <Item id="6411" name="預設程式語言："/>
                    <Item id="6419" name="新文件預設設定"/>
                    <Item id="6420" name="套用至 ANSI 檔案"/>
                </NewDoc>

                <DefaultDir title="預設資料夾">
                    <Item id="6413" name="開啟/儲存預設資料夾"/>
                    <Item id="6414" name="使用目前文件資料夾位置"/>
                    <Item id="6415" name="記住上次使用的資料夾"/>
                    <Item id="6430" name="使用新式對話方塊（不含副檔名功能及 UNIX 路徑支援）"/>
                    <Item id="6431" name="拖放資料夾時開啟資料夾中所有文件，而不啟動資料夾工作區"/>
                </DefaultDir>

                <FileAssoc title="副檔名連結設定">
                    <Item id="4009" name="支援的副檔名"/>
                    <Item id="4010" name="已連結的副檔名"/>
                </FileAssoc>
                <Language title="程式語言">
                    <Item id="6505" name="可用項目"/>
                    <Item id="6506" name="停用項目"/>
                    <Item id="6507" name="簡化程式語言選單"/>
                    <Item id="6508" name="程式語言選單"/>
                    <Item id="6301" name="縮排設定"/>
                    <Item id="6302" name="使用空格"/>
                    <Item id="6303" name="縮排大小："/>
                    <Item id="6510" name="使用預設值"/>
                </Language>

                <Highlighting title="醒目提示">
                    <Item id="6333" name="智慧醒目提示"/>
                    <Item id="6326" name="啟動智慧醒目提示"/>
                    <Item id="6332" name="區分大小寫"/>
                    <Item id="6338" name="僅符合整個單字"/>
                    <Item id="6339" name="使用尋找與取代對話方塊的設定"/>
                    <Item id="6340" name="同時醒目提示所有視窗"/>
                    <Item id="6329" name="醒目提示對應的 XML/HTML tag"/>
                    <Item id="6327" name="啟動醒目提示對應的 XML/HTML tag"/>
                    <Item id="6328" name="醒目提示屬性（tag attributes）"/>
                    <Item id="6330" name="醒目提示 comment/php/asp 區域"/>
                </Highlighting>
                <Print title="列印">
                    <Item id="6601" name="列印行號"/>
                    <Item id="6602" name="顏色選項"/>
                    <Item id="6603" name="所見即所得"/>
                    <Item id="6604" name="反白"/>
                    <Item id="6605" name="白底黑字"/>
                    <Item id="6606" name="無底色"/>
                    <Item id="6607" name="邊界（mm）"/>
                    <Item id="6612" name="左"/>
                    <Item id="6613" name="上"/>
                    <Item id="6614" name="右"/>
                    <Item id="6615" name="下"/>
                    <Item id="6706" name="粗體"/>
                    <Item id="6707" name="斜體"/>
                    <Item id="6708" name="頁首"/>
                    <Item id="6709" name="左邊"/>
                    <Item id="6710" name="中間"/>
                    <Item id="6711" name="右邊"/>
                    <Item id="6717" name="粗體"/>
                    <Item id="6718" name="斜體"/>
                    <Item id="6719" name="頁尾"/>
                    <Item id="6720" name="左邊"/>
                    <Item id="6721" name="中間"/>
                    <Item id="6722" name="右邊"/>
                    <Item id="6723" name="加入"/>
                    <Item id="6725" name="變數："/>
                    <Item id="6727" name="設定的變數顯示在此"/>
                    <Item id="6728" name="頁首與頁尾"/>
                </Print>

                <RecentFilesHistory title="最近使用的檔案">
                    <Item id="6304" name="最近使用的檔案"/>
                    <Item id="6306" name="最大數量："/>
                    <Item id="6305" name="程式啟動時不檢查"/>
                    <Item id="6429" name="顯示設定"/>
                    <Item id="6424" name="顯示在子選單中"/>
                    <Item id="6425" name="僅顯示檔案名稱"/>
                    <Item id="6426" name="顯示資料夾路徑及檔案名稱"/>
                    <Item id="6427" name="自訂最大長度："/>
                </RecentFilesHistory>

                <Backup title="備份">
                    <Item id="6817" name="工作階段快照及定期備份"/>
                    <Item id="6818" name="啟用工作階段快照及定期備份"/>
                    <Item id="6819" name="每"/>
                    <Item id="6821" name="秒備份一次"/>
                    <Item id="6822" name="備份資料夾："/>
                    <Item id="6309" name="開啟程式時繼續上次的工作階段"/>
                    <Item id="6801" name="備份"/>
                    <Item id="6315" name="無"/>
                    <Item id="6316" name="簡易備份"/>
                    <Item id="6317" name="詳細備份"/>
                    <Item id="6804" name="自訂備份資料夾"/>
                    <Item id="6803" name="資料夾："/>
                </Backup>

                <AutoCompletion title="字詞自動完成功能">
                    <Item id="6807" name="自動完成功能"/>
                    <Item id="6808" name="啟動自動完成功能"/>
                    <Item id="6809" name="函式"/>
                    <Item id="6810" name="字詞"/>
                    <Item id="6816" name="函式與字詞"/>
                    <Item id="6824" name="忽略數字"/>
                    <Item id="6811" name="從第"/>
                    <Item id="6813" name="個字元開始"/>
                    <Item id="6814" name="有效值：1-9"/>
                    <Item id="6815" name="自動顯示功能參數提示"/>
                    <Item id="6851" name="自動補齊"/>
                    <Item id="6857" name="html/xml 結束標記"/>
                    <Item id="6858" name="起始"/>
                    <Item id="6859" name="結束"/>
                    <Item id="6860" name="自訂括弧 1："/>
                    <Item id="6863" name="自訂括弧 2："/>
                    <Item id="6866" name="自訂括弧 3："/>
                </AutoCompletion>
                <MultiInstance title="多重實體">
                    <Item id="6151" name="多重 Notepad++ 實體設定"/>
                    <Item id="6152" name="在新的 Notepad++ 實體開啟工作階段"/>
                    <Item id="6153" name="允許多重實體"/>
                    <Item id="6154" name="禁止多重實體（預設）"/>
                    <Item id="6155" name="（重新啟動 Notepad++ 以使變更生效。）"/>
                </MultiInstance>

                <Delimiter title="分隔字元">
                    <Item id="6251" name="分隔選取設定（Ctrl + 雙擊滑鼠左鍵）"/>
                    <Item id="6252" name="起始"/>
                    <Item id="6255" name="結束"/>
                    <Item id="6256" name="允許多行選取"/>
                    <Item id="6161" name="分隔單字字元集"/>
                    <Item id="6162" name="使用預設的單字字元集（建議）"/>
                    <Item id="6163" name="添加字元（不了解此選項的話不建議選取）"/>
                </Delimiter>

                <Cloud title="雲端">
                    <Item id="6262" name="雲端設定"/>
                    <Item id="6263" name="不使用雲端"/>
                    <Item id="6267" name="雲端路徑："/>
                    <!-- <Item id="6261" name="（重新啟動 Notepad++ 後生效）"/> -->
                </Cloud>

                <SearchEngine title="搜索引擎">
                    <Item id="6271" name="搜索引擎（適用於「於網上搜尋」選單指令）"/>
                    <Item id="6272" name="DuckDuckGo"/>
                    <Item id="6273" name="Google"/>
                    <Item id="6274" name="Bing"/>
                    <Item id="6275" name="Yahoo!"/>
                    <Item id="6276" name="自訂搜索引擎："/>
                    <Item id="6278" name="範例：https://www.google.com/search?q=$(CURRENT_WORD)"/>
                </SearchEngine>

                <MISC title="其他">
                    <Item id="6307" name="啟用文件切換器（Ctrl + TAB）"/>
                    <Item id="6308" name="最小化至系統匣"/>
                    <Item id="6312" name="自動更新檔案狀態"/>
                    <Item id="6313" name="於背景自動更新"/>
                    <Item id="6318" name="連結設定"/>
                    <Item id="6325" name="更新後捲動至最後一行"/>
                    <Item id="6319" name="將連結設為可點擊"/>
                    <Item id="6320" name="隱藏連結底線"/>
                    <Item id="6322" name="工作階段檔案副檔名："/>
                    <Item id="6323" name="自動更新 Notepad++"/>
                    <Item id="6324" name="文件切換器"/>
                    <Item id="6331" name="在標題列僅顯示檔案名稱（隱藏資料夾路徑）"/>
                    <Item id="6334" name="自動偵測檔案編碼"/>
                    <Item id="6335" name="在 SQL 中視「\」為逸出字元"/>
                    <Item id="6337" name="資料夾工作區檔案副檔名："/>
                    <Item id="6114" name="啟動"/>
                    <Item id="6115" name="自動縮排"/>
                    <Item id="6117" name="開啟「最近使用的檔案」功能"/>
                    <Item id="6344" name="窺視檔案"/>
                    <Item id="6345" name="於頁籤窺視檔案"/>
                    <Item id="6346" name="於文件導覽窺視檔案"/>
                </MISC>
            </Preference>

            <MultiMacro title="重複執行巨集">
                <Item id="1" name="執行"/>
                <Item id="2" name="取消"/>
                <Item id="8006" name="要執行的巨集："/>
                <Item id="8001" name="執行"/>
                <Item id="8005" name="次"/>
                <Item id="8002" name="執行至檔案結尾"/>
            </MultiMacro>
            <Window title="文件視窗">
                <Item id="1" name="切換至選取的檔案"/>
                <Item id="2" name="關閉"/>
                <Item id="7002" name="儲存檔案"/>
                <Item id="7003" name="關閉檔案"/>
                <Item id="7004" name="排序頁籤"/>
            </Window>
            <ColumnEditor title="多欄插入">
                <Item id="2023" name="插入文字"/>
                <Item id="2033" name="插入數字"/>
                <Item id="2030" name="起始："/>
                <Item id="2031" name="增量："/>
                <Item id="2035" name="齊頭補零"/>
                <Item id="2036" name="重複："/>
                <Item id="2032" name="格式"/>
                <Item id="2024" name="十進位"/>
                <Item id="2025" name="八進位"/>
                <Item id="2026" name="十六進位"/>
                <Item id="2027" name="二進位"/>
                <Item id="1" name="插入"/>
                <Item id="2" name="取消"/>
            </ColumnEditor>
            <FindInFinder title="在搜尋結果中尋找">
                <Item id="1"    name="尋找全部"/>
                <Item id="2"    name="關閉"/>
                <Item id="1711" name="尋找內容："/>
                <Item id="1713" name="僅在找到的行中搜尋"/>
                <Item id="1714" name="僅符合整個單字(&amp;W)"/>
                <Item id="1715" name="區分大小寫(&amp;C)"/>
                <Item id="1716" name="搜尋模式"/>
                <Item id="1717" name="一般"/>
                <Item id="1719" name="規則運算式(&amp;E)"/>
                <Item id="1718" name="延伸（\n, \r, \t, \0, \x...）"/>
                <Item id="1720" name="「.」包含換行"/>
            </FindInFinder>
        </Dialog>
        <MessageBox>
            <ContextMenuXmlEditWarning title="編輯快顯功能表" message="編輯 contextMenu.xml 可以變更 Notepad++ 之快顯功能表。
請於修改後重新啟動 Notepad++ 以使變更生效。"/>
            <NppHelpAbsentWarning title="檔案不存在" message="
不存在。請在 Notepad++ 網站上下載。"/>
            <SaveCurrentModifWarning title="警告" message="您必須儲存目前的修改，而儲存後將無法復原。
您確定要繼續嗎？"/>
            <LoseUndoAbilityWarning title="警告" message="您必須儲存目前的修改，而儲存後將無法復原。
您確定要繼續嗎？"/>
            <CannotMoveDoc title="移至新的 Notepad++ 實體" message="文件已被修改，請在儲存後再試一次。"/>
            <DocReloadWarning title="重新載入" message="您確定要重新載入目前文件，並捨棄在 Notepad++ 中所做的修改嗎？"/>
            <FileLockedWarning title="儲存失敗" message="請檢查其他應用程式是否已開啟此檔案。"/>
            <FileAlreadyOpenedInNpp title="已開啟" message="這個檔案已在 Notepad++ 中開啟。"/>
            <DeleteFileFailed title="刪除失敗" message="檔案刪除失敗。"/>
            <NbFileToOpenImportantWarning title="開啟檔案" message="您確定要開啟全數 $INT_REPLACE$ 個檔案嗎？"/>
            <SettingsOnCloudError title="雲端設定" message="設定的雲端路徑位於一個唯讀的磁碟或未擁有寫入權限的資料夾，因此您的「雲端」設定將被清除。
請在「偏好設定」中重新設定。"/>
            <FilePathNotFoundWarning title="開啟檔案" message="您試圖開啟的文件不存在。"/>
            <SessionFileInvalidError title="無法開啟工作階段" message="工作階段檔案無效或已被損毀。"/>
            <DroppingFolderAsProjectModeWarning title="操作無效" message="由於您在「偏好設定」「預設資料夾」中關閉了「拖放資料夾時開啟資料夾中所有文件，而不啟動資料夾工作區」的選項，您只能拖放文件或資料夾的其中之一。
請啟用此選項，然後再試一次。"/>
            <SortingError title="排序錯誤" message="第 $INT_REPLACE$ 行無法執行數字排序。"/>
            <ColumnModeTip title="多欄選取提示" message="請使用「ALT + 滑鼠選擇」或「Alt + Shift + 方向鍵」以切換到多欄選取。"/>
            <BufferInvalidWarning title="儲存失敗" message="緩衝區無效。"/>
            <DoSaveOrNot title="儲存檔案" message="您要儲存「$STR_REPLACE$」嗎？"/>
            <DoCloseOrNot title="保留文件" message="檔案「$STR_REPLACE$」已不存在。
您在 Notepad++ 中保存這個文件嗎？"/>
            <DoDeleteOrNot title="刪除檔案" message="您確定要刪除並關閉「$STR_REPLACE$」嗎？"/>
            <NoBackupDoSaveFile title="儲存" message="您的備份文件已從外部刪除。
請儲存「$STR_REPLACE$」，否則您的數據將會遺失。
您要儲存嗎？"/>
            <DoReloadOrNot title="重新載入" message="「$STR_REPLACE$」已被其他程式修改。
您要重新載入此文件嗎？"/>
            <DoReloadOrNotAndLooseChange title="重新載入" message="「$STR_REPLACE$」已被其他程式修改。
您要重新載入並捨棄在 Notepad++ 中所做的修改嗎？"/>
            <PrehistoricSystemDetected title="系統過舊" message="很抱歉，此功能不適用於過舊的系統。"/>
            <XpUpdaterProblem title="Notepad++ 更新程式" message="由於 XP 的安全機制過舊，更新程式與 XP 並不兼容。
您要直接到 Notepad++ 網站下載最新版本嗎？"/>
            <DocTooDirtyToMonitor title="監控錯誤" message="文件已被修改，請在監視前儲存文件。"/>
            <DocNoExistToMonitor title="監控錯誤" message="文件不存在，因此無法進行監視。"/>
            <FileTooBigToOpen title="文件太大" message="文件太大，無法使用 Notepad++ 開啟。"/>
            <CreateNewFileOrNot title="開新檔案" message="「$STR_REPLACE$」不存在。您要開新檔案嗎？"/>
            <CreateNewFileError title="開新檔案" message="無法開新檔案「$STR_REPLACE$」。"/>
            <OpenFileError title="錯誤" message="無法開啟「$STR_REPLACE$」"/>
            <FileBackupFailed title="文件備份失敗" message="檔案的過往版本無法儲存到「$STR_REPLACE$」的備份資料夾中。您要儲存此文件嗎？"/>
            <LoadStylersFailed title="載入失敗" message="載入「$STR_REPLACE$」失敗。"/>
            <LoadLangsFailed title="載入失敗" message="載入 langs.xml 失敗。
您要回復它嗎？"/>
            <LoadLangsFailedFinal title="載入失敗" message="載入 langs.xml 失敗。"/>
            <FolderAsWorspaceSubfolderExists title="加入錯誤" message="工作區內的其中一個資料夾已包含您要添加的資料夾。
您必須從資料夾工作區中刪除該資料夾，才可添加「$STR_REPLACE$」。"/>

            <ProjectPanelChanged title="$STR_REPLACE$" message="工作區已被修改。您要儲存它嗎？"/>
            <ProjectPanelChangedSaveError title="$STR_REPLACE$" message="工作區儲存失敗。"/>
            <ProjectPanelOpenDoSaveDirtyWsOrNot title="開啟工作區" message="目前的工作區已被修改。您要儲存目前的專案嗎？"/>
            <ProjectPanelNewDoSaveDirtyWsOrNot title="新工作區" message="目前的工作區已被修改。您要儲存目前的專案嗎？"/>
            <ProjectPanelOpenFailed title="無法開啟工作區" message="工作區檔案無效或已被損毀。"/>
            <ProjectPanelRemoveFolderFromProject title="從專案中刪除資料夾" message="此資料夾下的所有子資料夾亦將被刪除。您確定要從專案中刪除此資料夾嗎？"/>
            <ProjectPanelRemoveFileFromProject title="從專案中刪除文件" message="您確定要從專案中刪除此文件嗎？"/>
            <ProjectPanelReloadError title="重新載入工作區" message="找不到要重新載入的檔案。"/>
            <ProjectPanelReloadDirty title="重新載入工作區" message="目前的工作區已被修改。您要重新載入並捨棄所做的修改嗎？"/>
            <UDLNewNameError title="自訂程式語言錯誤" message="此名稱已被另一個程式語言使用。請重新命名。"/>
            <UDLRemoveCurrentLang title="刪除語言" message="您確定要刪除目前的自訂程式語言嗎？"/>
            <SCMapperDoDeleteOrNot title="刪除快速鍵" message="您確定要刪除這個快速鍵嗎？"/>
            <FindCharRangeValueError title="輸入值範圍錯誤" message="您輸入的值應在 0 到 255 之間。如要搜尋字元編號大於 255 的字元，請在「尋找」對話方塊中使用「規則運算式」。"/>
        </MessageBox>
        <ClipboardHistory>
            <PanelTitle name="剪貼簿記錄"/>
        </ClipboardHistory>
        <DocSwitcher>
            <PanelTitle name="文件切換器"/>
            <ColumnName name="名稱"/>
            <ColumnExt name="副檔名"/>
        </DocSwitcher>
        <WindowsDlg>
            <ColumnName name="名稱"/>
            <ColumnPath name="路徑"/>
            <ColumnType name="類型"/>
        </WindowsDlg>
        <AsciiInsertion>
            <PanelTitle name="ASCII 插入面板"/>
            <ColumnVal name="十進位數值"/>
            <ColumnHex name="十六進位數值"/>
            <ColumnChar name="字元"/>
        </AsciiInsertion>
        <DocumentMap>
            <PanelTitle name="文件導覽"/>
        </DocumentMap>
        <FunctionList>
            <PanelTitle name="函式清單"/>
            <SortTip name="排序" />
            <ReloadTip name="重新載入" />
        </FunctionList>
        <FolderAsWorkspace>
            <PanelTitle name="資料夾工作區"/>
            <SelectFolderFromBrowserString name="選擇一個資料夾以加入資料夾工作區"/>
            <Menus>
                <Item id="3511" name="移除"/>
                <Item id="3512" name="全部移除"/>
                <Item id="3513" name="加入"/>
                <Item id="3514" name="以系統執行"/>
                <Item id="3515" name="開啟"/>
                <Item id="3516" name="複製文件路徑"/>
                <Item id="3517" name="在檔案中尋找..."/>
                <Item id="3518" name="在此開啟檔案總管"/>
                <Item id="3519" name="在此開啟 CMD"/>
            </Menus>
        </FolderAsWorkspace>
        <ProjectManager>
            <PanelTitle name="專案"/>
            <WorkspaceRootName name="工作區"/>
            <Menus>
                <Entries>
                    <Item id="0" name="工作區"/>
                    <Item id="1" name="編輯"/>
                </Entries>
                <WorkspaceMenu>
                    <Item id="3122" name="新工作區"/>
                    <Item id="3123" name="開啟工作區"/>
                    <Item id="3124" name="重新載入工作區"/>
                    <Item id="3125" name="儲存"/>
                    <Item id="3126" name="另存新檔..."/>
                    <Item id="3127" name="另存複本..."/>
                    <Item id="3121" name="新增專案"/>
                </WorkspaceMenu>
                <ProjectMenu>
                    <Item id="3111" name="重新命名"/>
                    <Item id="3112" name="新增資料夾"/>
                    <Item id="3113" name="新增檔案..."/>
                    <Item id="3114" name="移除"/>
                    <Item id="3117" name="從資料夾加入檔案..."/>
                    <Item id="3118" name="上移"/>
                    <Item id="3119" name="下移"/>
                </ProjectMenu>
                <FolderMenu>
                    <Item id="3111" name="重新命名"/>
                    <Item id="3112" name="新增資料夾"/>
                    <Item id="3113" name="新增檔案..."/>
                    <Item id="3114" name="移除"/>
                    <Item id="3117" name="從資料夾加入檔案..."/>
                    <Item id="3118" name="上移"/>
                    <Item id="3119" name="下移"/>
                </FolderMenu>
                <FileMenu>
                    <Item id="3111" name="重新命名"/>
                    <Item id="3115" name="移除"/>
                    <Item id="3116" name="修改檔案路徑"/>
                    <Item id="3118" name="上移"/>
                    <Item id="3119" name="下移"/>
                </FileMenu>
            </Menus>
        </ProjectManager>
        <MiscStrings>
            <word-chars-list-tip value="這允許您附加字元在目前單字字元集中，當滑鼠雙擊以進行選擇或以「僅符合整個單字」選項進行搜索。"/>
            <word-chars-list-warning-begin value="警告："/>
            <word-chars-list-space-warning value="$INT_REPLACE$ 個空格"/>
            <word-chars-list-tab-warning value="$INT_REPLACE$ 個 TAB"/>
            <word-chars-list-warning-end value=" 在您的單字字元集中。"/>
            <cloud-invalid-warning value="無效的路徑。"/>
            <cloud-restart-warning value="請重新啟動 Notepad++ 以使變更生效。"/>
            <cloud-select-folder value="選擇一個資料夾，以便 Notepad++ 從中讀取/寫入其設定。"/>
            <shift-change-direction-tip value="使用「Shift + Enter」以相反方向進行搜索"/>
            <two-find-buttons-tip value="顯示「找上一個」按鈕"/>
            <find-status-top-reached value="搜尋：從下面找到相符的字串。搜尋已抵達文件開首。"/>
            <find-status-end-reached value="搜尋：從上面找到相符的字串。搜尋已抵達文件結尾。"/>
            <find-status-replaceinfiles-1-replaced value="在檔案中取代：取代了 1 個字串。"/>
            <find-status-replaceinfiles-nb-replaced value="在檔案中取代：取代了 $INT_REPLACE$ 個字串。"/>
            <find-status-replaceinfiles-re-malformed value="在所有開啟文件中取代：無效的規則運算式。"/>
            <find-status-replaceinopenedfiles-1-replaced value="在所有開啟文件中取代：取代了 1 個字串。"/>
            <find-status-replaceinopenedfiles-nb-replaced value="在所有開啟文件中取代：取代了 $INT_REPLACE$ 個字串。"/>
            <find-status-mark-re-malformed value="無效的規則運算式。"/>
            <find-status-invalid-re value="搜尋：無效的規則運算式。"/>
            <find-status-mark-1-match value="1 個相符。"/>
            <find-status-mark-nb-matches value="$INT_REPLACE$ 個相符。"/>
            <find-status-count-re-malformed value="標記：無效的規則運算式。"/>
            <find-status-count-1-match value="標記：1 個相符。"/>
            <find-status-count-nb-matches value="標記：$INT_REPLACE$ 個相符。"/>
            <find-status-replaceall-re-malformed value="全部取代：無效的規則運算式。"/>
            <find-status-replaceall-1-replaced value="全部取代：取代了 1 個字串。"/>
            <find-status-replaceall-nb-replaced value="全部取代：取代了 $INT_REPLACE$ 個字串。"/>
            <find-status-replaceall-readonly value="全部取代：檔案為唯讀，無法取代字串。"/>
            <find-status-replace-end-reached value="取代：從上面取代了 1 個相符的字串。搜尋已抵達文件結尾。"/>
            <find-status-replace-top-reached value="取代：從下面取代了 1 個相符的字串。搜尋已抵達文件開首。"/>
            <find-status-replaced-next-found value="取代：取代了 1 個字串。找到下一個字串。"/>
            <find-status-replaced-next-not-found value="取代：取代了 1 個字串。找不到下一個字串。"/>
            <find-status-replace-not-found value="取代：找不到搜尋字串。"/>
            <find-status-replace-readonly value="取代：檔案唯讀，無法取代字串。"/>
            <find-status-cannot-find value="搜尋：找不到搜尋字串「$STR_REPLACE$」。"/>
            <finder-find-in-finder value="在此搜尋結果中尋找..."/>
            <finder-close-this value="關閉這個搜尋結果"/>
            <finder-collapse-all value="層數全部收折"/>
            <finder-uncollapse-all value="層數全部展開"/>
            <finder-copy value="複製"/>
            <finder-select-all value="全部選取"/>
            <finder-clear-all value="全部清除"/>
            <finder-open-all value="全部開啟"/>
        </MiscStrings>
    </Native-Langue>
</NotepadPlus><|MERGE_RESOLUTION|>--- conflicted
+++ resolved
@@ -1,10 +1,6 @@
 <?xml version="1.0" encoding="utf-8"?>
 <NotepadPlus>
-<<<<<<< HEAD
-    <Native-Langue name="繁體中文/正體中文" filename="chinese.xml" version="7.6">
-=======
-    <Native-Langue name="繁體中文/正體中文" filename="chinese.xml" version="7.6.2">
->>>>>>> 953919c4
+<Native-Langue name="繁體中文/正體中文" filename="chinese.xml" version="7.6.2">
         <Menu>
             <Main>
                 <!-- Main Menu Entries -->
