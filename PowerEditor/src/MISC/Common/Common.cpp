--- conflicted
+++ resolved
@@ -1,1934 +1,1932 @@
-// This file is part of Notepad++ project
-// Copyright (C)2021 Don HO <don.h@free.fr>
-
-// This program is free software: you can redistribute it and/or modify
-// it under the terms of the GNU General Public License as published by
-// the Free Software Foundation, either version 3 of the License, or
-// at your option any later version.
-//
-// This program is distributed in the hope that it will be useful,
-// but WITHOUT ANY WARRANTY; without even the implied warranty of
-// MERCHANTABILITY or FITNESS FOR A PARTICULAR PURPOSE. See the
-// GNU General Public License for more details.
-//
-// You should have received a copy of the GNU General Public License
-// along with this program.  If not, see <https://www.gnu.org/licenses/>.
-#include <algorithm>
-#include <stdexcept>
-#include <shlwapi.h>
-#include <uxtheme.h>
-#include <cassert>
-#include <codecvt>
-#include <locale>
-#include "StaticDialog.h"
-#include "CustomFileDialog.h"
-
-#include "FileInterface.h"
-#include "Common.h"
-#include "Utf8.h"
-#include <Parameters.h>
-#include "Buffer.h"
-
-#ifndef MPP_USE_ORIGINAL_CODE
-#include <bcrypt.h>
-#include <boost/filesystem.hpp>
-#include <boost/iostreams/device/mapped_file.hpp>
-#include "FileInterface.h"
-#pragma comment( lib, "Bcrypt.lib" )
-#endif
-
-using namespace std;
-
-void printInt(int int2print)
-{
-	wchar_t str[32];
-	wsprintf(str, L"%d", int2print);
-	::MessageBox(NULL, str, L"", MB_OK);
-}
-
-
-void printStr(const wchar_t *str2print)
-{
-	::MessageBox(NULL, str2print, L"", MB_OK);
-}
-
-wstring commafyInt(size_t n)
-{
-	generic_stringstream ss;
-	ss.imbue(std::locale(""));
-	ss << n;
-	return ss.str();
-}
-
-#ifdef MPP_USE_ORIGINAL_CODE
-std::string getFileContent(const wchar_t *file2read)
-{
-	if (!doesFileExist(file2read))
-		return "";
-
-	const size_t blockSize = 1024;
-	char data[blockSize];
-	std::string wholeFileContent = "";
-	FILE *fp = _wfopen(file2read, L"rb");
-	if (!fp)
-		return "";
-
-	size_t lenFile = 0;
-	do
-	{
-		lenFile = fread(data, 1, blockSize, fp);
-		if (lenFile <= 0) break;
-		wholeFileContent.append(data, lenFile);
-	}
-	while (lenFile > 0);
-
-	fclose(fp);
-	return wholeFileContent;
-}
-#else
-std::string getFileContent( const wchar_t* file2read )
-{
-	if ( !::PathFileExists( file2read ) )
-		return "";
-
-	if ( GetFileLength( file2read ) == 0 )
-		return "";
-
-	boost::filesystem::path filePath = file2read;
-	boost::iostreams::mapped_file_source mmDevice( filePath );
-
-	if ( !mmDevice )
-		return "";
-
-	return { mmDevice.begin(), mmDevice.end() };
-}
-#endif
-
-char getDriveLetter()
-{
-	char drive = '\0';
-	wchar_t current[MAX_PATH];
-
-	::GetCurrentDirectory(MAX_PATH, current);
-	int driveNbr = ::PathGetDriveNumber(current);
-	if (driveNbr != -1)
-		drive = 'A' + char(driveNbr);
-
-	return drive;
-}
-
-
-wstring relativeFilePathToFullFilePath(const wchar_t *relativeFilePath)
-{
-	wstring fullFilePathName;
-	wchar_t fullFileName[MAX_PATH];
-	BOOL isRelative = ::PathIsRelative(relativeFilePath);
-
-	if (isRelative)
-	{
-		::GetFullPathName(relativeFilePath, MAX_PATH, fullFileName, NULL);
-		fullFilePathName += fullFileName;
-	}
-	else
-	{
-		if ((relativeFilePath[0] == '\\' && relativeFilePath[1] != '\\') || relativeFilePath[0] == '/')
-		{
-			fullFilePathName += getDriveLetter();
-			fullFilePathName += ':';
-		}
-
-		fullFilePathName += relativeFilePath;
-	}
-
-	return fullFilePathName;
-}
-
-
-void writeFileContent(const wchar_t *file2write, const char *content2write)
-{
-	Win32_IO_File file(file2write);
-
-	if (file.isOpened())
-		file.writeStr(content2write);
-}
-
-
-void writeLog(const wchar_t *logFileName, const char *log2write)
-{
-	const DWORD accessParam{ GENERIC_READ | GENERIC_WRITE };
-	const DWORD shareParam{ FILE_SHARE_READ | FILE_SHARE_WRITE };
-	const DWORD dispParam{ OPEN_ALWAYS }; // Open existing file for writing without destroying it or create new
-	const DWORD attribParam{ FILE_ATTRIBUTE_NORMAL };
-	HANDLE hFile = ::CreateFileW(logFileName, accessParam, shareParam, NULL, dispParam, attribParam, NULL);
-
-	if (hFile != INVALID_HANDLE_VALUE)
-	{
-		LARGE_INTEGER offset{};
-		offset.QuadPart = 0;
-		::SetFilePointerEx(hFile, offset, NULL, FILE_END);
-
-		SYSTEMTIME currentTime = {};
-		::GetLocalTime(&currentTime);
-		wstring dateTimeStrW = getDateTimeStrFrom(L"yyyy-MM-dd HH:mm:ss", currentTime);
-		std::wstring_convert<std::codecvt_utf8_utf16<wchar_t>> converter;
-		std::string log2writeStr = converter.to_bytes(dateTimeStrW);
-		log2writeStr += "  ";
-		log2writeStr += log2write;
-		log2writeStr += "\n";
-
-		DWORD bytes_written = 0;
-		::WriteFile(hFile, log2writeStr.c_str(), static_cast<DWORD>(log2writeStr.length()), &bytes_written, NULL);
-
-		::FlushFileBuffers(hFile);
-		::CloseHandle(hFile);
-	}
-}
-
-
-wstring folderBrowser(HWND parent, const wstring & title, int outputCtrlID, const wchar_t *defaultStr)
-{
-	wstring folderName;
-	CustomFileDialog dlg(parent);
-	dlg.setTitle(title.c_str());
-
-	// Get an initial directory from the edit control or from argument provided
-	wchar_t directory[MAX_PATH] = {};
-	if (outputCtrlID != 0)
-		::GetDlgItemText(parent, outputCtrlID, directory, _countof(directory));
-	directory[_countof(directory) - 1] = '\0';
-	if (!directory[0] && defaultStr)
-		dlg.setFolder(defaultStr);
-	else if (directory[0])
-		dlg.setFolder(directory);
-
-	folderName = dlg.pickFolder();
-	if (!folderName.empty())
-	{
-		// Send the result back to the edit control
-		if (outputCtrlID != 0)
-			::SetDlgItemText(parent, outputCtrlID, folderName.c_str());
-	}
-	return folderName;
-}
-
-
-wstring getFolderName(HWND parent, const wchar_t *defaultDir)
-{
-	return folderBrowser(parent, L"Select a folder", 0, defaultDir);
-}
-
-
-void ClientRectToScreenRect(HWND hWnd, RECT* rect)
-{
-	POINT		pt{};
-
-	pt.x		 = rect->left;
-	pt.y		 = rect->top;
-	::ClientToScreen( hWnd, &pt );
-	rect->left   = pt.x;
-	rect->top    = pt.y;
-
-	pt.x		 = rect->right;
-	pt.y		 = rect->bottom;
-	::ClientToScreen( hWnd, &pt );
-	rect->right  = pt.x;
-	rect->bottom = pt.y;
-}
-
-
-std::vector<wstring> tokenizeString(const wstring & tokenString, const char delim)
-{
-	//Vector is created on stack and copied on return
-	std::vector<wstring> tokens;
-
-    // Skip delimiters at beginning.
-	wstring::size_type lastPos = tokenString.find_first_not_of(delim, 0);
-    // Find first "non-delimiter".
-    wstring::size_type pos     = tokenString.find_first_of(delim, lastPos);
-
-    while (pos != std::string::npos || lastPos != std::string::npos)
-    {
-        // Found a token, add it to the vector.
-        tokens.push_back(tokenString.substr(lastPos, pos - lastPos));
-        // Skip delimiters.  Note the "not_of"
-        lastPos = tokenString.find_first_not_of(delim, pos);
-        // Find next "non-delimiter"
-        pos = tokenString.find_first_of(delim, lastPos);
-    }
-	return tokens;
-}
-
-
-void ScreenRectToClientRect(HWND hWnd, RECT* rect)
-{
-	POINT		pt{};
-
-	pt.x		 = rect->left;
-	pt.y		 = rect->top;
-	::ScreenToClient( hWnd, &pt );
-	rect->left   = pt.x;
-	rect->top    = pt.y;
-
-	pt.x		 = rect->right;
-	pt.y		 = rect->bottom;
-	::ScreenToClient( hWnd, &pt );
-	rect->right  = pt.x;
-	rect->bottom = pt.y;
-}
-
-
-int filter(unsigned int code, struct _EXCEPTION_POINTERS *)
-{
-    if (code == EXCEPTION_ACCESS_VIOLATION)
-        return EXCEPTION_EXECUTE_HANDLER;
-    return EXCEPTION_CONTINUE_SEARCH;
-}
-
-
-bool isInList(const wchar_t *token, const wchar_t *list)
-{
-	if ((!token) || (!list))
-		return false;
-
-	const size_t wordLen = 64;
-	size_t listLen = lstrlen(list);
-
-	wchar_t word[wordLen] = { '\0' };
-	size_t i = 0;
-	size_t j = 0;
-
-	for (; i <= listLen; ++i)
-	{
-		if ((list[i] == ' ')||(list[i] == '\0'))
-		{
-			if (j != 0)
-			{
-				word[j] = '\0';
-				j = 0;
-
-				if (!wcsicmp(token, word))
-					return true;
-			}
-		}
-		else
-		{
-			word[j] = list[i];
-			++j;
-
-			if (j >= wordLen)
-				return false;
-		}
-	}
-	return false;
-}
-
-
-wstring purgeMenuItemString(const wchar_t * menuItemStr, bool keepAmpersand)
-{
-	const size_t cleanedNameLen = 64;
-	wchar_t cleanedName[cleanedNameLen] = L"";
-	size_t j = 0;
-	size_t menuNameLen = lstrlen(menuItemStr);
-	if (menuNameLen >= cleanedNameLen)
-		menuNameLen = cleanedNameLen - 1;
-
-	for (size_t k = 0 ; k < menuNameLen ; ++k)
-	{
-		if (menuItemStr[k] == '\t')
-		{
-			cleanedName[k] = 0;
-			break;
-		}
-		else
-		{
-			if (menuItemStr[k] == '&')
-			{
-				if (keepAmpersand)
-					cleanedName[j++] = menuItemStr[k];
-				//else skip
-			}
-			else
-				cleanedName[j++] = menuItemStr[k];
-		}
-	}
-
-	cleanedName[j] = 0;
-	return cleanedName;
-}
-
-
-const wchar_t * WcharMbcsConvertor::char2wchar(const char * mbcs2Convert, size_t codepage, int lenMbcs, int* pLenWc, int* pBytesNotProcessed)
-{
-	// Do not process NULL pointer
-	if (!mbcs2Convert)
-		return nullptr;
-
-	// Do not process empty strings
-	if (lenMbcs == 0 || (lenMbcs == -1 && mbcs2Convert[0] == 0))
-	{
-		_wideCharStr.empty();
-		return _wideCharStr;
-	}
-
-	UINT cp = static_cast<UINT>(codepage);
-	int bytesNotProcessed = 0;
-	int lenWc = 0;
-
-	// If length not specified, simply convert without checking
-	if (lenMbcs == -1)
-	{
-		lenWc = MultiByteToWideChar(cp, 0, mbcs2Convert, lenMbcs, NULL, 0);
-	}
-	// Otherwise, test if we are cutting a multi-byte character at end of buffer
-	else if (lenMbcs != -1 && cp == CP_UTF8) // For UTF-8, we know how to test it
-	{
-		int indexOfLastChar = Utf8::characterStart(mbcs2Convert, lenMbcs-1); // get index of last character
-		if (indexOfLastChar != 0 && !Utf8::isValid(mbcs2Convert+indexOfLastChar, lenMbcs-indexOfLastChar)) // if it is not valid we do not process it right now (unless its the only character in string, to ensure that we always progress, e.g. that bytesNotProcessed < lenMbcs)
-		{
-			bytesNotProcessed = lenMbcs-indexOfLastChar;
-		}
-		lenWc = MultiByteToWideChar(cp, 0, mbcs2Convert, lenMbcs-bytesNotProcessed, NULL, 0);
-	}
-	else // For other encodings, ask system if there are any invalid characters; note that it will not correctly know if last character is cut when there are invalid characters inside the text
-	{
-		lenWc = MultiByteToWideChar(cp, (lenMbcs == -1) ? 0 : MB_ERR_INVALID_CHARS, mbcs2Convert, lenMbcs, NULL, 0);
-		if (lenWc == 0 && GetLastError() == ERROR_NO_UNICODE_TRANSLATION)
-		{
-			// Test without last byte
-			if (lenMbcs > 1) lenWc = MultiByteToWideChar(cp, MB_ERR_INVALID_CHARS, mbcs2Convert, lenMbcs-1, NULL, 0);
-			if (lenWc == 0) // don't have to check that the error is still ERROR_NO_UNICODE_TRANSLATION, since only the length parameter changed
-			{
-				// TODO: should warn user about incorrect loading due to invalid characters
-				// We still load the file, but the system will either strip or replace invalid characters (including the last character, if cut in half)
-				lenWc = MultiByteToWideChar(cp, 0, mbcs2Convert, lenMbcs, NULL, 0);
-			}
-			else
-			{
-				// We found a valid text by removing one byte.
-				bytesNotProcessed = 1;
-			}
-		}
-	}
-
-	if (lenWc > 0)
-	{
-		_wideCharStr.sizeTo(lenWc);
-		MultiByteToWideChar(cp, 0, mbcs2Convert, lenMbcs-bytesNotProcessed, _wideCharStr, lenWc);
-	}
-	else
-		_wideCharStr.empty();
-
-	if (pLenWc)
-		*pLenWc = lenWc;
-	if (pBytesNotProcessed)
-		*pBytesNotProcessed = bytesNotProcessed;
-
-	return _wideCharStr;
-}
-
-
-// "mstart" and "mend" are pointers to indexes in mbcs2Convert,
-// which are converted to the corresponding indexes in the returned wchar_t string.
-const wchar_t * WcharMbcsConvertor::char2wchar(const char * mbcs2Convert, size_t codepage, intptr_t* mstart, intptr_t* mend)
-{
-	// Do not process NULL pointer
-	if (!mbcs2Convert) return NULL;
-	UINT cp = static_cast<UINT>(codepage);
-	int len = MultiByteToWideChar(cp, 0, mbcs2Convert, -1, NULL, 0);
-	if (len > 0)
-	{
-		_wideCharStr.sizeTo(len);
-		len = MultiByteToWideChar(cp, 0, mbcs2Convert, -1, _wideCharStr, len);
-
-		if ((size_t)*mstart < strlen(mbcs2Convert) && (size_t)*mend <= strlen(mbcs2Convert))
-		{
-			*mstart = MultiByteToWideChar(cp, 0, mbcs2Convert, static_cast<int>(*mstart), _wideCharStr, 0);
-			*mend   = MultiByteToWideChar(cp, 0, mbcs2Convert, static_cast<int>(*mend), _wideCharStr, 0);
-			if (*mstart >= len || *mend >= len)
-			{
-				*mstart = 0;
-				*mend = 0;
-			}
-		}
-	}
-	else
-	{
-		_wideCharStr.empty();
-		*mstart = 0;
-		*mend = 0;
-	}
-	return _wideCharStr;
-}
-
-
-const char* WcharMbcsConvertor::wchar2char(const wchar_t * wcharStr2Convert, size_t codepage, int lenWc, int* pLenMbcs)
-{
-	if (!wcharStr2Convert)
-		return nullptr;
-
-	UINT cp = static_cast<UINT>(codepage);
-	int lenMbcs = WideCharToMultiByte(cp, 0, wcharStr2Convert, lenWc, NULL, 0, NULL, NULL);
-	if (lenMbcs > 0)
-	{
-		_multiByteStr.sizeTo(lenMbcs);
-		WideCharToMultiByte(cp, 0, wcharStr2Convert, lenWc, _multiByteStr, lenMbcs, NULL, NULL);
-	}
-	else
-		_multiByteStr.empty();
-
-	if (pLenMbcs)
-		*pLenMbcs = lenMbcs;
-	return _multiByteStr;
-}
-
-
-const char * WcharMbcsConvertor::wchar2char(const wchar_t * wcharStr2Convert, size_t codepage, intptr_t* mstart, intptr_t* mend)
-{
-	if (!wcharStr2Convert)
-		return nullptr;
-
-	UINT cp = static_cast<UINT>(codepage);
-	int len = WideCharToMultiByte(cp, 0, wcharStr2Convert, -1, NULL, 0, NULL, NULL);
-	if (len > 0)
-	{
-		_multiByteStr.sizeTo(len);
-		len = WideCharToMultiByte(cp, 0, wcharStr2Convert, -1, _multiByteStr, len, NULL, NULL); // not needed?
-
-        if (*mstart < lstrlenW(wcharStr2Convert) && *mend < lstrlenW(wcharStr2Convert))
-        {
-			*mstart = WideCharToMultiByte(cp, 0, wcharStr2Convert, (int)*mstart, NULL, 0, NULL, NULL);
-			*mend = WideCharToMultiByte(cp, 0, wcharStr2Convert, (int)*mend, NULL, 0, NULL, NULL);
-			if (*mstart >= len || *mend >= len)
-			{
-				*mstart = 0;
-				*mend = 0;
-			}
-		}
-	}
-	else
-		_multiByteStr.empty();
-
-	return _multiByteStr;
-}
-
-
-std::wstring string2wstring(const std::string & rString, UINT codepage)
-{
-	int len = MultiByteToWideChar(codepage, 0, rString.c_str(), -1, NULL, 0);
-	if (len > 0)
-	{
-		std::vector<wchar_t> vw(len);
-		MultiByteToWideChar(codepage, 0, rString.c_str(), -1, &vw[0], len);
-		return &vw[0];
-	}
-	return std::wstring();
-}
-
-
-std::string wstring2string(const std::wstring & rwString, UINT codepage)
-{
-	int len = WideCharToMultiByte(codepage, 0, rwString.c_str(), -1, NULL, 0, NULL, NULL);
-	if (len > 0)
-	{
-		std::vector<char> vw(len);
-		WideCharToMultiByte(codepage, 0, rwString.c_str(), -1, &vw[0], len, NULL, NULL);
-		return &vw[0];
-	}
-	return std::string();
-}
-
-
-// Escapes ampersands in file name to use it in menu
-template <typename T>
-wstring convertFileName(T beg, T end)
-{
-	wstring strTmp;
-
-	for (T it = beg; it != end; ++it)
-	{
-		if (*it == '&') strTmp.push_back('&');
-		strTmp.push_back(*it);
-	}
-
-	return strTmp;
-}
-
-
-wstring intToString(int val)
-{
-	std::vector<wchar_t> vt;
-	bool isNegative = val < 0;
-	// can't use abs here because std::numeric_limits<int>::min() has no positive representation
-	//val = std::abs(val);
-
-	vt.push_back('0' + static_cast<wchar_t>(std::abs(val % 10)));
-	val /= 10;
-	while (val != 0)
-	{
-		vt.push_back('0' + static_cast<wchar_t>(std::abs(val % 10)));
-		val /= 10;
-	}
-
-	if (isNegative)
-		vt.push_back('-');
-
-	return wstring(vt.rbegin(), vt.rend());
-}
-
-wstring uintToString(unsigned int val)
-{
-	std::vector<wchar_t> vt;
-
-	vt.push_back('0' + static_cast<wchar_t>(val % 10));
-	val /= 10;
-	while (val != 0)
-	{
-		vt.push_back('0' + static_cast<wchar_t>(val % 10));
-		val /= 10;
-	}
-
-	return wstring(vt.rbegin(), vt.rend());
-}
-
-// Build Recent File menu entries from given
-wstring BuildMenuFileName(int filenameLen, unsigned int pos, const wstring &filename, bool ordinalNumber)
-{
-	wstring strTemp;
-
-	if (ordinalNumber)
-	{
-		if (pos < 9)
-		{
-			strTemp.push_back('&');
-			strTemp.push_back('1' + static_cast<wchar_t>(pos));
-		}
-		else if (pos == 9)
-		{
-			strTemp.append(L"1&0");
-		}
-		else
-		{
-			div_t splitDigits = div(pos + 1, 10);
-			strTemp.append(uintToString(splitDigits.quot));
-			strTemp.push_back('&');
-			strTemp.append(uintToString(splitDigits.rem));
-		}
-		strTemp.append(L": ");
-	}
-	else
-	{
-		strTemp.push_back('&');
-	}
-
-	if (filenameLen > 0)
-	{
-		std::vector<wchar_t> vt(filenameLen + 1);
-		// W removed from PathCompactPathExW due to compiler errors for ANSI version.
-		PathCompactPathEx(&vt[0], filename.c_str(), filenameLen + 1, 0);
-		strTemp.append(convertFileName(vt.begin(), vt.begin() + lstrlen(&vt[0])));
-	}
-	else
-	{
-		// (filenameLen < 0)
-		wstring::const_iterator it = filename.begin();
-
-		if (filenameLen == 0)
-			it += PathFindFileName(filename.c_str()) - filename.c_str();
-
-		// MAX_PATH is still here to keep old trimming behaviour.
-		if (filename.end() - it < MAX_PATH)
-		{
-			strTemp.append(convertFileName(it, filename.end()));
-		}
-		else
-		{
-			strTemp.append(convertFileName(it, it + MAX_PATH / 2 - 3));
-			strTemp.append(L"...");
-			strTemp.append(convertFileName(filename.end() - MAX_PATH / 2, filename.end()));
-		}
-	}
-
-	return strTemp;
-}
-
-
-wstring PathRemoveFileSpec(wstring& path)
-{
-    wstring::size_type lastBackslash = path.find_last_of(L'\\');
-    if (lastBackslash == wstring::npos)
-    {
-        if (path.size() >= 2 && path[1] == L':')  // "C:foo.bar" becomes "C:"
-            path.erase(2);
-        else
-            path.erase();
-    }
-    else
-    {
-        if (lastBackslash == 2 && path[1] == L':' && path.size() >= 3)  // "C:\foo.exe" becomes "C:\"
-            path.erase(3);
-        else if (lastBackslash == 0 && path.size() > 1) // "\foo.exe" becomes "\"
-            path.erase(1);
-        else
-            path.erase(lastBackslash);
-    }
-	return path;
-}
-
-
-wstring pathAppend(wstring& strDest, const wstring& str2append)
-{
-	if (strDest.empty() && str2append.empty()) // "" + ""
-	{
-		strDest = L"\\";
-		return strDest;
-	}
-
-	if (strDest.empty() && !str2append.empty()) // "" + titi
-	{
-		strDest = str2append;
-		return strDest;
-	}
-
-	if (strDest[strDest.length() - 1] == '\\' && (!str2append.empty() && str2append[0] == '\\')) // toto\ + \titi
-	{
-		strDest.erase(strDest.length() - 1, 1);
-		strDest += str2append;
-		return strDest;
-	}
-
-	if ((strDest[strDest.length() - 1] == '\\' && (!str2append.empty() && str2append[0] != '\\')) // toto\ + titi
-		|| (strDest[strDest.length() - 1] != '\\' && (!str2append.empty() && str2append[0] == '\\'))) // toto + \titi
-	{
-		strDest += str2append;
-		return strDest;
-	}
-
-	// toto + titi
-	strDest += L"\\";
-	strDest += str2append;
-
-	return strDest;
-}
-
-
-COLORREF getCtrlBgColor(HWND hWnd)
-{
-	COLORREF crRet = CLR_INVALID;
-	if (hWnd && IsWindow(hWnd))
-	{
-		RECT rc;
-		if (GetClientRect(hWnd, &rc))
-		{
-			HDC hDC = GetDC(hWnd);
-			if (hDC)
-			{
-				HDC hdcMem = CreateCompatibleDC(hDC);
-				if (hdcMem)
-				{
-					HBITMAP hBmp = CreateCompatibleBitmap(hDC,
-					rc.right, rc.bottom);
-					if (hBmp)
-					{
-						HGDIOBJ hOld = SelectObject(hdcMem, hBmp);
-						if (hOld)
-						{
-							if (SendMessage(hWnd, WM_ERASEBKGND, reinterpret_cast<WPARAM>(hdcMem), 0))
-							{
-								crRet = GetPixel(hdcMem, 2, 2); // 0, 0 is usually on the border
-							}
-							SelectObject(hdcMem, hOld);
-						}
-						DeleteObject(hBmp);
-					}
-					DeleteDC(hdcMem);
-				}
-				ReleaseDC(hWnd, hDC);
-			}
-		}
-	}
-	return crRet;
-}
-
-
-wstring stringToUpper(wstring strToConvert)
-{
-    std::transform(strToConvert.begin(), strToConvert.end(), strToConvert.begin(), 
-        [](wchar_t ch){ return static_cast<wchar_t>(towupper(ch)); }
-    );
-    return strToConvert;
-}
-
-wstring stringToLower(wstring strToConvert)
-{
-    std::transform(strToConvert.begin(), strToConvert.end(), strToConvert.begin(), ::towlower);
-    return strToConvert;
-}
-
-
-wstring stringReplace(wstring subject, const wstring& search, const wstring& replace)
-{
-	size_t pos = 0;
-	while ((pos = subject.find(search, pos)) != std::string::npos)
-	{
-		subject.replace(pos, search.length(), replace);
-		pos += replace.length();
-	}
-	return subject;
-}
-
-
-void stringSplit(const wstring& input, const wstring& delimiter, std::vector<wstring>& output)
-{
-	size_t start = 0U;
-	size_t end = input.find(delimiter);
-	const size_t delimiterLength = delimiter.length();
-	while (end != std::string::npos)
-	{
-		output.push_back(input.substr(start, end - start));
-		start = end + delimiterLength;
-		end = input.find(delimiter, start);
-	}
-	output.push_back(input.substr(start, end));
-}
-
-
-bool str2numberVector(wstring str2convert, std::vector<size_t>& numVect)
-{
-	numVect.clear();
-
-	for (auto i : str2convert)
-	{
-		switch (i)
-		{
-		case ' ':
-		case '0': case '1':	case '2': case '3':	case '4':
-		case '5': case '6':	case '7': case '8':	case '9':
-		{
-			// correct. do nothing
-		}
-		break;
-
-		default:
-			return false;
-		}
-	}
-
-	std::vector<wstring> v;
-	stringSplit(str2convert, L" ", v);
-	for (const auto& i : v)
-	{
-		// Don't treat empty string and the number greater than 9999
-		if (!i.empty() && i.length() < 5)
-		{
-			numVect.push_back(std::stoi(i));
-		}
-	}
-	return true;
-}
-
-void stringJoin(const std::vector<wstring>& strings, const wstring& separator, wstring& joinedString)
-{
-	size_t length = strings.size();
-	for (size_t i = 0; i < length; ++i)
-	{
-		joinedString += strings.at(i);
-		if (i != length - 1)
-		{
-			joinedString += separator;
-		}
-	}
-}
-
-
-wstring stringTakeWhileAdmissable(const wstring& input, const wstring& admissable)
-{
-	// Find first non-admissable character in "input", and remove everything after it.
-	size_t idx = input.find_first_not_of(admissable);
-	if (idx == std::string::npos)
-	{
-		return input;
-	}
-	else
-	{
-		return input.substr(0, idx);
-	}
-}
-
-
-double stodLocale(const wstring& str, [[maybe_unused]] _locale_t loc, size_t* idx)
-{
-	// Copied from the std::stod implementation but uses _wcstod_l instead of wcstod.
-	const wchar_t* ptr = str.c_str();
-	errno = 0;
-	wchar_t* eptr;
-#ifdef __MINGW32__
-	double ans = ::wcstod(ptr, &eptr);
-#else
-	double ans = ::_wcstod_l(ptr, &eptr, loc);
-#endif
-	if (ptr == eptr)
-		throw std::invalid_argument("invalid stod argument");
-	if (errno == ERANGE)
-		throw std::out_of_range("stod argument out of range");
-	if (idx != NULL)
-		*idx = (size_t)(eptr - ptr);
-	return ans;
-}
-
-
-bool str2Clipboard(const wstring &str2cpy, HWND hwnd)
-{
-	size_t len2Allocate = (str2cpy.size() + 1) * sizeof(wchar_t);
-	HGLOBAL hglbCopy = ::GlobalAlloc(GMEM_MOVEABLE, len2Allocate);
-	if (hglbCopy == NULL)
-	{
-		return false;
-	}
-	if (!::OpenClipboard(hwnd))
-	{
-		::GlobalFree(hglbCopy);
-		return false;
-	}
-	if (!::EmptyClipboard())
-	{
-		::GlobalFree(hglbCopy);
-		::CloseClipboard();
-		return false;
-	}
-	// Lock the handle and copy the text to the buffer.
-	wchar_t *pStr = (wchar_t *)::GlobalLock(hglbCopy);
-	if (!pStr)
-	{
-		::GlobalFree(hglbCopy);
-		::CloseClipboard();
-		return false;
-	}
-	wcscpy_s(pStr, len2Allocate / sizeof(wchar_t), str2cpy.c_str());
-	::GlobalUnlock(hglbCopy);
-	// Place the handle on the clipboard.
-	unsigned int clipBoardFormat = CF_UNICODETEXT;
-	if (!::SetClipboardData(clipBoardFormat, hglbCopy))
-	{
-		::GlobalFree(hglbCopy);
-		::CloseClipboard();
-		return false;
-	}
-	if (!::CloseClipboard())
-	{
-		return false;
-	}
-	return true;
-}
-
-bool buf2Clipboard(const std::vector<Buffer*>& buffers, bool isFullPath, HWND hwnd)
-{
-	const wstring crlf = L"\r\n";
-	wstring selection;
-	for (auto&& buf : buffers)
-	{
-		if (buf)
-		{
-			const wchar_t* fileName = isFullPath ? buf->getFullPathName() : buf->getFileName();
-			if (fileName)
-				selection += fileName;
-		}
-		if (!selection.empty() && !selection.ends_with(crlf))
-			selection += crlf;
-	}
-	if (!selection.empty())
-		return str2Clipboard(selection, hwnd);
-	return false;
-}
-
-bool matchInList(const wchar_t *fileName, const std::vector<wstring> & patterns)
-{
-	bool is_matched = false;
-	for (size_t i = 0, len = patterns.size(); i < len; ++i)
-	{
-		if (patterns[i].length() > 1 && patterns[i][0] == '!')
-		{
-			if (PathMatchSpec(fileName, patterns[i].c_str() + 1))
-				return false;
-
-			continue;
-		} 
-
-		if (PathMatchSpec(fileName, patterns[i].c_str()))
-			is_matched = true;
-	}
-	return is_matched;
-}
-
-bool matchInExcludeDirList(const wchar_t* dirName, const std::vector<wstring>& patterns, size_t level)
-{
-	for (size_t i = 0, len = patterns.size(); i < len; ++i)
-	{
-		size_t patterLen = patterns[i].length();
-
-		if (patterLen > 3 && patterns[i][0] == '!' && patterns[i][1] == '+' && patterns[i][2] == '\\') // check for !+\folderPattern: for all levels - search this pattern recursively
-		{
-			if (PathMatchSpec(dirName, patterns[i].c_str() + 3))
-				return true;
-		}
-		else if (patterLen > 2 && patterns[i][0] == '!' && patterns[i][1] == '\\') // check for !\folderPattern: exclusive pattern for only the 1st level
-		{
-			if (level == 1)
-				if (PathMatchSpec(dirName, patterns[i].c_str() + 2))
-					return true;
-		}
-	}
-	return false;
-}
-
-bool allPatternsAreExclusion(const std::vector<wstring> patterns)
-{
-	bool oneInclusionPatternFound = false;
-	for (size_t i = 0, len = patterns.size(); i < len; ++i)
-	{
-		if (patterns[i][0] != '!')
-		{
-			oneInclusionPatternFound = true;
-			break;
-		}
-	}
-	return !oneInclusionPatternFound;
-}
-
-wstring GetLastErrorAsString(DWORD errorCode)
-{
-	wstring errorMsg(L"");
-	// Get the error message, if any.
-	// If both error codes (passed error n GetLastError) are 0, then return empty
-	if (errorCode == 0)
-		errorCode = GetLastError();
-	if (errorCode == 0)
-		return errorMsg; //No error message has been recorded
-
-	LPWSTR messageBuffer = nullptr;
-	FormatMessageW(FORMAT_MESSAGE_ALLOCATE_BUFFER | FORMAT_MESSAGE_FROM_SYSTEM | FORMAT_MESSAGE_IGNORE_INSERTS,
-		nullptr, errorCode, MAKELANGID(LANG_NEUTRAL, SUBLANG_DEFAULT), (LPWSTR)&messageBuffer, 0, nullptr);
-
-	errorMsg += messageBuffer;
-
-	//Free the buffer.
-	LocalFree(messageBuffer);
-
-	return errorMsg;
-}
-
-HWND CreateToolTip(int toolID, HWND hDlg, HINSTANCE hInst, const PTSTR pszText, bool isRTL)
-{
-	if (!toolID || !hDlg || !pszText)
-	{
-		return NULL;
-	}
-
-	// Get the window of the tool.
-	HWND hwndTool = GetDlgItem(hDlg, toolID);
-	if (!hwndTool)
-	{
-		return NULL;
-	}
-
-	// Create the tooltip. g_hInst is the global instance handle.
-	HWND hwndTip = CreateWindowEx(isRTL ? WS_EX_LAYOUTRTL : 0, TOOLTIPS_CLASS, NULL,
-		WS_POPUP | TTS_ALWAYSTIP | TTS_BALLOON,
-		CW_USEDEFAULT, CW_USEDEFAULT,
-		CW_USEDEFAULT, CW_USEDEFAULT,
-		hDlg, NULL,
-		hInst, NULL);
-
-	if (!hwndTip)
-	{
-		return NULL;
-	}
-
-	NppDarkMode::setDarkTooltips(hwndTip, NppDarkMode::ToolTipsType::tooltip);
-
-	// Associate the tooltip with the tool.
-	TOOLINFO toolInfo = {};
-	toolInfo.cbSize = sizeof(toolInfo);
-	toolInfo.hwnd = hDlg;
-	toolInfo.uFlags = TTF_IDISHWND | TTF_SUBCLASS;
-	toolInfo.uId = (UINT_PTR)hwndTool;
-	toolInfo.lpszText = pszText;
-	if (!SendMessage(hwndTip, TTM_ADDTOOL, 0, (LPARAM)&toolInfo))
-	{
-		DestroyWindow(hwndTip);
-		return NULL;
-	}
-
-	SendMessage(hwndTip, TTM_ACTIVATE, TRUE, 0);
-	SendMessage(hwndTip, TTM_SETMAXTIPWIDTH, 0, 200);
-	// Make tip stay 15 seconds
-	SendMessage(hwndTip, TTM_SETDELAYTIME, TTDT_AUTOPOP, MAKELPARAM((15000), (0)));
-
-	return hwndTip;
-}
-
-HWND CreateToolTipRect(int toolID, HWND hWnd, HINSTANCE hInst, const PTSTR pszText, const RECT rc)
-{
-	if (!toolID || !hWnd || !pszText)
-	{
-		return NULL;
-	}
-
-	// Create the tooltip. g_hInst is the global instance handle.
-	HWND hwndTip = CreateWindowEx(0, TOOLTIPS_CLASS, NULL,
-		WS_POPUP | TTS_ALWAYSTIP | TTS_BALLOON,
-		CW_USEDEFAULT, CW_USEDEFAULT,
-		CW_USEDEFAULT, CW_USEDEFAULT,
-		hWnd, NULL,
-		hInst, NULL);
-
-	if (!hwndTip)
-	{
-		return NULL;
-	}
-
-	// Associate the tooltip with the tool.
-	TOOLINFO toolInfo = {};
-	toolInfo.cbSize = sizeof(toolInfo);
-	toolInfo.hwnd = hWnd;
-	toolInfo.uFlags = TTF_SUBCLASS;
-	toolInfo.uId = toolID;
-	toolInfo.lpszText = pszText;
-	toolInfo.rect = rc;
-	if (!SendMessage(hwndTip, TTM_ADDTOOL, 0, (LPARAM)&toolInfo))
-	{
-		DestroyWindow(hwndTip);
-		return NULL;
-	}
-
-	SendMessage(hwndTip, TTM_ACTIVATE, TRUE, 0);
-	SendMessage(hwndTip, TTM_SETMAXTIPWIDTH, 0, 200);
-	// Make tip stay 15 seconds
-	SendMessage(hwndTip, TTM_SETDELAYTIME, TTDT_AUTOPOP, MAKELPARAM((15000), (0)));
-
-	return hwndTip;
-}
-
-bool isCertificateValidated(const wstring & fullFilePath, const wstring & subjectName2check)
-{
-	bool isOK = false;
-	HCERTSTORE hStore = NULL;
-	HCRYPTMSG hMsg = NULL;
-	PCCERT_CONTEXT pCertContext = NULL;
-	BOOL result = FALSE;
-	DWORD dwEncoding = 0;
-	DWORD dwContentType = 0;
-	DWORD dwFormatType = 0;
-	PCMSG_SIGNER_INFO pSignerInfo = NULL;
-	DWORD dwSignerInfo = 0;
-	CERT_INFO CertInfo{};
-	LPTSTR szName = NULL;
-
-	wstring subjectName;
-
-	try {
-		// Get message handle and store handle from the signed file.
-		result = CryptQueryObject(CERT_QUERY_OBJECT_FILE,
-			fullFilePath.c_str(),
-			CERT_QUERY_CONTENT_FLAG_PKCS7_SIGNED_EMBED,
-			CERT_QUERY_FORMAT_FLAG_BINARY,
-			0,
-			&dwEncoding,
-			&dwContentType,
-			&dwFormatType,
-			&hStore,
-			&hMsg,
-			NULL);
-
-		if (!result)
-		{
-			wstring errorMessage = L"Check certificate of " + fullFilePath + L" : ";
-			errorMessage += GetLastErrorAsString(GetLastError());
-			throw errorMessage;
-		}
-
-		// Get signer information size.
-		result = CryptMsgGetParam(hMsg, CMSG_SIGNER_INFO_PARAM, 0, NULL, &dwSignerInfo);
-		if (!result)
-		{
-			wstring errorMessage = L"CryptMsgGetParam first call: ";
-			errorMessage += GetLastErrorAsString(GetLastError());
-			throw errorMessage;
-		}
-
-		// Allocate memory for signer information.
-		pSignerInfo = (PCMSG_SIGNER_INFO)LocalAlloc(LPTR, dwSignerInfo);
-		if (!pSignerInfo)
-		{
-			wstring errorMessage = L"CryptMsgGetParam memory allocation problem: ";
-			errorMessage += GetLastErrorAsString(GetLastError());
-			throw errorMessage;
-		}
-
-		// Get Signer Information.
-		result = CryptMsgGetParam(hMsg, CMSG_SIGNER_INFO_PARAM, 0, (PVOID)pSignerInfo, &dwSignerInfo);
-		if (!result)
-		{
-			wstring errorMessage = L"CryptMsgGetParam: ";
-			errorMessage += GetLastErrorAsString(GetLastError());
-			throw errorMessage;
-		}
-
-		// Search for the signer certificate in the temporary 
-		// certificate store.
-		CertInfo.Issuer = pSignerInfo->Issuer;
-		CertInfo.SerialNumber = pSignerInfo->SerialNumber;
-
-		pCertContext = CertFindCertificateInStore(hStore, X509_ASN_ENCODING | PKCS_7_ASN_ENCODING, 0, CERT_FIND_SUBJECT_CERT, (PVOID)&CertInfo, NULL);
-		if (!pCertContext)
-		{
-			wstring errorMessage = L"Certificate context: ";
-			errorMessage += GetLastErrorAsString(GetLastError());
-			throw errorMessage;
-		}
-
-		DWORD dwData;
-
-		// Get Subject name size.
-		dwData = CertGetNameString(pCertContext, CERT_NAME_SIMPLE_DISPLAY_TYPE, 0, NULL, NULL, 0);
-		if (dwData <= 1)
-		{
-			throw wstring(L"Certificate checking error: getting data size problem.");
-		}
-
-		// Allocate memory for subject name.
-		szName = (LPTSTR)LocalAlloc(LPTR, dwData * sizeof(wchar_t));
-		if (!szName)
-		{
-			throw wstring(L"Certificate checking error: memory allocation problem.");
-		}
-
-		// Get subject name.
-		if (CertGetNameString(pCertContext, CERT_NAME_SIMPLE_DISPLAY_TYPE, 0, NULL, szName, dwData) <= 1)
-		{
-			throw wstring(L"Cannot get certificate info.");
-		}
-
-		// check Subject name.
-		subjectName = szName;
-		if (subjectName != subjectName2check)
-		{
-			throw wstring(L"Certificate checking error: the certificate is not matched.");
-		}
-
-		isOK = true;
-	}
-	catch (const wstring& s)
-	{
-		// display error message
-		MessageBox(NULL, s.c_str(), L"Certificate checking", MB_OK);
-	}
-	catch (...)
-	{
-		// Unknown error
-		wstring errorMessage = L"Unknown exception occured. ";
-		errorMessage += GetLastErrorAsString(GetLastError());
-		MessageBox(NULL, errorMessage.c_str(), L"Certificate checking", MB_OK);
-	}
-
-	// Clean up.
-	if (pSignerInfo != NULL) LocalFree(pSignerInfo);
-	if (pCertContext != NULL) CertFreeCertificateContext(pCertContext);
-	if (hStore != NULL) CertCloseStore(hStore, 0);
-	if (hMsg != NULL) CryptMsgClose(hMsg);
-	if (szName != NULL) LocalFree(szName);
-
-	return isOK;
-}
-
-bool isAssoCommandExisting(LPCTSTR FullPathName)
-{
-	bool isAssoCommandExisting = false;
-
-	bool isFileExisting = doesFileExist(FullPathName);
-
-	if (isFileExisting)
-	{
-		PTSTR ext = PathFindExtension(FullPathName);
-
-		HRESULT hres;
-		wchar_t buffer[MAX_PATH] = L"";
-		DWORD bufferLen = MAX_PATH;
-
-		// check if association exist
-		hres = AssocQueryString(ASSOCF_VERIFY|ASSOCF_INIT_IGNOREUNKNOWN, ASSOCSTR_COMMAND, ext, NULL, buffer, &bufferLen);
-
-        isAssoCommandExisting = (hres == S_OK)                  // check if association exist and no error
-			&& (wcsstr(buffer, L"notepad++.exe")) == NULL; // check association with notepad++
-
-	}
-	return isAssoCommandExisting;
-}
-
-std::wstring s2ws(const std::string& str)
-{
-	using convert_typeX = std::codecvt_utf8<wchar_t>;
-	std::wstring_convert<convert_typeX, wchar_t> converterX("Error in Notepad++ string conversion s2ws!", L"Error in Notepad++ string conversion s2ws!");
-
-	return converterX.from_bytes(str);
-}
-
-std::string ws2s(const std::wstring& wstr)
-{
-	using convert_typeX = std::codecvt_utf8<wchar_t>;
-	std::wstring_convert<convert_typeX, wchar_t> converterX("Error in Notepad++ string conversion ws2s!", L"Error in Notepad++ string conversion ws2s!");
-
-	return converterX.to_bytes(wstr);
-}
-
-bool deleteFileOrFolder(const wstring& f2delete)
-{
-	auto len = f2delete.length();
-	wchar_t* actionFolder = new wchar_t[len + 2];
-	wcscpy_s(actionFolder, len + 2, f2delete.c_str());
-	actionFolder[len] = 0;
-	actionFolder[len + 1] = 0;
-
-	SHFILEOPSTRUCT fileOpStruct = {};
-	fileOpStruct.hwnd = NULL;
-	fileOpStruct.pFrom = actionFolder;
-	fileOpStruct.pTo = NULL;
-	fileOpStruct.wFunc = FO_DELETE;
-	fileOpStruct.fFlags = FOF_NOCONFIRMATION | FOF_SILENT | FOF_ALLOWUNDO;
-	fileOpStruct.fAnyOperationsAborted = false;
-	fileOpStruct.hNameMappings = NULL;
-	fileOpStruct.lpszProgressTitle = NULL;
-
-	int res = SHFileOperation(&fileOpStruct);
-
-	delete[] actionFolder;
-	return (res == 0);
-}
-
-// Get a vector of full file paths in a given folder. File extension type filter should be *.*, *.xml, *.dll... according the type of file you want to get.  
-void getFilesInFolder(std::vector<wstring>& files, const wstring& extTypeFilter, const wstring& inFolder)
-{
-	wstring filter = inFolder;
-	pathAppend(filter, extTypeFilter);
-
-	WIN32_FIND_DATA foundData;
-	HANDLE hFindFile = ::FindFirstFile(filter.c_str(), &foundData);
-	if (hFindFile != INVALID_HANDLE_VALUE)
-	{
-		do
-		{
-			if (!(foundData.dwFileAttributes & FILE_ATTRIBUTE_DIRECTORY))
-			{
-				wstring foundFullPath = inFolder;
-				pathAppend(foundFullPath, foundData.cFileName);
-				files.push_back(foundFullPath);
-			}
-		} while (::FindNextFile(hFindFile, &foundData));
-		::FindClose(hFindFile);
-	}
-}
-
-// remove any leading or trailing spaces from str
-void trim(std::wstring& str)
-{
-	std::wstring::size_type pos = str.find_last_not_of(' ');
-
-	if (pos != std::wstring::npos)
-	{
-		str.erase(pos + 1);
-		pos = str.find_first_not_of(' ');
-		if (pos != std::wstring::npos) str.erase(0, pos);
-	}
-	else str.erase(str.begin(), str.end());
-}
-
-int nbDigitsFromNbLines(size_t nbLines)
-{
-	int nbDigits = 0; // minimum number of digit should be 4
-	if (nbLines < 10) nbDigits = 1;
-	else if (nbLines < 100) nbDigits = 2;
-	else if (nbLines < 1000) nbDigits = 3;
-	else if (nbLines < 10000) nbDigits = 4;
-	else if (nbLines < 100000) nbDigits = 5;
-	else if (nbLines < 1000000) nbDigits = 6;
-	else // rare case
-	{
-		nbDigits = 7;
-		nbLines /= 10000000;
-
-		while (nbLines)
-		{
-			nbLines /= 10;
-			++nbDigits;
-		}
-	}
-	return nbDigits;
-}
-
-namespace
-{
-	constexpr wchar_t timeFmtEscapeChar = 0x1;
-	constexpr wchar_t middayFormat[] = L"tt";
-
-	// Returns AM/PM string defined by the system locale for the specified time.
-	// This string may be empty or customized.
-	wstring getMiddayString(const wchar_t* localeName, const SYSTEMTIME& st)
-	{
-		wstring midday;
-		midday.resize(MAX_PATH);
-		int ret = GetTimeFormatEx(localeName, 0, &st, middayFormat, &midday[0], static_cast<int>(midday.size()));
-		if (ret > 0)
-			midday.resize(ret - 1); // Remove the null-terminator.
-		else
-			midday.clear();
-		return midday;
-	}
-
-	// Replaces conflicting time format specifiers by a special character.
-	bool escapeTimeFormat(wstring& format)
-	{
-		bool modified = false;
-		for (auto& ch : format)
-		{
-			if (ch == middayFormat[0])
-			{
-				ch = timeFmtEscapeChar;
-				modified = true;
-			}
-		}
-		return modified;
-	}
-
-	// Replaces special time format characters by actual AM/PM string.
-	void unescapeTimeFormat(wstring& format, const wstring& midday)
-	{
-		if (midday.empty())
-		{
-			auto it = std::remove(format.begin(), format.end(), timeFmtEscapeChar);
-			if (it != format.end())
-				format.erase(it, format.end());
-		}
-		else
-		{
-			size_t i = 0;
-			while ((i = format.find(timeFmtEscapeChar, i)) != wstring::npos)
-			{
-				if (i + 1 < format.size() && format[i + 1] == timeFmtEscapeChar)
-				{
-					// 'tt' => AM/PM
-					format.erase(i, std::size(middayFormat) - 1);
-					format.insert(i, midday);
-				}
-				else
-				{
-					// 't' => A/P
-					format[i] = midday[0];
-				}
-			}
-		}
-	}
-}
-
-wstring getDateTimeStrFrom(const wstring& dateTimeFormat, const SYSTEMTIME& st)
-{
-	const wchar_t* localeName = LOCALE_NAME_USER_DEFAULT;
-	const DWORD flags = 0;
-
-	constexpr int bufferSize = MAX_PATH;
-	wchar_t buffer[bufferSize] = {};
-	int ret = 0;
-
-
-	// 1. Escape 'tt' that means AM/PM or 't' that means A/P.
-	// This is needed to avoid conflict with 'M' date format that stands for month.
-	wstring newFormat = dateTimeFormat;
-	const bool hasMiddayFormat = escapeTimeFormat(newFormat);
-
-	// 2. Format the time (h/m/s/t/H).
-	ret = GetTimeFormatEx(localeName, flags, &st, newFormat.c_str(), buffer, bufferSize);
-	if (ret != 0)
-	{
-		// 3. Format the date (d/y/g/M). 
-		// Now use the buffer as a format string to process the format specifiers not recognized by GetTimeFormatEx().
-		ret = GetDateFormatEx(localeName, flags, &st, buffer, buffer, bufferSize, nullptr);
-	}
-
-	if (ret != 0)
-	{
-		if (hasMiddayFormat)
-		{
-			// 4. Now format only the AM/PM string.
-			const wstring midday = getMiddayString(localeName, st);
-			wstring result = buffer;
-			unescapeTimeFormat(result, midday);
-			return result;
-		}
-		return buffer;
-	}
-
-	return {};
-}
-
-// Don't forget to use DeleteObject(createdFont) before leaving the program
-HFONT createFont(const wchar_t* fontName, int fontSize, bool isBold, HWND hDestParent)
-{
-	HDC hdc = GetDC(hDestParent);
-
-	LOGFONT logFont{};
-	logFont.lfHeight = DPIManagerV2::scaleFont(fontSize, hDestParent);
-	if (isBold)
-		logFont.lfWeight = FW_BOLD;
-
-	wcscpy_s(logFont.lfFaceName, fontName);
-
-	HFONT newFont = CreateFontIndirect(&logFont);
-
-	ReleaseDC(hDestParent, hdc);
-
-	return newFont;
-}
-
-bool removeReadOnlyFlagFromFileAttributes(const wchar_t* fileFullPath)
-{
-	DWORD dwFileAttribs = ::GetFileAttributes(fileFullPath);
-
-	if (dwFileAttribs == INVALID_FILE_ATTRIBUTES || (dwFileAttribs & FILE_ATTRIBUTE_DIRECTORY))
-		return false;
-
-	dwFileAttribs &= ~FILE_ATTRIBUTE_READONLY;
-	return (::SetFileAttributes(fileFullPath, dwFileAttribs) != FALSE);
-}
-
-// "For file I/O, the "\\?\" prefix to a path string tells the Windows APIs to disable all string parsing
-// and to send the string that follows it straight to the file system..."
-// Ref: https://learn.microsoft.com/en-us/windows/win32/fileio/naming-a-file#win32-file-namespaces
-bool isWin32NamespacePrefixedFileName(const wstring& fileName)
-{
-	// TODO:
-	// ?! how to handle similar NT Object Manager path style prefix case \??\...
-	// (the \??\ prefix instructs the NT Object Manager to search in the caller's local device directory for an alias...)
-
-	// the following covers the \\?\... raw Win32-filenames or the \\?\UNC\... UNC equivalents
-	// and also its *nix like forward slash equivalents
-	return (fileName.starts_with(L"\\\\?\\") || fileName.starts_with(L"//?/"));
-}
-
-bool isWin32NamespacePrefixedFileName(const wchar_t* szFileName)
-{
-	const wstring fileName = szFileName;
-	return isWin32NamespacePrefixedFileName(fileName);
-}
-
-bool isUnsupportedFileName(const wstring& fileName)
-{
-	bool isUnsupported = true;
-
-	// until the Notepad++ (and its plugins) will not be prepared for filenames longer than the MAX_PATH,
-	// we have to limit also the maximum supported length below
-	if ((fileName.size() > 0) && (fileName.size() < MAX_PATH))
-	{
-		// possible raw filenames can contain space(s) or dot(s) at its end (e.g. "\\?\C:\file."), but the Notepad++ advanced
-		// Open/SaveAs IFileOpenDialog/IFileSaveDialog COM-interface based dialogs currently do not handle this well
-		// (but e.g. direct Notepad++ Ctrl+S works ok even with these filenames)
-		// 
-		// Exception for the standard filenames ending with the dot-char:
-		// - when someone tries to open e.g. the 'C:\file.', we will accept that as this is the way how to work with filenames
-		//   without an extension (some of the WINAPI calls used later trim that dot-char automatically ...)
-		if (!(fileName.ends_with(L'.') && isWin32NamespacePrefixedFileName(fileName)) && !fileName.ends_with(L' '))
-		{
-			bool invalidASCIIChar = false;
-
-			for (size_t pos = 0; pos < fileName.size(); ++pos)
-			{
-				wchar_t c = fileName.at(pos);
-				if (c <= 31)
-				{
-					invalidASCIIChar = true;
-				}
-				else
-				{
-					// as this could be also a complete filename with path and there could be also a globbing used,
-					// we tolerate here some other reserved Win32-filename chars: /, \, :, ?, *
-					switch (c)
-					{
-						case '<':
-						case '>':
-						case '"':
-						case '|':
-							invalidASCIIChar = true;
-							break;
-					}
-				}
-
-				if (invalidASCIIChar)
-					break;
-			}
-
-			if (!invalidASCIIChar)
-			{
-				// strip input string to a filename without a possible path and extension(s)
-				wstring fileNameOnly;
-				size_t pos = fileName.find_first_of(L".");
-				if (pos != std::string::npos)
-					fileNameOnly = fileName.substr(0, pos);
-				else
-					fileNameOnly = fileName;
-
-				pos = fileNameOnly.find_last_of(L"\\");
-				if (pos == std::string::npos)
-					pos = fileNameOnly.find_last_of(L"/");
-				if (pos != std::string::npos)
-					fileNameOnly = fileNameOnly.substr(pos + 1);
-
-				// upperize because the std::find is case sensitive unlike the Windows OS filesystem
-				std::transform(fileNameOnly.begin(), fileNameOnly.end(), fileNameOnly.begin(), ::towupper);
-
-				const std::vector<wstring>  reservedWin32NamespaceDeviceList {
-				L"CON", L"PRN", L"AUX", L"NUL",
-				L"COM1", L"COM2", L"COM3", L"COM4", L"COM5", L"COM6", L"COM7", L"COM8", L"COM9",
-				L"LPT1", L"LPT2", L"LPT3", L"LPT4", L"LPT5", L"LPT6", L"LPT7", L"LPT8", L"LPT9"
-				};
-
-				// last check is for all the old reserved Windows OS filenames
-				if (std::find(reservedWin32NamespaceDeviceList.begin(), reservedWin32NamespaceDeviceList.end(), fileNameOnly) == reservedWin32NamespaceDeviceList.end())
-				{
-					// ok, the current filename tested is not even on the blacklist
-					isUnsupported = false;
-				}
-			}
-		}
-	}
-
-	return isUnsupported;
-}
-
-bool isUnsupportedFileName(const wchar_t* szFileName)
-{
-	const wstring fileName = szFileName;
-	return isUnsupportedFileName(fileName);
-}
-
-
-Version::Version(const wstring& versionStr)
-{
-	try {
-		auto ss = tokenizeString(versionStr, '.');
-
-		if (ss.size() > 4)
-		{
-			std::wstring msg(L"\"");
-			msg += versionStr;
-			msg += L"\"";
-			msg += L": Version parts are more than 4. The string to parse is not a valid version format. Let's make it default value in catch block.";
-			throw msg;
-		}
-
-		int i = 0;
-		std::vector<unsigned long*> v = { &_major, &_minor, &_patch, &_build };
-		for (const auto& s : ss)
-		{
-			if (!isNumber(s))
-			{
-				std::wstring msg(L"\"");
-				msg += versionStr;
-				msg += L"\"";
-				msg += L": One of version character is not number. The string to parse is not a valid version format. Let's make it default value in catch block.";
-				throw msg;
-			}
-			*(v[i]) = std::stoi(s);
-
-			++i;
-		}
-	}
-#ifdef DEBUG
-	catch (const std::wstring& s)
-	{
-		_major = 0;
-		_minor = 0;
-		_patch = 0;
-		_build = 0;
-
-		throw s;
-	}
-#endif
-	catch (...)
-	{
-		_major = 0;
-		_minor = 0;
-		_patch = 0;
-		_build = 0;
-#ifdef DEBUG
-		throw std::wstring(L"Unknown exception from \"Version::Version(const wstring& versionStr)\"");
-#endif
-	}
-}
-
-
-void Version::setVersionFrom(const wstring& filePath)
-{
-	if (filePath.empty() || !doesFileExist(filePath.c_str()))
-		return;
-
-	DWORD uselessArg = 0; // this variable is for passing the ignored argument to the functions
-	DWORD bufferSize = ::GetFileVersionInfoSize(filePath.c_str(), &uselessArg);
-
-	if (bufferSize <= 0)
-		return;
-
-	unsigned char* buffer = new unsigned char[bufferSize];
-	::GetFileVersionInfo(filePath.c_str(), 0, bufferSize, buffer);
-
-	VS_FIXEDFILEINFO* lpFileInfo = nullptr;
-	UINT cbFileInfo = 0;
-	VerQueryValue(buffer, L"\\", reinterpret_cast<LPVOID*>(&lpFileInfo), &cbFileInfo);
-	if (cbFileInfo)
-	{
-		_major = (lpFileInfo->dwFileVersionMS & 0xFFFF0000) >> 16;
-		_minor = lpFileInfo->dwFileVersionMS & 0x0000FFFF;
-		_patch = (lpFileInfo->dwFileVersionLS & 0xFFFF0000) >> 16;
-		_build = lpFileInfo->dwFileVersionLS & 0x0000FFFF;
-	}
-	delete[] buffer;
-}
-
-wstring Version::toString()
-{
-	if (_build == 0 && _patch == 0 && _minor == 0 && _major == 0) // ""
-	{
-		return L"";
-	}
-	else if (_build == 0 && _patch == 0 && _minor == 0) // "major"
-	{
-		return std::to_wstring(_major);
-	}
-	else if (_build == 0 && _patch == 0) // "major.minor"
-	{
-		std::wstring v = std::to_wstring(_major);
-		v += L".";
-		v += std::to_wstring(_minor);
-		return v;
-	}
-	else if (_build == 0) // "major.minor.patch"
-	{
-		std::wstring v = std::to_wstring(_major);
-		v += L".";
-		v += std::to_wstring(_minor);
-		v += L".";
-		v += std::to_wstring(_patch);
-		return v;
-	}
-
-	// "major.minor.patch.build"
-	std::wstring ver = std::to_wstring(_major);
-	ver += L".";
-	ver += std::to_wstring(_minor);
-	ver += L".";
-	ver += std::to_wstring(_patch);
-	ver += L".";
-	ver += std::to_wstring(_build);
-
-	return ver;
-}
-
-int Version::compareTo(const Version& v2c) const
-{
-	if (_major > v2c._major)
-		return 1;
-	else if (_major < v2c._major)
-		return -1;
-	else // (_major == v2c._major)
-	{
-		if (_minor > v2c._minor)
-			return 1;
-		else if (_minor < v2c._minor)
-			return -1;
-		else // (_minor == v2c._minor)
-		{
-			if (_patch > v2c._patch)
-				return 1;
-			else if (_patch < v2c._patch)
-				return -1;
-			else // (_patch == v2c._patch)
-			{
-				if (_build > v2c._build)
-					return 1;
-				else if (_build < v2c._build)
-					return -1;
-				else // (_build == v2c._build)
-				{
-					return 0;
-				}
-			}
-		}
-	}
-}
-
-bool Version::isCompatibleTo(const Version& from, const Version& to) const
-{
-	// This method determinates if Version object is in between "from" version and "to" version, it's useful for testing compatibility of application.
-	// test in versions <from, to> example: 
-	// 1. <0.0.0.0, 0.0.0.0>: both from to versions are empty, so it's 
-	// 2. <6.9, 6.9>: plugin is compatible to only v6.9
-	// 3. <4.2, 6.6.6>: from v4.2 (included) to v6.6.6 (included)
-	// 4. <0.0.0.0, 8.2.1>: all version until v8.2.1 (included)
-	// 5. <8.3, 0.0.0.0>: from v8.3 (included) to the latest verrsion
-	
-	if (empty()) // if this version is empty, then no compatible to all version
-		return false;
-
-	if (from.empty() && to.empty()) // both versions "from" and "to" are empty: it's considered compatible, whatever this version is (match to 1)
-	{
-		return true;
-	}
-
-	if (from <= *this && to >= *this) // from_ver <= this_ver <= to_ver (match to 2, 3 and 4)
-	{
-		return true;
-	}
-		
-	if (from <= *this && to.empty()) // from_ver <= this_ver (match to 5)
-	{
-		return true;
-	}
-
-	return false;
-}
-
-<<<<<<< HEAD
-#ifndef MPP_USE_ORIGINAL_CODE
-namespace
-{
-	constexpr NTSTATUS STATUS_UNSUCCESSFUL = 0xC0000001L;
-	constexpr bool NT_SUCCESS( NTSTATUS Status ) { return ( Status >= 0 ); }
-
-	struct BCryptAlgorithmProviderDeleter
-	{
-		using pointer = BCRYPT_ALG_HANDLE;
-		void operator () ( pointer p )
-		{
-			::BCryptCloseAlgorithmProvider( p, 0 );
-		}
-	};
-
-	struct BCryptDestroyHashDeleter
-	{
-		using pointer = BCRYPT_HASH_HANDLE;
-		void operator () ( pointer p )
-		{
-			::BCryptDestroyHash( p );
-		}
-	};
-}
-
-bool WinCNG_CalculateHash( PCWSTR pszAlgId, const void* input, std::size_t nInputSize, std::uint8_t* pHash, std::size_t nHashSize, std::uint32_t& error_code )
-{
-	NTSTATUS status = STATUS_UNSUCCESSFUL;
-
-	std::unique_ptr< BCRYPT_ALG_HANDLE, BCryptAlgorithmProviderDeleter > handle_algorithm;
-	{
-		BCRYPT_ALG_HANDLE hAlg = nullptr;
-
-		status = ::BCryptOpenAlgorithmProvider( &hAlg, pszAlgId, nullptr, 0 );
-		if ( !NT_SUCCESS( status ) )
-		{
-			error_code = ::GetLastError();
-			return false;
-		}
-
-		handle_algorithm.reset( hAlg );
-	}
-
-	DWORD cbData;
-	DWORD cbHashObject;
-	//calculate the size of the buffer to hold the hash object
-	status = ::BCryptGetProperty( handle_algorithm.get(), BCRYPT_OBJECT_LENGTH, reinterpret_cast< PBYTE >( &cbHashObject ), sizeof( DWORD ), &cbData, 0 );
-	if ( !NT_SUCCESS( status ) )
-	{
-		error_code = ::GetLastError();
-		return false;
-	}
-
-	//allocate the hash object on the heap
-	std::vector< BYTE > hash_object( cbHashObject );
-
-	DWORD cbHash;
-	//calculate the length of the hash
-	status = ::BCryptGetProperty( handle_algorithm.get(), BCRYPT_HASH_LENGTH, reinterpret_cast< PBYTE >( &cbHash ), sizeof( DWORD ), &cbData, 0 );
-	if ( !NT_SUCCESS( status ) )
-	{
-		error_code = ::GetLastError();
-		return false;
-	}
-
-	if ( nHashSize < cbHash )
-	{
-		error_code = ERROR_INSUFFICIENT_BUFFER;
-		return false;
-	}
-
-	//create a hash
-	std::unique_ptr< BCRYPT_HASH_HANDLE, BCryptDestroyHashDeleter > handle_hash;
-	{
-		BCRYPT_HASH_HANDLE hHash = nullptr;
-
-		status = ::BCryptCreateHash( handle_algorithm.get(), &hHash, hash_object.data(), cbHashObject, nullptr, 0, 0 );
-		if ( !NT_SUCCESS( status ) )
-		{
-			error_code = ::GetLastError();
-			return false;
-		}
-
-		handle_hash.reset( hHash );
-	}
-
-	//hash some data
-	constexpr DWORD CHUNK_SIZE = 1 << 30;
-
-	PUCHAR pCurrent = static_cast< PUCHAR >( const_cast< void* >( input ) );
-	std::size_t nRemaining = nInputSize;
-
-	while ( nRemaining > 0 )
-	{
-		DWORD chunk = ( nRemaining < CHUNK_SIZE ) ? static_cast< DWORD >( nRemaining ) : CHUNK_SIZE;
-
-		status = ::BCryptHashData( handle_hash.get(), pCurrent, chunk, 0 );
-		if ( !NT_SUCCESS( status ) )
-		{
-			error_code = ::GetLastError();
-			return false;
-		}
-
-		nRemaining -= chunk;
-		pCurrent += chunk;
-	}
-
-	//close the hash
-	status = BCryptFinishHash( handle_hash.get(), pHash, cbHash, 0 );
-	if ( !NT_SUCCESS( status ) )
-	{
-		error_code = ::GetLastError();
-		return false;
-	}
-
-	return true;
-}
-#endif
-=======
-bool doesFileExist(const wchar_t* filePath)
-{
-	DWORD dwAttrib = ::GetFileAttributesW(filePath);
-	return (dwAttrib != INVALID_FILE_ATTRIBUTES && !(dwAttrib & FILE_ATTRIBUTE_DIRECTORY));
-}
-
-bool doesDirectoryExist(const wchar_t* dirPath)
-{
-	DWORD dwAttrib = ::GetFileAttributesW(dirPath);
-	return (dwAttrib != INVALID_FILE_ATTRIBUTES && (dwAttrib & FILE_ATTRIBUTE_DIRECTORY));
-}
-
-bool doesPathExist(const wchar_t* path)
-{
-	DWORD dwAttrib = ::GetFileAttributesW(path);
-	return (dwAttrib != INVALID_FILE_ATTRIBUTES);
-}
-
->>>>>>> ea5e36a5
+// This file is part of Notepad++ project
+// Copyright (C)2021 Don HO <don.h@free.fr>
+
+// This program is free software: you can redistribute it and/or modify
+// it under the terms of the GNU General Public License as published by
+// the Free Software Foundation, either version 3 of the License, or
+// at your option any later version.
+//
+// This program is distributed in the hope that it will be useful,
+// but WITHOUT ANY WARRANTY; without even the implied warranty of
+// MERCHANTABILITY or FITNESS FOR A PARTICULAR PURPOSE. See the
+// GNU General Public License for more details.
+//
+// You should have received a copy of the GNU General Public License
+// along with this program.  If not, see <https://www.gnu.org/licenses/>.
+#include <algorithm>
+#include <stdexcept>
+#include <shlwapi.h>
+#include <uxtheme.h>
+#include <cassert>
+#include <codecvt>
+#include <locale>
+#include "StaticDialog.h"
+#include "CustomFileDialog.h"
+
+#include "FileInterface.h"
+#include "Common.h"
+#include "Utf8.h"
+#include <Parameters.h>
+#include "Buffer.h"
+
+#ifndef MPP_USE_ORIGINAL_CODE
+#include <bcrypt.h>
+#include <boost/filesystem.hpp>
+#include <boost/iostreams/device/mapped_file.hpp>
+#include "FileInterface.h"
+#pragma comment( lib, "Bcrypt.lib" )
+#endif
+
+using namespace std;
+
+void printInt(int int2print)
+{
+	wchar_t str[32];
+	wsprintf(str, L"%d", int2print);
+	::MessageBox(NULL, str, L"", MB_OK);
+}
+
+
+void printStr(const wchar_t *str2print)
+{
+	::MessageBox(NULL, str2print, L"", MB_OK);
+}
+
+wstring commafyInt(size_t n)
+{
+	generic_stringstream ss;
+	ss.imbue(std::locale(""));
+	ss << n;
+	return ss.str();
+}
+
+#ifdef MPP_USE_ORIGINAL_CODE
+std::string getFileContent(const wchar_t *file2read)
+{
+	if (!doesFileExist(file2read))
+		return "";
+
+	const size_t blockSize = 1024;
+	char data[blockSize];
+	std::string wholeFileContent = "";
+	FILE *fp = _wfopen(file2read, L"rb");
+	if (!fp)
+		return "";
+
+	size_t lenFile = 0;
+	do
+	{
+		lenFile = fread(data, 1, blockSize, fp);
+		if (lenFile <= 0) break;
+		wholeFileContent.append(data, lenFile);
+	}
+	while (lenFile > 0);
+
+	fclose(fp);
+	return wholeFileContent;
+}
+#else
+std::string getFileContent( const wchar_t* file2read )
+{
+	if ( !::PathFileExists( file2read ) )
+		return "";
+
+	if ( GetFileLength( file2read ) == 0 )
+		return "";
+
+	boost::filesystem::path filePath = file2read;
+	boost::iostreams::mapped_file_source mmDevice( filePath );
+
+	if ( !mmDevice )
+		return "";
+
+	return { mmDevice.begin(), mmDevice.end() };
+}
+#endif
+
+char getDriveLetter()
+{
+	char drive = '\0';
+	wchar_t current[MAX_PATH];
+
+	::GetCurrentDirectory(MAX_PATH, current);
+	int driveNbr = ::PathGetDriveNumber(current);
+	if (driveNbr != -1)
+		drive = 'A' + char(driveNbr);
+
+	return drive;
+}
+
+
+wstring relativeFilePathToFullFilePath(const wchar_t *relativeFilePath)
+{
+	wstring fullFilePathName;
+	wchar_t fullFileName[MAX_PATH];
+	BOOL isRelative = ::PathIsRelative(relativeFilePath);
+
+	if (isRelative)
+	{
+		::GetFullPathName(relativeFilePath, MAX_PATH, fullFileName, NULL);
+		fullFilePathName += fullFileName;
+	}
+	else
+	{
+		if ((relativeFilePath[0] == '\\' && relativeFilePath[1] != '\\') || relativeFilePath[0] == '/')
+		{
+			fullFilePathName += getDriveLetter();
+			fullFilePathName += ':';
+		}
+
+		fullFilePathName += relativeFilePath;
+	}
+
+	return fullFilePathName;
+}
+
+
+void writeFileContent(const wchar_t *file2write, const char *content2write)
+{
+	Win32_IO_File file(file2write);
+
+	if (file.isOpened())
+		file.writeStr(content2write);
+}
+
+
+void writeLog(const wchar_t *logFileName, const char *log2write)
+{
+	const DWORD accessParam{ GENERIC_READ | GENERIC_WRITE };
+	const DWORD shareParam{ FILE_SHARE_READ | FILE_SHARE_WRITE };
+	const DWORD dispParam{ OPEN_ALWAYS }; // Open existing file for writing without destroying it or create new
+	const DWORD attribParam{ FILE_ATTRIBUTE_NORMAL };
+	HANDLE hFile = ::CreateFileW(logFileName, accessParam, shareParam, NULL, dispParam, attribParam, NULL);
+
+	if (hFile != INVALID_HANDLE_VALUE)
+	{
+		LARGE_INTEGER offset{};
+		offset.QuadPart = 0;
+		::SetFilePointerEx(hFile, offset, NULL, FILE_END);
+
+		SYSTEMTIME currentTime = {};
+		::GetLocalTime(&currentTime);
+		wstring dateTimeStrW = getDateTimeStrFrom(L"yyyy-MM-dd HH:mm:ss", currentTime);
+		std::wstring_convert<std::codecvt_utf8_utf16<wchar_t>> converter;
+		std::string log2writeStr = converter.to_bytes(dateTimeStrW);
+		log2writeStr += "  ";
+		log2writeStr += log2write;
+		log2writeStr += "\n";
+
+		DWORD bytes_written = 0;
+		::WriteFile(hFile, log2writeStr.c_str(), static_cast<DWORD>(log2writeStr.length()), &bytes_written, NULL);
+
+		::FlushFileBuffers(hFile);
+		::CloseHandle(hFile);
+	}
+}
+
+
+wstring folderBrowser(HWND parent, const wstring & title, int outputCtrlID, const wchar_t *defaultStr)
+{
+	wstring folderName;
+	CustomFileDialog dlg(parent);
+	dlg.setTitle(title.c_str());
+
+	// Get an initial directory from the edit control or from argument provided
+	wchar_t directory[MAX_PATH] = {};
+	if (outputCtrlID != 0)
+		::GetDlgItemText(parent, outputCtrlID, directory, _countof(directory));
+	directory[_countof(directory) - 1] = '\0';
+	if (!directory[0] && defaultStr)
+		dlg.setFolder(defaultStr);
+	else if (directory[0])
+		dlg.setFolder(directory);
+
+	folderName = dlg.pickFolder();
+	if (!folderName.empty())
+	{
+		// Send the result back to the edit control
+		if (outputCtrlID != 0)
+			::SetDlgItemText(parent, outputCtrlID, folderName.c_str());
+	}
+	return folderName;
+}
+
+
+wstring getFolderName(HWND parent, const wchar_t *defaultDir)
+{
+	return folderBrowser(parent, L"Select a folder", 0, defaultDir);
+}
+
+
+void ClientRectToScreenRect(HWND hWnd, RECT* rect)
+{
+	POINT		pt{};
+
+	pt.x		 = rect->left;
+	pt.y		 = rect->top;
+	::ClientToScreen( hWnd, &pt );
+	rect->left   = pt.x;
+	rect->top    = pt.y;
+
+	pt.x		 = rect->right;
+	pt.y		 = rect->bottom;
+	::ClientToScreen( hWnd, &pt );
+	rect->right  = pt.x;
+	rect->bottom = pt.y;
+}
+
+
+std::vector<wstring> tokenizeString(const wstring & tokenString, const char delim)
+{
+	//Vector is created on stack and copied on return
+	std::vector<wstring> tokens;
+
+    // Skip delimiters at beginning.
+	wstring::size_type lastPos = tokenString.find_first_not_of(delim, 0);
+    // Find first "non-delimiter".
+    wstring::size_type pos     = tokenString.find_first_of(delim, lastPos);
+
+    while (pos != std::string::npos || lastPos != std::string::npos)
+    {
+        // Found a token, add it to the vector.
+        tokens.push_back(tokenString.substr(lastPos, pos - lastPos));
+        // Skip delimiters.  Note the "not_of"
+        lastPos = tokenString.find_first_not_of(delim, pos);
+        // Find next "non-delimiter"
+        pos = tokenString.find_first_of(delim, lastPos);
+    }
+	return tokens;
+}
+
+
+void ScreenRectToClientRect(HWND hWnd, RECT* rect)
+{
+	POINT		pt{};
+
+	pt.x		 = rect->left;
+	pt.y		 = rect->top;
+	::ScreenToClient( hWnd, &pt );
+	rect->left   = pt.x;
+	rect->top    = pt.y;
+
+	pt.x		 = rect->right;
+	pt.y		 = rect->bottom;
+	::ScreenToClient( hWnd, &pt );
+	rect->right  = pt.x;
+	rect->bottom = pt.y;
+}
+
+
+int filter(unsigned int code, struct _EXCEPTION_POINTERS *)
+{
+    if (code == EXCEPTION_ACCESS_VIOLATION)
+        return EXCEPTION_EXECUTE_HANDLER;
+    return EXCEPTION_CONTINUE_SEARCH;
+}
+
+
+bool isInList(const wchar_t *token, const wchar_t *list)
+{
+	if ((!token) || (!list))
+		return false;
+
+	const size_t wordLen = 64;
+	size_t listLen = lstrlen(list);
+
+	wchar_t word[wordLen] = { '\0' };
+	size_t i = 0;
+	size_t j = 0;
+
+	for (; i <= listLen; ++i)
+	{
+		if ((list[i] == ' ')||(list[i] == '\0'))
+		{
+			if (j != 0)
+			{
+				word[j] = '\0';
+				j = 0;
+
+				if (!wcsicmp(token, word))
+					return true;
+			}
+		}
+		else
+		{
+			word[j] = list[i];
+			++j;
+
+			if (j >= wordLen)
+				return false;
+		}
+	}
+	return false;
+}
+
+
+wstring purgeMenuItemString(const wchar_t * menuItemStr, bool keepAmpersand)
+{
+	const size_t cleanedNameLen = 64;
+	wchar_t cleanedName[cleanedNameLen] = L"";
+	size_t j = 0;
+	size_t menuNameLen = lstrlen(menuItemStr);
+	if (menuNameLen >= cleanedNameLen)
+		menuNameLen = cleanedNameLen - 1;
+
+	for (size_t k = 0 ; k < menuNameLen ; ++k)
+	{
+		if (menuItemStr[k] == '\t')
+		{
+			cleanedName[k] = 0;
+			break;
+		}
+		else
+		{
+			if (menuItemStr[k] == '&')
+			{
+				if (keepAmpersand)
+					cleanedName[j++] = menuItemStr[k];
+				//else skip
+			}
+			else
+				cleanedName[j++] = menuItemStr[k];
+		}
+	}
+
+	cleanedName[j] = 0;
+	return cleanedName;
+}
+
+
+const wchar_t * WcharMbcsConvertor::char2wchar(const char * mbcs2Convert, size_t codepage, int lenMbcs, int* pLenWc, int* pBytesNotProcessed)
+{
+	// Do not process NULL pointer
+	if (!mbcs2Convert)
+		return nullptr;
+
+	// Do not process empty strings
+	if (lenMbcs == 0 || (lenMbcs == -1 && mbcs2Convert[0] == 0))
+	{
+		_wideCharStr.empty();
+		return _wideCharStr;
+	}
+
+	UINT cp = static_cast<UINT>(codepage);
+	int bytesNotProcessed = 0;
+	int lenWc = 0;
+
+	// If length not specified, simply convert without checking
+	if (lenMbcs == -1)
+	{
+		lenWc = MultiByteToWideChar(cp, 0, mbcs2Convert, lenMbcs, NULL, 0);
+	}
+	// Otherwise, test if we are cutting a multi-byte character at end of buffer
+	else if (lenMbcs != -1 && cp == CP_UTF8) // For UTF-8, we know how to test it
+	{
+		int indexOfLastChar = Utf8::characterStart(mbcs2Convert, lenMbcs-1); // get index of last character
+		if (indexOfLastChar != 0 && !Utf8::isValid(mbcs2Convert+indexOfLastChar, lenMbcs-indexOfLastChar)) // if it is not valid we do not process it right now (unless its the only character in string, to ensure that we always progress, e.g. that bytesNotProcessed < lenMbcs)
+		{
+			bytesNotProcessed = lenMbcs-indexOfLastChar;
+		}
+		lenWc = MultiByteToWideChar(cp, 0, mbcs2Convert, lenMbcs-bytesNotProcessed, NULL, 0);
+	}
+	else // For other encodings, ask system if there are any invalid characters; note that it will not correctly know if last character is cut when there are invalid characters inside the text
+	{
+		lenWc = MultiByteToWideChar(cp, (lenMbcs == -1) ? 0 : MB_ERR_INVALID_CHARS, mbcs2Convert, lenMbcs, NULL, 0);
+		if (lenWc == 0 && GetLastError() == ERROR_NO_UNICODE_TRANSLATION)
+		{
+			// Test without last byte
+			if (lenMbcs > 1) lenWc = MultiByteToWideChar(cp, MB_ERR_INVALID_CHARS, mbcs2Convert, lenMbcs-1, NULL, 0);
+			if (lenWc == 0) // don't have to check that the error is still ERROR_NO_UNICODE_TRANSLATION, since only the length parameter changed
+			{
+				// TODO: should warn user about incorrect loading due to invalid characters
+				// We still load the file, but the system will either strip or replace invalid characters (including the last character, if cut in half)
+				lenWc = MultiByteToWideChar(cp, 0, mbcs2Convert, lenMbcs, NULL, 0);
+			}
+			else
+			{
+				// We found a valid text by removing one byte.
+				bytesNotProcessed = 1;
+			}
+		}
+	}
+
+	if (lenWc > 0)
+	{
+		_wideCharStr.sizeTo(lenWc);
+		MultiByteToWideChar(cp, 0, mbcs2Convert, lenMbcs-bytesNotProcessed, _wideCharStr, lenWc);
+	}
+	else
+		_wideCharStr.empty();
+
+	if (pLenWc)
+		*pLenWc = lenWc;
+	if (pBytesNotProcessed)
+		*pBytesNotProcessed = bytesNotProcessed;
+
+	return _wideCharStr;
+}
+
+
+// "mstart" and "mend" are pointers to indexes in mbcs2Convert,
+// which are converted to the corresponding indexes in the returned wchar_t string.
+const wchar_t * WcharMbcsConvertor::char2wchar(const char * mbcs2Convert, size_t codepage, intptr_t* mstart, intptr_t* mend)
+{
+	// Do not process NULL pointer
+	if (!mbcs2Convert) return NULL;
+	UINT cp = static_cast<UINT>(codepage);
+	int len = MultiByteToWideChar(cp, 0, mbcs2Convert, -1, NULL, 0);
+	if (len > 0)
+	{
+		_wideCharStr.sizeTo(len);
+		len = MultiByteToWideChar(cp, 0, mbcs2Convert, -1, _wideCharStr, len);
+
+		if ((size_t)*mstart < strlen(mbcs2Convert) && (size_t)*mend <= strlen(mbcs2Convert))
+		{
+			*mstart = MultiByteToWideChar(cp, 0, mbcs2Convert, static_cast<int>(*mstart), _wideCharStr, 0);
+			*mend   = MultiByteToWideChar(cp, 0, mbcs2Convert, static_cast<int>(*mend), _wideCharStr, 0);
+			if (*mstart >= len || *mend >= len)
+			{
+				*mstart = 0;
+				*mend = 0;
+			}
+		}
+	}
+	else
+	{
+		_wideCharStr.empty();
+		*mstart = 0;
+		*mend = 0;
+	}
+	return _wideCharStr;
+}
+
+
+const char* WcharMbcsConvertor::wchar2char(const wchar_t * wcharStr2Convert, size_t codepage, int lenWc, int* pLenMbcs)
+{
+	if (!wcharStr2Convert)
+		return nullptr;
+
+	UINT cp = static_cast<UINT>(codepage);
+	int lenMbcs = WideCharToMultiByte(cp, 0, wcharStr2Convert, lenWc, NULL, 0, NULL, NULL);
+	if (lenMbcs > 0)
+	{
+		_multiByteStr.sizeTo(lenMbcs);
+		WideCharToMultiByte(cp, 0, wcharStr2Convert, lenWc, _multiByteStr, lenMbcs, NULL, NULL);
+	}
+	else
+		_multiByteStr.empty();
+
+	if (pLenMbcs)
+		*pLenMbcs = lenMbcs;
+	return _multiByteStr;
+}
+
+
+const char * WcharMbcsConvertor::wchar2char(const wchar_t * wcharStr2Convert, size_t codepage, intptr_t* mstart, intptr_t* mend)
+{
+	if (!wcharStr2Convert)
+		return nullptr;
+
+	UINT cp = static_cast<UINT>(codepage);
+	int len = WideCharToMultiByte(cp, 0, wcharStr2Convert, -1, NULL, 0, NULL, NULL);
+	if (len > 0)
+	{
+		_multiByteStr.sizeTo(len);
+		len = WideCharToMultiByte(cp, 0, wcharStr2Convert, -1, _multiByteStr, len, NULL, NULL); // not needed?
+
+        if (*mstart < lstrlenW(wcharStr2Convert) && *mend < lstrlenW(wcharStr2Convert))
+        {
+			*mstart = WideCharToMultiByte(cp, 0, wcharStr2Convert, (int)*mstart, NULL, 0, NULL, NULL);
+			*mend = WideCharToMultiByte(cp, 0, wcharStr2Convert, (int)*mend, NULL, 0, NULL, NULL);
+			if (*mstart >= len || *mend >= len)
+			{
+				*mstart = 0;
+				*mend = 0;
+			}
+		}
+	}
+	else
+		_multiByteStr.empty();
+
+	return _multiByteStr;
+}
+
+
+std::wstring string2wstring(const std::string & rString, UINT codepage)
+{
+	int len = MultiByteToWideChar(codepage, 0, rString.c_str(), -1, NULL, 0);
+	if (len > 0)
+	{
+		std::vector<wchar_t> vw(len);
+		MultiByteToWideChar(codepage, 0, rString.c_str(), -1, &vw[0], len);
+		return &vw[0];
+	}
+	return std::wstring();
+}
+
+
+std::string wstring2string(const std::wstring & rwString, UINT codepage)
+{
+	int len = WideCharToMultiByte(codepage, 0, rwString.c_str(), -1, NULL, 0, NULL, NULL);
+	if (len > 0)
+	{
+		std::vector<char> vw(len);
+		WideCharToMultiByte(codepage, 0, rwString.c_str(), -1, &vw[0], len, NULL, NULL);
+		return &vw[0];
+	}
+	return std::string();
+}
+
+
+// Escapes ampersands in file name to use it in menu
+template <typename T>
+wstring convertFileName(T beg, T end)
+{
+	wstring strTmp;
+
+	for (T it = beg; it != end; ++it)
+	{
+		if (*it == '&') strTmp.push_back('&');
+		strTmp.push_back(*it);
+	}
+
+	return strTmp;
+}
+
+
+wstring intToString(int val)
+{
+	std::vector<wchar_t> vt;
+	bool isNegative = val < 0;
+	// can't use abs here because std::numeric_limits<int>::min() has no positive representation
+	//val = std::abs(val);
+
+	vt.push_back('0' + static_cast<wchar_t>(std::abs(val % 10)));
+	val /= 10;
+	while (val != 0)
+	{
+		vt.push_back('0' + static_cast<wchar_t>(std::abs(val % 10)));
+		val /= 10;
+	}
+
+	if (isNegative)
+		vt.push_back('-');
+
+	return wstring(vt.rbegin(), vt.rend());
+}
+
+wstring uintToString(unsigned int val)
+{
+	std::vector<wchar_t> vt;
+
+	vt.push_back('0' + static_cast<wchar_t>(val % 10));
+	val /= 10;
+	while (val != 0)
+	{
+		vt.push_back('0' + static_cast<wchar_t>(val % 10));
+		val /= 10;
+	}
+
+	return wstring(vt.rbegin(), vt.rend());
+}
+
+// Build Recent File menu entries from given
+wstring BuildMenuFileName(int filenameLen, unsigned int pos, const wstring &filename, bool ordinalNumber)
+{
+	wstring strTemp;
+
+	if (ordinalNumber)
+	{
+		if (pos < 9)
+		{
+			strTemp.push_back('&');
+			strTemp.push_back('1' + static_cast<wchar_t>(pos));
+		}
+		else if (pos == 9)
+		{
+			strTemp.append(L"1&0");
+		}
+		else
+		{
+			div_t splitDigits = div(pos + 1, 10);
+			strTemp.append(uintToString(splitDigits.quot));
+			strTemp.push_back('&');
+			strTemp.append(uintToString(splitDigits.rem));
+		}
+		strTemp.append(L": ");
+	}
+	else
+	{
+		strTemp.push_back('&');
+	}
+
+	if (filenameLen > 0)
+	{
+		std::vector<wchar_t> vt(filenameLen + 1);
+		// W removed from PathCompactPathExW due to compiler errors for ANSI version.
+		PathCompactPathEx(&vt[0], filename.c_str(), filenameLen + 1, 0);
+		strTemp.append(convertFileName(vt.begin(), vt.begin() + lstrlen(&vt[0])));
+	}
+	else
+	{
+		// (filenameLen < 0)
+		wstring::const_iterator it = filename.begin();
+
+		if (filenameLen == 0)
+			it += PathFindFileName(filename.c_str()) - filename.c_str();
+
+		// MAX_PATH is still here to keep old trimming behaviour.
+		if (filename.end() - it < MAX_PATH)
+		{
+			strTemp.append(convertFileName(it, filename.end()));
+		}
+		else
+		{
+			strTemp.append(convertFileName(it, it + MAX_PATH / 2 - 3));
+			strTemp.append(L"...");
+			strTemp.append(convertFileName(filename.end() - MAX_PATH / 2, filename.end()));
+		}
+	}
+
+	return strTemp;
+}
+
+
+wstring PathRemoveFileSpec(wstring& path)
+{
+    wstring::size_type lastBackslash = path.find_last_of(L'\\');
+    if (lastBackslash == wstring::npos)
+    {
+        if (path.size() >= 2 && path[1] == L':')  // "C:foo.bar" becomes "C:"
+            path.erase(2);
+        else
+            path.erase();
+    }
+    else
+    {
+        if (lastBackslash == 2 && path[1] == L':' && path.size() >= 3)  // "C:\foo.exe" becomes "C:\"
+            path.erase(3);
+        else if (lastBackslash == 0 && path.size() > 1) // "\foo.exe" becomes "\"
+            path.erase(1);
+        else
+            path.erase(lastBackslash);
+    }
+	return path;
+}
+
+
+wstring pathAppend(wstring& strDest, const wstring& str2append)
+{
+	if (strDest.empty() && str2append.empty()) // "" + ""
+	{
+		strDest = L"\\";
+		return strDest;
+	}
+
+	if (strDest.empty() && !str2append.empty()) // "" + titi
+	{
+		strDest = str2append;
+		return strDest;
+	}
+
+	if (strDest[strDest.length() - 1] == '\\' && (!str2append.empty() && str2append[0] == '\\')) // toto\ + \titi
+	{
+		strDest.erase(strDest.length() - 1, 1);
+		strDest += str2append;
+		return strDest;
+	}
+
+	if ((strDest[strDest.length() - 1] == '\\' && (!str2append.empty() && str2append[0] != '\\')) // toto\ + titi
+		|| (strDest[strDest.length() - 1] != '\\' && (!str2append.empty() && str2append[0] == '\\'))) // toto + \titi
+	{
+		strDest += str2append;
+		return strDest;
+	}
+
+	// toto + titi
+	strDest += L"\\";
+	strDest += str2append;
+
+	return strDest;
+}
+
+
+COLORREF getCtrlBgColor(HWND hWnd)
+{
+	COLORREF crRet = CLR_INVALID;
+	if (hWnd && IsWindow(hWnd))
+	{
+		RECT rc;
+		if (GetClientRect(hWnd, &rc))
+		{
+			HDC hDC = GetDC(hWnd);
+			if (hDC)
+			{
+				HDC hdcMem = CreateCompatibleDC(hDC);
+				if (hdcMem)
+				{
+					HBITMAP hBmp = CreateCompatibleBitmap(hDC,
+					rc.right, rc.bottom);
+					if (hBmp)
+					{
+						HGDIOBJ hOld = SelectObject(hdcMem, hBmp);
+						if (hOld)
+						{
+							if (SendMessage(hWnd, WM_ERASEBKGND, reinterpret_cast<WPARAM>(hdcMem), 0))
+							{
+								crRet = GetPixel(hdcMem, 2, 2); // 0, 0 is usually on the border
+							}
+							SelectObject(hdcMem, hOld);
+						}
+						DeleteObject(hBmp);
+					}
+					DeleteDC(hdcMem);
+				}
+				ReleaseDC(hWnd, hDC);
+			}
+		}
+	}
+	return crRet;
+}
+
+
+wstring stringToUpper(wstring strToConvert)
+{
+    std::transform(strToConvert.begin(), strToConvert.end(), strToConvert.begin(), 
+        [](wchar_t ch){ return static_cast<wchar_t>(towupper(ch)); }
+    );
+    return strToConvert;
+}
+
+wstring stringToLower(wstring strToConvert)
+{
+    std::transform(strToConvert.begin(), strToConvert.end(), strToConvert.begin(), ::towlower);
+    return strToConvert;
+}
+
+
+wstring stringReplace(wstring subject, const wstring& search, const wstring& replace)
+{
+	size_t pos = 0;
+	while ((pos = subject.find(search, pos)) != std::string::npos)
+	{
+		subject.replace(pos, search.length(), replace);
+		pos += replace.length();
+	}
+	return subject;
+}
+
+
+void stringSplit(const wstring& input, const wstring& delimiter, std::vector<wstring>& output)
+{
+	size_t start = 0U;
+	size_t end = input.find(delimiter);
+	const size_t delimiterLength = delimiter.length();
+	while (end != std::string::npos)
+	{
+		output.push_back(input.substr(start, end - start));
+		start = end + delimiterLength;
+		end = input.find(delimiter, start);
+	}
+	output.push_back(input.substr(start, end));
+}
+
+
+bool str2numberVector(wstring str2convert, std::vector<size_t>& numVect)
+{
+	numVect.clear();
+
+	for (auto i : str2convert)
+	{
+		switch (i)
+		{
+		case ' ':
+		case '0': case '1':	case '2': case '3':	case '4':
+		case '5': case '6':	case '7': case '8':	case '9':
+		{
+			// correct. do nothing
+		}
+		break;
+
+		default:
+			return false;
+		}
+	}
+
+	std::vector<wstring> v;
+	stringSplit(str2convert, L" ", v);
+	for (const auto& i : v)
+	{
+		// Don't treat empty string and the number greater than 9999
+		if (!i.empty() && i.length() < 5)
+		{
+			numVect.push_back(std::stoi(i));
+		}
+	}
+	return true;
+}
+
+void stringJoin(const std::vector<wstring>& strings, const wstring& separator, wstring& joinedString)
+{
+	size_t length = strings.size();
+	for (size_t i = 0; i < length; ++i)
+	{
+		joinedString += strings.at(i);
+		if (i != length - 1)
+		{
+			joinedString += separator;
+		}
+	}
+}
+
+
+wstring stringTakeWhileAdmissable(const wstring& input, const wstring& admissable)
+{
+	// Find first non-admissable character in "input", and remove everything after it.
+	size_t idx = input.find_first_not_of(admissable);
+	if (idx == std::string::npos)
+	{
+		return input;
+	}
+	else
+	{
+		return input.substr(0, idx);
+	}
+}
+
+
+double stodLocale(const wstring& str, [[maybe_unused]] _locale_t loc, size_t* idx)
+{
+	// Copied from the std::stod implementation but uses _wcstod_l instead of wcstod.
+	const wchar_t* ptr = str.c_str();
+	errno = 0;
+	wchar_t* eptr;
+#ifdef __MINGW32__
+	double ans = ::wcstod(ptr, &eptr);
+#else
+	double ans = ::_wcstod_l(ptr, &eptr, loc);
+#endif
+	if (ptr == eptr)
+		throw std::invalid_argument("invalid stod argument");
+	if (errno == ERANGE)
+		throw std::out_of_range("stod argument out of range");
+	if (idx != NULL)
+		*idx = (size_t)(eptr - ptr);
+	return ans;
+}
+
+
+bool str2Clipboard(const wstring &str2cpy, HWND hwnd)
+{
+	size_t len2Allocate = (str2cpy.size() + 1) * sizeof(wchar_t);
+	HGLOBAL hglbCopy = ::GlobalAlloc(GMEM_MOVEABLE, len2Allocate);
+	if (hglbCopy == NULL)
+	{
+		return false;
+	}
+	if (!::OpenClipboard(hwnd))
+	{
+		::GlobalFree(hglbCopy);
+		return false;
+	}
+	if (!::EmptyClipboard())
+	{
+		::GlobalFree(hglbCopy);
+		::CloseClipboard();
+		return false;
+	}
+	// Lock the handle and copy the text to the buffer.
+	wchar_t *pStr = (wchar_t *)::GlobalLock(hglbCopy);
+	if (!pStr)
+	{
+		::GlobalFree(hglbCopy);
+		::CloseClipboard();
+		return false;
+	}
+	wcscpy_s(pStr, len2Allocate / sizeof(wchar_t), str2cpy.c_str());
+	::GlobalUnlock(hglbCopy);
+	// Place the handle on the clipboard.
+	unsigned int clipBoardFormat = CF_UNICODETEXT;
+	if (!::SetClipboardData(clipBoardFormat, hglbCopy))
+	{
+		::GlobalFree(hglbCopy);
+		::CloseClipboard();
+		return false;
+	}
+	if (!::CloseClipboard())
+	{
+		return false;
+	}
+	return true;
+}
+
+bool buf2Clipboard(const std::vector<Buffer*>& buffers, bool isFullPath, HWND hwnd)
+{
+	const wstring crlf = L"\r\n";
+	wstring selection;
+	for (auto&& buf : buffers)
+	{
+		if (buf)
+		{
+			const wchar_t* fileName = isFullPath ? buf->getFullPathName() : buf->getFileName();
+			if (fileName)
+				selection += fileName;
+		}
+		if (!selection.empty() && !selection.ends_with(crlf))
+			selection += crlf;
+	}
+	if (!selection.empty())
+		return str2Clipboard(selection, hwnd);
+	return false;
+}
+
+bool matchInList(const wchar_t *fileName, const std::vector<wstring> & patterns)
+{
+	bool is_matched = false;
+	for (size_t i = 0, len = patterns.size(); i < len; ++i)
+	{
+		if (patterns[i].length() > 1 && patterns[i][0] == '!')
+		{
+			if (PathMatchSpec(fileName, patterns[i].c_str() + 1))
+				return false;
+
+			continue;
+		} 
+
+		if (PathMatchSpec(fileName, patterns[i].c_str()))
+			is_matched = true;
+	}
+	return is_matched;
+}
+
+bool matchInExcludeDirList(const wchar_t* dirName, const std::vector<wstring>& patterns, size_t level)
+{
+	for (size_t i = 0, len = patterns.size(); i < len; ++i)
+	{
+		size_t patterLen = patterns[i].length();
+
+		if (patterLen > 3 && patterns[i][0] == '!' && patterns[i][1] == '+' && patterns[i][2] == '\\') // check for !+\folderPattern: for all levels - search this pattern recursively
+		{
+			if (PathMatchSpec(dirName, patterns[i].c_str() + 3))
+				return true;
+		}
+		else if (patterLen > 2 && patterns[i][0] == '!' && patterns[i][1] == '\\') // check for !\folderPattern: exclusive pattern for only the 1st level
+		{
+			if (level == 1)
+				if (PathMatchSpec(dirName, patterns[i].c_str() + 2))
+					return true;
+		}
+	}
+	return false;
+}
+
+bool allPatternsAreExclusion(const std::vector<wstring> patterns)
+{
+	bool oneInclusionPatternFound = false;
+	for (size_t i = 0, len = patterns.size(); i < len; ++i)
+	{
+		if (patterns[i][0] != '!')
+		{
+			oneInclusionPatternFound = true;
+			break;
+		}
+	}
+	return !oneInclusionPatternFound;
+}
+
+wstring GetLastErrorAsString(DWORD errorCode)
+{
+	wstring errorMsg(L"");
+	// Get the error message, if any.
+	// If both error codes (passed error n GetLastError) are 0, then return empty
+	if (errorCode == 0)
+		errorCode = GetLastError();
+	if (errorCode == 0)
+		return errorMsg; //No error message has been recorded
+
+	LPWSTR messageBuffer = nullptr;
+	FormatMessageW(FORMAT_MESSAGE_ALLOCATE_BUFFER | FORMAT_MESSAGE_FROM_SYSTEM | FORMAT_MESSAGE_IGNORE_INSERTS,
+		nullptr, errorCode, MAKELANGID(LANG_NEUTRAL, SUBLANG_DEFAULT), (LPWSTR)&messageBuffer, 0, nullptr);
+
+	errorMsg += messageBuffer;
+
+	//Free the buffer.
+	LocalFree(messageBuffer);
+
+	return errorMsg;
+}
+
+HWND CreateToolTip(int toolID, HWND hDlg, HINSTANCE hInst, const PTSTR pszText, bool isRTL)
+{
+	if (!toolID || !hDlg || !pszText)
+	{
+		return NULL;
+	}
+
+	// Get the window of the tool.
+	HWND hwndTool = GetDlgItem(hDlg, toolID);
+	if (!hwndTool)
+	{
+		return NULL;
+	}
+
+	// Create the tooltip. g_hInst is the global instance handle.
+	HWND hwndTip = CreateWindowEx(isRTL ? WS_EX_LAYOUTRTL : 0, TOOLTIPS_CLASS, NULL,
+		WS_POPUP | TTS_ALWAYSTIP | TTS_BALLOON,
+		CW_USEDEFAULT, CW_USEDEFAULT,
+		CW_USEDEFAULT, CW_USEDEFAULT,
+		hDlg, NULL,
+		hInst, NULL);
+
+	if (!hwndTip)
+	{
+		return NULL;
+	}
+
+	NppDarkMode::setDarkTooltips(hwndTip, NppDarkMode::ToolTipsType::tooltip);
+
+	// Associate the tooltip with the tool.
+	TOOLINFO toolInfo = {};
+	toolInfo.cbSize = sizeof(toolInfo);
+	toolInfo.hwnd = hDlg;
+	toolInfo.uFlags = TTF_IDISHWND | TTF_SUBCLASS;
+	toolInfo.uId = (UINT_PTR)hwndTool;
+	toolInfo.lpszText = pszText;
+	if (!SendMessage(hwndTip, TTM_ADDTOOL, 0, (LPARAM)&toolInfo))
+	{
+		DestroyWindow(hwndTip);
+		return NULL;
+	}
+
+	SendMessage(hwndTip, TTM_ACTIVATE, TRUE, 0);
+	SendMessage(hwndTip, TTM_SETMAXTIPWIDTH, 0, 200);
+	// Make tip stay 15 seconds
+	SendMessage(hwndTip, TTM_SETDELAYTIME, TTDT_AUTOPOP, MAKELPARAM((15000), (0)));
+
+	return hwndTip;
+}
+
+HWND CreateToolTipRect(int toolID, HWND hWnd, HINSTANCE hInst, const PTSTR pszText, const RECT rc)
+{
+	if (!toolID || !hWnd || !pszText)
+	{
+		return NULL;
+	}
+
+	// Create the tooltip. g_hInst is the global instance handle.
+	HWND hwndTip = CreateWindowEx(0, TOOLTIPS_CLASS, NULL,
+		WS_POPUP | TTS_ALWAYSTIP | TTS_BALLOON,
+		CW_USEDEFAULT, CW_USEDEFAULT,
+		CW_USEDEFAULT, CW_USEDEFAULT,
+		hWnd, NULL,
+		hInst, NULL);
+
+	if (!hwndTip)
+	{
+		return NULL;
+	}
+
+	// Associate the tooltip with the tool.
+	TOOLINFO toolInfo = {};
+	toolInfo.cbSize = sizeof(toolInfo);
+	toolInfo.hwnd = hWnd;
+	toolInfo.uFlags = TTF_SUBCLASS;
+	toolInfo.uId = toolID;
+	toolInfo.lpszText = pszText;
+	toolInfo.rect = rc;
+	if (!SendMessage(hwndTip, TTM_ADDTOOL, 0, (LPARAM)&toolInfo))
+	{
+		DestroyWindow(hwndTip);
+		return NULL;
+	}
+
+	SendMessage(hwndTip, TTM_ACTIVATE, TRUE, 0);
+	SendMessage(hwndTip, TTM_SETMAXTIPWIDTH, 0, 200);
+	// Make tip stay 15 seconds
+	SendMessage(hwndTip, TTM_SETDELAYTIME, TTDT_AUTOPOP, MAKELPARAM((15000), (0)));
+
+	return hwndTip;
+}
+
+bool isCertificateValidated(const wstring & fullFilePath, const wstring & subjectName2check)
+{
+	bool isOK = false;
+	HCERTSTORE hStore = NULL;
+	HCRYPTMSG hMsg = NULL;
+	PCCERT_CONTEXT pCertContext = NULL;
+	BOOL result = FALSE;
+	DWORD dwEncoding = 0;
+	DWORD dwContentType = 0;
+	DWORD dwFormatType = 0;
+	PCMSG_SIGNER_INFO pSignerInfo = NULL;
+	DWORD dwSignerInfo = 0;
+	CERT_INFO CertInfo{};
+	LPTSTR szName = NULL;
+
+	wstring subjectName;
+
+	try {
+		// Get message handle and store handle from the signed file.
+		result = CryptQueryObject(CERT_QUERY_OBJECT_FILE,
+			fullFilePath.c_str(),
+			CERT_QUERY_CONTENT_FLAG_PKCS7_SIGNED_EMBED,
+			CERT_QUERY_FORMAT_FLAG_BINARY,
+			0,
+			&dwEncoding,
+			&dwContentType,
+			&dwFormatType,
+			&hStore,
+			&hMsg,
+			NULL);
+
+		if (!result)
+		{
+			wstring errorMessage = L"Check certificate of " + fullFilePath + L" : ";
+			errorMessage += GetLastErrorAsString(GetLastError());
+			throw errorMessage;
+		}
+
+		// Get signer information size.
+		result = CryptMsgGetParam(hMsg, CMSG_SIGNER_INFO_PARAM, 0, NULL, &dwSignerInfo);
+		if (!result)
+		{
+			wstring errorMessage = L"CryptMsgGetParam first call: ";
+			errorMessage += GetLastErrorAsString(GetLastError());
+			throw errorMessage;
+		}
+
+		// Allocate memory for signer information.
+		pSignerInfo = (PCMSG_SIGNER_INFO)LocalAlloc(LPTR, dwSignerInfo);
+		if (!pSignerInfo)
+		{
+			wstring errorMessage = L"CryptMsgGetParam memory allocation problem: ";
+			errorMessage += GetLastErrorAsString(GetLastError());
+			throw errorMessage;
+		}
+
+		// Get Signer Information.
+		result = CryptMsgGetParam(hMsg, CMSG_SIGNER_INFO_PARAM, 0, (PVOID)pSignerInfo, &dwSignerInfo);
+		if (!result)
+		{
+			wstring errorMessage = L"CryptMsgGetParam: ";
+			errorMessage += GetLastErrorAsString(GetLastError());
+			throw errorMessage;
+		}
+
+		// Search for the signer certificate in the temporary 
+		// certificate store.
+		CertInfo.Issuer = pSignerInfo->Issuer;
+		CertInfo.SerialNumber = pSignerInfo->SerialNumber;
+
+		pCertContext = CertFindCertificateInStore(hStore, X509_ASN_ENCODING | PKCS_7_ASN_ENCODING, 0, CERT_FIND_SUBJECT_CERT, (PVOID)&CertInfo, NULL);
+		if (!pCertContext)
+		{
+			wstring errorMessage = L"Certificate context: ";
+			errorMessage += GetLastErrorAsString(GetLastError());
+			throw errorMessage;
+		}
+
+		DWORD dwData;
+
+		// Get Subject name size.
+		dwData = CertGetNameString(pCertContext, CERT_NAME_SIMPLE_DISPLAY_TYPE, 0, NULL, NULL, 0);
+		if (dwData <= 1)
+		{
+			throw wstring(L"Certificate checking error: getting data size problem.");
+		}
+
+		// Allocate memory for subject name.
+		szName = (LPTSTR)LocalAlloc(LPTR, dwData * sizeof(wchar_t));
+		if (!szName)
+		{
+			throw wstring(L"Certificate checking error: memory allocation problem.");
+		}
+
+		// Get subject name.
+		if (CertGetNameString(pCertContext, CERT_NAME_SIMPLE_DISPLAY_TYPE, 0, NULL, szName, dwData) <= 1)
+		{
+			throw wstring(L"Cannot get certificate info.");
+		}
+
+		// check Subject name.
+		subjectName = szName;
+		if (subjectName != subjectName2check)
+		{
+			throw wstring(L"Certificate checking error: the certificate is not matched.");
+		}
+
+		isOK = true;
+	}
+	catch (const wstring& s)
+	{
+		// display error message
+		MessageBox(NULL, s.c_str(), L"Certificate checking", MB_OK);
+	}
+	catch (...)
+	{
+		// Unknown error
+		wstring errorMessage = L"Unknown exception occured. ";
+		errorMessage += GetLastErrorAsString(GetLastError());
+		MessageBox(NULL, errorMessage.c_str(), L"Certificate checking", MB_OK);
+	}
+
+	// Clean up.
+	if (pSignerInfo != NULL) LocalFree(pSignerInfo);
+	if (pCertContext != NULL) CertFreeCertificateContext(pCertContext);
+	if (hStore != NULL) CertCloseStore(hStore, 0);
+	if (hMsg != NULL) CryptMsgClose(hMsg);
+	if (szName != NULL) LocalFree(szName);
+
+	return isOK;
+}
+
+bool isAssoCommandExisting(LPCTSTR FullPathName)
+{
+	bool isAssoCommandExisting = false;
+
+	bool isFileExisting = doesFileExist(FullPathName);
+
+	if (isFileExisting)
+	{
+		PTSTR ext = PathFindExtension(FullPathName);
+
+		HRESULT hres;
+		wchar_t buffer[MAX_PATH] = L"";
+		DWORD bufferLen = MAX_PATH;
+
+		// check if association exist
+		hres = AssocQueryString(ASSOCF_VERIFY|ASSOCF_INIT_IGNOREUNKNOWN, ASSOCSTR_COMMAND, ext, NULL, buffer, &bufferLen);
+
+        isAssoCommandExisting = (hres == S_OK)                  // check if association exist and no error
+			&& (wcsstr(buffer, L"notepad++.exe")) == NULL; // check association with notepad++
+
+	}
+	return isAssoCommandExisting;
+}
+
+std::wstring s2ws(const std::string& str)
+{
+	using convert_typeX = std::codecvt_utf8<wchar_t>;
+	std::wstring_convert<convert_typeX, wchar_t> converterX("Error in Notepad++ string conversion s2ws!", L"Error in Notepad++ string conversion s2ws!");
+
+	return converterX.from_bytes(str);
+}
+
+std::string ws2s(const std::wstring& wstr)
+{
+	using convert_typeX = std::codecvt_utf8<wchar_t>;
+	std::wstring_convert<convert_typeX, wchar_t> converterX("Error in Notepad++ string conversion ws2s!", L"Error in Notepad++ string conversion ws2s!");
+
+	return converterX.to_bytes(wstr);
+}
+
+bool deleteFileOrFolder(const wstring& f2delete)
+{
+	auto len = f2delete.length();
+	wchar_t* actionFolder = new wchar_t[len + 2];
+	wcscpy_s(actionFolder, len + 2, f2delete.c_str());
+	actionFolder[len] = 0;
+	actionFolder[len + 1] = 0;
+
+	SHFILEOPSTRUCT fileOpStruct = {};
+	fileOpStruct.hwnd = NULL;
+	fileOpStruct.pFrom = actionFolder;
+	fileOpStruct.pTo = NULL;
+	fileOpStruct.wFunc = FO_DELETE;
+	fileOpStruct.fFlags = FOF_NOCONFIRMATION | FOF_SILENT | FOF_ALLOWUNDO;
+	fileOpStruct.fAnyOperationsAborted = false;
+	fileOpStruct.hNameMappings = NULL;
+	fileOpStruct.lpszProgressTitle = NULL;
+
+	int res = SHFileOperation(&fileOpStruct);
+
+	delete[] actionFolder;
+	return (res == 0);
+}
+
+// Get a vector of full file paths in a given folder. File extension type filter should be *.*, *.xml, *.dll... according the type of file you want to get.  
+void getFilesInFolder(std::vector<wstring>& files, const wstring& extTypeFilter, const wstring& inFolder)
+{
+	wstring filter = inFolder;
+	pathAppend(filter, extTypeFilter);
+
+	WIN32_FIND_DATA foundData;
+	HANDLE hFindFile = ::FindFirstFile(filter.c_str(), &foundData);
+	if (hFindFile != INVALID_HANDLE_VALUE)
+	{
+		do
+		{
+			if (!(foundData.dwFileAttributes & FILE_ATTRIBUTE_DIRECTORY))
+			{
+				wstring foundFullPath = inFolder;
+				pathAppend(foundFullPath, foundData.cFileName);
+				files.push_back(foundFullPath);
+			}
+		} while (::FindNextFile(hFindFile, &foundData));
+		::FindClose(hFindFile);
+	}
+}
+
+// remove any leading or trailing spaces from str
+void trim(std::wstring& str)
+{
+	std::wstring::size_type pos = str.find_last_not_of(' ');
+
+	if (pos != std::wstring::npos)
+	{
+		str.erase(pos + 1);
+		pos = str.find_first_not_of(' ');
+		if (pos != std::wstring::npos) str.erase(0, pos);
+	}
+	else str.erase(str.begin(), str.end());
+}
+
+int nbDigitsFromNbLines(size_t nbLines)
+{
+	int nbDigits = 0; // minimum number of digit should be 4
+	if (nbLines < 10) nbDigits = 1;
+	else if (nbLines < 100) nbDigits = 2;
+	else if (nbLines < 1000) nbDigits = 3;
+	else if (nbLines < 10000) nbDigits = 4;
+	else if (nbLines < 100000) nbDigits = 5;
+	else if (nbLines < 1000000) nbDigits = 6;
+	else // rare case
+	{
+		nbDigits = 7;
+		nbLines /= 10000000;
+
+		while (nbLines)
+		{
+			nbLines /= 10;
+			++nbDigits;
+		}
+	}
+	return nbDigits;
+}
+
+namespace
+{
+	constexpr wchar_t timeFmtEscapeChar = 0x1;
+	constexpr wchar_t middayFormat[] = L"tt";
+
+	// Returns AM/PM string defined by the system locale for the specified time.
+	// This string may be empty or customized.
+	wstring getMiddayString(const wchar_t* localeName, const SYSTEMTIME& st)
+	{
+		wstring midday;
+		midday.resize(MAX_PATH);
+		int ret = GetTimeFormatEx(localeName, 0, &st, middayFormat, &midday[0], static_cast<int>(midday.size()));
+		if (ret > 0)
+			midday.resize(ret - 1); // Remove the null-terminator.
+		else
+			midday.clear();
+		return midday;
+	}
+
+	// Replaces conflicting time format specifiers by a special character.
+	bool escapeTimeFormat(wstring& format)
+	{
+		bool modified = false;
+		for (auto& ch : format)
+		{
+			if (ch == middayFormat[0])
+			{
+				ch = timeFmtEscapeChar;
+				modified = true;
+			}
+		}
+		return modified;
+	}
+
+	// Replaces special time format characters by actual AM/PM string.
+	void unescapeTimeFormat(wstring& format, const wstring& midday)
+	{
+		if (midday.empty())
+		{
+			auto it = std::remove(format.begin(), format.end(), timeFmtEscapeChar);
+			if (it != format.end())
+				format.erase(it, format.end());
+		}
+		else
+		{
+			size_t i = 0;
+			while ((i = format.find(timeFmtEscapeChar, i)) != wstring::npos)
+			{
+				if (i + 1 < format.size() && format[i + 1] == timeFmtEscapeChar)
+				{
+					// 'tt' => AM/PM
+					format.erase(i, std::size(middayFormat) - 1);
+					format.insert(i, midday);
+				}
+				else
+				{
+					// 't' => A/P
+					format[i] = midday[0];
+				}
+			}
+		}
+	}
+}
+
+wstring getDateTimeStrFrom(const wstring& dateTimeFormat, const SYSTEMTIME& st)
+{
+	const wchar_t* localeName = LOCALE_NAME_USER_DEFAULT;
+	const DWORD flags = 0;
+
+	constexpr int bufferSize = MAX_PATH;
+	wchar_t buffer[bufferSize] = {};
+	int ret = 0;
+
+
+	// 1. Escape 'tt' that means AM/PM or 't' that means A/P.
+	// This is needed to avoid conflict with 'M' date format that stands for month.
+	wstring newFormat = dateTimeFormat;
+	const bool hasMiddayFormat = escapeTimeFormat(newFormat);
+
+	// 2. Format the time (h/m/s/t/H).
+	ret = GetTimeFormatEx(localeName, flags, &st, newFormat.c_str(), buffer, bufferSize);
+	if (ret != 0)
+	{
+		// 3. Format the date (d/y/g/M). 
+		// Now use the buffer as a format string to process the format specifiers not recognized by GetTimeFormatEx().
+		ret = GetDateFormatEx(localeName, flags, &st, buffer, buffer, bufferSize, nullptr);
+	}
+
+	if (ret != 0)
+	{
+		if (hasMiddayFormat)
+		{
+			// 4. Now format only the AM/PM string.
+			const wstring midday = getMiddayString(localeName, st);
+			wstring result = buffer;
+			unescapeTimeFormat(result, midday);
+			return result;
+		}
+		return buffer;
+	}
+
+	return {};
+}
+
+// Don't forget to use DeleteObject(createdFont) before leaving the program
+HFONT createFont(const wchar_t* fontName, int fontSize, bool isBold, HWND hDestParent)
+{
+	HDC hdc = GetDC(hDestParent);
+
+	LOGFONT logFont{};
+	logFont.lfHeight = DPIManagerV2::scaleFont(fontSize, hDestParent);
+	if (isBold)
+		logFont.lfWeight = FW_BOLD;
+
+	wcscpy_s(logFont.lfFaceName, fontName);
+
+	HFONT newFont = CreateFontIndirect(&logFont);
+
+	ReleaseDC(hDestParent, hdc);
+
+	return newFont;
+}
+
+bool removeReadOnlyFlagFromFileAttributes(const wchar_t* fileFullPath)
+{
+	DWORD dwFileAttribs = ::GetFileAttributes(fileFullPath);
+
+	if (dwFileAttribs == INVALID_FILE_ATTRIBUTES || (dwFileAttribs & FILE_ATTRIBUTE_DIRECTORY))
+		return false;
+
+	dwFileAttribs &= ~FILE_ATTRIBUTE_READONLY;
+	return (::SetFileAttributes(fileFullPath, dwFileAttribs) != FALSE);
+}
+
+// "For file I/O, the "\\?\" prefix to a path string tells the Windows APIs to disable all string parsing
+// and to send the string that follows it straight to the file system..."
+// Ref: https://learn.microsoft.com/en-us/windows/win32/fileio/naming-a-file#win32-file-namespaces
+bool isWin32NamespacePrefixedFileName(const wstring& fileName)
+{
+	// TODO:
+	// ?! how to handle similar NT Object Manager path style prefix case \??\...
+	// (the \??\ prefix instructs the NT Object Manager to search in the caller's local device directory for an alias...)
+
+	// the following covers the \\?\... raw Win32-filenames or the \\?\UNC\... UNC equivalents
+	// and also its *nix like forward slash equivalents
+	return (fileName.starts_with(L"\\\\?\\") || fileName.starts_with(L"//?/"));
+}
+
+bool isWin32NamespacePrefixedFileName(const wchar_t* szFileName)
+{
+	const wstring fileName = szFileName;
+	return isWin32NamespacePrefixedFileName(fileName);
+}
+
+bool isUnsupportedFileName(const wstring& fileName)
+{
+	bool isUnsupported = true;
+
+	// until the Notepad++ (and its plugins) will not be prepared for filenames longer than the MAX_PATH,
+	// we have to limit also the maximum supported length below
+	if ((fileName.size() > 0) && (fileName.size() < MAX_PATH))
+	{
+		// possible raw filenames can contain space(s) or dot(s) at its end (e.g. "\\?\C:\file."), but the Notepad++ advanced
+		// Open/SaveAs IFileOpenDialog/IFileSaveDialog COM-interface based dialogs currently do not handle this well
+		// (but e.g. direct Notepad++ Ctrl+S works ok even with these filenames)
+		// 
+		// Exception for the standard filenames ending with the dot-char:
+		// - when someone tries to open e.g. the 'C:\file.', we will accept that as this is the way how to work with filenames
+		//   without an extension (some of the WINAPI calls used later trim that dot-char automatically ...)
+		if (!(fileName.ends_with(L'.') && isWin32NamespacePrefixedFileName(fileName)) && !fileName.ends_with(L' '))
+		{
+			bool invalidASCIIChar = false;
+
+			for (size_t pos = 0; pos < fileName.size(); ++pos)
+			{
+				wchar_t c = fileName.at(pos);
+				if (c <= 31)
+				{
+					invalidASCIIChar = true;
+				}
+				else
+				{
+					// as this could be also a complete filename with path and there could be also a globbing used,
+					// we tolerate here some other reserved Win32-filename chars: /, \, :, ?, *
+					switch (c)
+					{
+						case '<':
+						case '>':
+						case '"':
+						case '|':
+							invalidASCIIChar = true;
+							break;
+					}
+				}
+
+				if (invalidASCIIChar)
+					break;
+			}
+
+			if (!invalidASCIIChar)
+			{
+				// strip input string to a filename without a possible path and extension(s)
+				wstring fileNameOnly;
+				size_t pos = fileName.find_first_of(L".");
+				if (pos != std::string::npos)
+					fileNameOnly = fileName.substr(0, pos);
+				else
+					fileNameOnly = fileName;
+
+				pos = fileNameOnly.find_last_of(L"\\");
+				if (pos == std::string::npos)
+					pos = fileNameOnly.find_last_of(L"/");
+				if (pos != std::string::npos)
+					fileNameOnly = fileNameOnly.substr(pos + 1);
+
+				// upperize because the std::find is case sensitive unlike the Windows OS filesystem
+				std::transform(fileNameOnly.begin(), fileNameOnly.end(), fileNameOnly.begin(), ::towupper);
+
+				const std::vector<wstring>  reservedWin32NamespaceDeviceList {
+				L"CON", L"PRN", L"AUX", L"NUL",
+				L"COM1", L"COM2", L"COM3", L"COM4", L"COM5", L"COM6", L"COM7", L"COM8", L"COM9",
+				L"LPT1", L"LPT2", L"LPT3", L"LPT4", L"LPT5", L"LPT6", L"LPT7", L"LPT8", L"LPT9"
+				};
+
+				// last check is for all the old reserved Windows OS filenames
+				if (std::find(reservedWin32NamespaceDeviceList.begin(), reservedWin32NamespaceDeviceList.end(), fileNameOnly) == reservedWin32NamespaceDeviceList.end())
+				{
+					// ok, the current filename tested is not even on the blacklist
+					isUnsupported = false;
+				}
+			}
+		}
+	}
+
+	return isUnsupported;
+}
+
+bool isUnsupportedFileName(const wchar_t* szFileName)
+{
+	const wstring fileName = szFileName;
+	return isUnsupportedFileName(fileName);
+}
+
+
+Version::Version(const wstring& versionStr)
+{
+	try {
+		auto ss = tokenizeString(versionStr, '.');
+
+		if (ss.size() > 4)
+		{
+			std::wstring msg(L"\"");
+			msg += versionStr;
+			msg += L"\"";
+			msg += L": Version parts are more than 4. The string to parse is not a valid version format. Let's make it default value in catch block.";
+			throw msg;
+		}
+
+		int i = 0;
+		std::vector<unsigned long*> v = { &_major, &_minor, &_patch, &_build };
+		for (const auto& s : ss)
+		{
+			if (!isNumber(s))
+			{
+				std::wstring msg(L"\"");
+				msg += versionStr;
+				msg += L"\"";
+				msg += L": One of version character is not number. The string to parse is not a valid version format. Let's make it default value in catch block.";
+				throw msg;
+			}
+			*(v[i]) = std::stoi(s);
+
+			++i;
+		}
+	}
+#ifdef DEBUG
+	catch (const std::wstring& s)
+	{
+		_major = 0;
+		_minor = 0;
+		_patch = 0;
+		_build = 0;
+
+		throw s;
+	}
+#endif
+	catch (...)
+	{
+		_major = 0;
+		_minor = 0;
+		_patch = 0;
+		_build = 0;
+#ifdef DEBUG
+		throw std::wstring(L"Unknown exception from \"Version::Version(const wstring& versionStr)\"");
+#endif
+	}
+}
+
+
+void Version::setVersionFrom(const wstring& filePath)
+{
+	if (filePath.empty() || !doesFileExist(filePath.c_str()))
+		return;
+
+	DWORD uselessArg = 0; // this variable is for passing the ignored argument to the functions
+	DWORD bufferSize = ::GetFileVersionInfoSize(filePath.c_str(), &uselessArg);
+
+	if (bufferSize <= 0)
+		return;
+
+	unsigned char* buffer = new unsigned char[bufferSize];
+	::GetFileVersionInfo(filePath.c_str(), 0, bufferSize, buffer);
+
+	VS_FIXEDFILEINFO* lpFileInfo = nullptr;
+	UINT cbFileInfo = 0;
+	VerQueryValue(buffer, L"\\", reinterpret_cast<LPVOID*>(&lpFileInfo), &cbFileInfo);
+	if (cbFileInfo)
+	{
+		_major = (lpFileInfo->dwFileVersionMS & 0xFFFF0000) >> 16;
+		_minor = lpFileInfo->dwFileVersionMS & 0x0000FFFF;
+		_patch = (lpFileInfo->dwFileVersionLS & 0xFFFF0000) >> 16;
+		_build = lpFileInfo->dwFileVersionLS & 0x0000FFFF;
+	}
+	delete[] buffer;
+}
+
+wstring Version::toString()
+{
+	if (_build == 0 && _patch == 0 && _minor == 0 && _major == 0) // ""
+	{
+		return L"";
+	}
+	else if (_build == 0 && _patch == 0 && _minor == 0) // "major"
+	{
+		return std::to_wstring(_major);
+	}
+	else if (_build == 0 && _patch == 0) // "major.minor"
+	{
+		std::wstring v = std::to_wstring(_major);
+		v += L".";
+		v += std::to_wstring(_minor);
+		return v;
+	}
+	else if (_build == 0) // "major.minor.patch"
+	{
+		std::wstring v = std::to_wstring(_major);
+		v += L".";
+		v += std::to_wstring(_minor);
+		v += L".";
+		v += std::to_wstring(_patch);
+		return v;
+	}
+
+	// "major.minor.patch.build"
+	std::wstring ver = std::to_wstring(_major);
+	ver += L".";
+	ver += std::to_wstring(_minor);
+	ver += L".";
+	ver += std::to_wstring(_patch);
+	ver += L".";
+	ver += std::to_wstring(_build);
+
+	return ver;
+}
+
+int Version::compareTo(const Version& v2c) const
+{
+	if (_major > v2c._major)
+		return 1;
+	else if (_major < v2c._major)
+		return -1;
+	else // (_major == v2c._major)
+	{
+		if (_minor > v2c._minor)
+			return 1;
+		else if (_minor < v2c._minor)
+			return -1;
+		else // (_minor == v2c._minor)
+		{
+			if (_patch > v2c._patch)
+				return 1;
+			else if (_patch < v2c._patch)
+				return -1;
+			else // (_patch == v2c._patch)
+			{
+				if (_build > v2c._build)
+					return 1;
+				else if (_build < v2c._build)
+					return -1;
+				else // (_build == v2c._build)
+				{
+					return 0;
+				}
+			}
+		}
+	}
+}
+
+bool Version::isCompatibleTo(const Version& from, const Version& to) const
+{
+	// This method determinates if Version object is in between "from" version and "to" version, it's useful for testing compatibility of application.
+	// test in versions <from, to> example: 
+	// 1. <0.0.0.0, 0.0.0.0>: both from to versions are empty, so it's 
+	// 2. <6.9, 6.9>: plugin is compatible to only v6.9
+	// 3. <4.2, 6.6.6>: from v4.2 (included) to v6.6.6 (included)
+	// 4. <0.0.0.0, 8.2.1>: all version until v8.2.1 (included)
+	// 5. <8.3, 0.0.0.0>: from v8.3 (included) to the latest verrsion
+	
+	if (empty()) // if this version is empty, then no compatible to all version
+		return false;
+
+	if (from.empty() && to.empty()) // both versions "from" and "to" are empty: it's considered compatible, whatever this version is (match to 1)
+	{
+		return true;
+	}
+
+	if (from <= *this && to >= *this) // from_ver <= this_ver <= to_ver (match to 2, 3 and 4)
+	{
+		return true;
+	}
+		
+	if (from <= *this && to.empty()) // from_ver <= this_ver (match to 5)
+	{
+		return true;
+	}
+
+	return false;
+}
+
+
+#ifndef MPP_USE_ORIGINAL_CODE
+namespace
+{
+	constexpr NTSTATUS STATUS_UNSUCCESSFUL = 0xC0000001L;
+	constexpr bool NT_SUCCESS( NTSTATUS Status ) { return ( Status >= 0 ); }
+
+	struct BCryptAlgorithmProviderDeleter
+	{
+		using pointer = BCRYPT_ALG_HANDLE;
+		void operator () ( pointer p )
+		{
+			::BCryptCloseAlgorithmProvider( p, 0 );
+		}
+	};
+
+	struct BCryptDestroyHashDeleter
+	{
+		using pointer = BCRYPT_HASH_HANDLE;
+		void operator () ( pointer p )
+		{
+			::BCryptDestroyHash( p );
+		}
+	};
+}
+
+bool WinCNG_CalculateHash( PCWSTR pszAlgId, const void* input, std::size_t nInputSize, std::uint8_t* pHash, std::size_t nHashSize, std::uint32_t& error_code )
+{
+	NTSTATUS status = STATUS_UNSUCCESSFUL;
+
+	std::unique_ptr< BCRYPT_ALG_HANDLE, BCryptAlgorithmProviderDeleter > handle_algorithm;
+	{
+		BCRYPT_ALG_HANDLE hAlg = nullptr;
+
+		status = ::BCryptOpenAlgorithmProvider( &hAlg, pszAlgId, nullptr, 0 );
+		if ( !NT_SUCCESS( status ) )
+		{
+			error_code = ::GetLastError();
+			return false;
+		}
+
+		handle_algorithm.reset( hAlg );
+	}
+
+	DWORD cbData;
+	DWORD cbHashObject;
+	//calculate the size of the buffer to hold the hash object
+	status = ::BCryptGetProperty( handle_algorithm.get(), BCRYPT_OBJECT_LENGTH, reinterpret_cast< PBYTE >( &cbHashObject ), sizeof( DWORD ), &cbData, 0 );
+	if ( !NT_SUCCESS( status ) )
+	{
+		error_code = ::GetLastError();
+		return false;
+	}
+
+	//allocate the hash object on the heap
+	std::vector< BYTE > hash_object( cbHashObject );
+
+	DWORD cbHash;
+	//calculate the length of the hash
+	status = ::BCryptGetProperty( handle_algorithm.get(), BCRYPT_HASH_LENGTH, reinterpret_cast< PBYTE >( &cbHash ), sizeof( DWORD ), &cbData, 0 );
+	if ( !NT_SUCCESS( status ) )
+	{
+		error_code = ::GetLastError();
+		return false;
+	}
+
+	if ( nHashSize < cbHash )
+	{
+		error_code = ERROR_INSUFFICIENT_BUFFER;
+		return false;
+	}
+
+	//create a hash
+	std::unique_ptr< BCRYPT_HASH_HANDLE, BCryptDestroyHashDeleter > handle_hash;
+	{
+		BCRYPT_HASH_HANDLE hHash = nullptr;
+
+		status = ::BCryptCreateHash( handle_algorithm.get(), &hHash, hash_object.data(), cbHashObject, nullptr, 0, 0 );
+		if ( !NT_SUCCESS( status ) )
+		{
+			error_code = ::GetLastError();
+			return false;
+		}
+
+		handle_hash.reset( hHash );
+	}
+
+	//hash some data
+	constexpr DWORD CHUNK_SIZE = 1 << 30;
+
+	PUCHAR pCurrent = static_cast< PUCHAR >( const_cast< void* >( input ) );
+	std::size_t nRemaining = nInputSize;
+
+	while ( nRemaining > 0 )
+	{
+		DWORD chunk = ( nRemaining < CHUNK_SIZE ) ? static_cast< DWORD >( nRemaining ) : CHUNK_SIZE;
+
+		status = ::BCryptHashData( handle_hash.get(), pCurrent, chunk, 0 );
+		if ( !NT_SUCCESS( status ) )
+		{
+			error_code = ::GetLastError();
+			return false;
+		}
+
+		nRemaining -= chunk;
+		pCurrent += chunk;
+	}
+
+	//close the hash
+	status = BCryptFinishHash( handle_hash.get(), pHash, cbHash, 0 );
+	if ( !NT_SUCCESS( status ) )
+	{
+		error_code = ::GetLastError();
+		return false;
+	}
+
+	return true;
+}
+#endif
+
+bool doesFileExist(const wchar_t* filePath)
+{
+	DWORD dwAttrib = ::GetFileAttributesW(filePath);
+	return (dwAttrib != INVALID_FILE_ATTRIBUTES && !(dwAttrib & FILE_ATTRIBUTE_DIRECTORY));
+}
+
+bool doesDirectoryExist(const wchar_t* dirPath)
+{
+	DWORD dwAttrib = ::GetFileAttributesW(dirPath);
+	return (dwAttrib != INVALID_FILE_ATTRIBUTES && (dwAttrib & FILE_ATTRIBUTE_DIRECTORY));
+}
+
+bool doesPathExist(const wchar_t* path)
+{
+	DWORD dwAttrib = ::GetFileAttributesW(path);
+	return (dwAttrib != INVALID_FILE_ATTRIBUTES);
+}