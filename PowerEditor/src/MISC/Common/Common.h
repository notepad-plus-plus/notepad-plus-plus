--- conflicted
+++ resolved
@@ -1,301 +1,297 @@
-// This file is part of Notepad++ project
-// Copyright (C)2021 Don HO <don.h@free.fr>
-
-// This program is free software: you can redistribute it and/or modify
-// it under the terms of the GNU General Public License as published by
-// the Free Software Foundation, either version 3 of the License, or
-// at your option any later version.
-//
-// This program is distributed in the hope that it will be useful,
-// but WITHOUT ANY WARRANTY; without even the implied warranty of
-// MERCHANTABILITY or FITNESS FOR A PARTICULAR PURPOSE. See the
-// GNU General Public License for more details.
-//
-// You should have received a copy of the GNU General Public License
-// along with this program.  If not, see <https://www.gnu.org/licenses/>.
-
-#pragma once
-
-#ifndef MPP_USE_ORIGINAL_CODE
-#include <cstdint>
-#include <cstdlib>
-#endif
-
-#include <vector>
-#include <string>
-#include <sstream>
-#include <windows.h>
-#include <iso646.h>
-#include <cstdint>
-#include <unordered_set>
-#include <algorithm>
-#include <tchar.h>
-
-<<<<<<< HEAD
-=======
-#pragma deprecated(PathFileExists) // Use doesFileExist, doesDirectoryExist or doesPathExist (for file or directory) instead.
-
-
->>>>>>> ea5e36a5
-const bool dirUp = true;
-const bool dirDown = false;
-
-#define NPP_CP_WIN_1252           1252
-#define NPP_CP_DOS_437            437
-#define NPP_CP_BIG5               950
-
-#define LINKTRIGGERED WM_USER+555
-
-#define BCKGRD_COLOR (RGB(255,102,102))
-#define TXT_COLOR    (RGB(255,255,255))
-
-#ifndef __MINGW32__
-#define WCSTOK wcstok
-#else
-#define WCSTOK wcstok_s
-#endif
-
-
-#define NPP_INTERNAL_FUCTION_STR L"Notepad++::InternalFunction"
-
-typedef std::basic_string<wchar_t> generic_string;
-typedef std::basic_stringstream<wchar_t> generic_stringstream;
-
-std::wstring folderBrowser(HWND parent, const std::wstring & title = L"", int outputCtrlID = 0, const wchar_t *defaultStr = NULL);
-std::wstring getFolderName(HWND parent, const wchar_t *defaultDir = NULL);
-
-void printInt(int int2print);
-void printStr(const wchar_t *str2print);
-std::wstring commafyInt(size_t n);
-
-void writeLog(const wchar_t *logFileName, const char *log2write);
-int filter(unsigned int code, struct _EXCEPTION_POINTERS *ep);
-std::wstring purgeMenuItemString(const wchar_t * menuItemStr, bool keepAmpersand = false);
-std::vector<std::wstring> tokenizeString(const std::wstring & tokenString, const char delim);
-
-void ClientRectToScreenRect(HWND hWnd, RECT* rect);
-void ScreenRectToClientRect(HWND hWnd, RECT* rect);
-
-std::wstring string2wstring(const std::string & rString, UINT codepage);
-std::string wstring2string(const std::wstring & rwString, UINT codepage);
-bool isInList(const wchar_t *token, const wchar_t *list);
-std::wstring BuildMenuFileName(int filenameLen, unsigned int pos, const std::wstring &filename, bool ordinalNumber = true);
-
-std::string getFileContent(const wchar_t *file2read);
-std::wstring relativeFilePathToFullFilePath(const wchar_t *relativeFilePath);
-void writeFileContent(const wchar_t *file2write, const char *content2write);
-bool matchInList(const wchar_t *fileName, const std::vector<std::wstring> & patterns);
-bool matchInExcludeDirList(const wchar_t* dirName, const std::vector<std::wstring>& patterns, size_t level);
-bool allPatternsAreExclusion(const std::vector<std::wstring> patterns);
-
-#ifndef MPP_USE_ORIGINAL_CODE
-bool WinCNG_CalculateHash( PCWSTR pszAlgId, const void* input, std::size_t nInputSize, std::uint8_t* pHash, std::size_t nHashSize, std::uint32_t& error_code );
-#endif
-
-
-class WcharMbcsConvertor final
-{
-public:
-	static WcharMbcsConvertor& getInstance() {
-		static WcharMbcsConvertor instance;
-		return instance;
-	}
-
-	const wchar_t * char2wchar(const char *mbStr, size_t codepage, int lenMbcs =-1, int* pLenOut=NULL, int* pBytesNotProcessed=NULL);
-	const wchar_t * char2wchar(const char *mbcs2Convert, size_t codepage, intptr_t* mstart, intptr_t* mend);
-	const char * wchar2char(const wchar_t *wcStr, size_t codepage, int lenIn = -1, int* pLenOut = NULL);
-	const char * wchar2char(const wchar_t *wcStr, size_t codepage, intptr_t* mstart, intptr_t* mend);
-
-	const char * encode(UINT fromCodepage, UINT toCodepage, const char *txt2Encode, int lenIn = -1, int* pLenOut=NULL, int* pBytesNotProcessed=NULL)
-	{
-		int lenWc = 0;
-        const wchar_t * strW = char2wchar(txt2Encode, fromCodepage, lenIn, &lenWc, pBytesNotProcessed);
-        return wchar2char(strW, toCodepage, lenWc, pLenOut);
-    }
-
-protected:
-	WcharMbcsConvertor() = default;
-	~WcharMbcsConvertor() = default;
-
-	// Since there's no public ctor, we need to void the default assignment operator and copy ctor.
-	// Since these are marked as deleted does not matter under which access specifier are kept
-	WcharMbcsConvertor(const WcharMbcsConvertor&) = delete;
-	WcharMbcsConvertor& operator= (const WcharMbcsConvertor&) = delete;
-
-	// No move ctor and assignment
-	WcharMbcsConvertor(WcharMbcsConvertor&&) = delete;
-	WcharMbcsConvertor& operator= (WcharMbcsConvertor&&) = delete;
-
-	template <class T>
-	class StringBuffer final
-	{
-	public:
-		~StringBuffer() { if (_allocLen) delete[] _str; }
-
-		void sizeTo(size_t size)
-		{
-			if (_allocLen < size)
-			{
-				if (_allocLen)
-					delete[] _str;
-				_allocLen = std::max<size_t>(size, initSize);
-				_str = new T[_allocLen];
-			}
-		}
-
-		void empty()
-		{
-			static T nullStr = 0; // routines may return an empty string, with null terminator, without allocating memory; a pointer to this null character will be returned in that case
-			if (_allocLen == 0)
-				_str = &nullStr;
-			else
-				_str[0] = 0;
-		}
-
-		operator T* () { return _str; }
-		operator const T* () const { return _str; }
-
-	protected:
-		static const int initSize = 1024;
-		size_t _allocLen = 0;
-		T* _str = nullptr;
-	};
-
-	StringBuffer<char> _multiByteStr;
-	StringBuffer<wchar_t> _wideCharStr;
-};
-
-
-#define REBARBAND_SIZE sizeof(REBARBANDINFO)
-
-std::wstring PathRemoveFileSpec(std::wstring & path);
-std::wstring pathAppend(std::wstring &strDest, const std::wstring & str2append);
-COLORREF getCtrlBgColor(HWND hWnd);
-std::wstring stringToUpper(std::wstring strToConvert);
-std::wstring stringToLower(std::wstring strToConvert);
-std::wstring stringReplace(std::wstring subject, const std::wstring& search, const std::wstring& replace);
-void stringSplit(const std::wstring& input, const std::wstring& delimiter, std::vector<std::wstring>& output);
-bool str2numberVector(std::wstring str2convert, std::vector<size_t>& numVect);
-void stringJoin(const std::vector<std::wstring>& strings, const std::wstring& separator, std::wstring& joinedString);
-std::wstring stringTakeWhileAdmissable(const std::wstring& input, const std::wstring& admissable);
-double stodLocale(const std::wstring& str, _locale_t loc, size_t* idx = NULL);
-
-bool str2Clipboard(const std::wstring &str2cpy, HWND hwnd);
-class Buffer;
-bool buf2Clipboard(const std::vector<Buffer*>& buffers, bool isFullPath, HWND hwnd);
-
-std::wstring GetLastErrorAsString(DWORD errorCode = 0);
-
-std::wstring intToString(int val);
-std::wstring uintToString(unsigned int val);
-
-HWND CreateToolTip(int toolID, HWND hDlg, HINSTANCE hInst, const PTSTR pszText, bool isRTL);
-HWND CreateToolTipRect(int toolID, HWND hWnd, HINSTANCE hInst, const PTSTR pszText, const RECT rc);
-
-bool isCertificateValidated(const std::wstring & fullFilePath, const std::wstring & subjectName2check);
-bool isAssoCommandExisting(LPCTSTR FullPathName);
-
-std::wstring s2ws(const std::string& str);
-std::string ws2s(const std::wstring& wstr);
-
-bool deleteFileOrFolder(const std::wstring& f2delete);
-
-void getFilesInFolder(std::vector<std::wstring>& files, const std::wstring& extTypeFilter, const std::wstring& inFolder);
-
-template<typename T> size_t vecRemoveDuplicates(std::vector<T>& vec, bool isSorted = false, bool canSort = false)
-{
-	if (!isSorted && canSort)
-	{
-		std::sort(vec.begin(), vec.end());
-		isSorted = true;
-	}
-
-	if (isSorted)
-	{
-		typename std::vector<T>::iterator it;
-		it = std::unique(vec.begin(), vec.end());
-		vec.resize(distance(vec.begin(), it));  // unique() does not shrink the vector
-	}
-	else
-	{
-		std::unordered_set<T> seen;
-		auto newEnd = std::remove_if(vec.begin(), vec.end(), [&seen](const T& value)
-			{
-				return !seen.insert(value).second;
-			});
-		vec.erase(newEnd, vec.end());
-	}
-	return vec.size();
-}
-
-void trim(std::wstring& str);
-
-int nbDigitsFromNbLines(size_t nbLines);
-
-std::wstring getDateTimeStrFrom(const std::wstring& dateTimeFormat, const SYSTEMTIME& st);
-
-HFONT createFont(const wchar_t* fontName, int fontSize, bool isBold, HWND hDestParent);
-bool removeReadOnlyFlagFromFileAttributes(const wchar_t* fileFullPath);
-
-bool isWin32NamespacePrefixedFileName(const std::wstring& fileName);
-bool isWin32NamespacePrefixedFileName(const wchar_t* szFileName);
-bool isUnsupportedFileName(const std::wstring& fileName);
-bool isUnsupportedFileName(const wchar_t* szFileName);
-
-class Version final
-{
-public:
-	Version() = default;
-	Version(const std::wstring& versionStr);
-
-	void setVersionFrom(const std::wstring& filePath);
-	std::wstring toString();
-	bool isNumber(const std::wstring& s) const {
-		return !s.empty() &&
-			find_if(s.begin(), s.end(), [](wchar_t c) { return !_istdigit(c); }) == s.end();
-	};
-
-	int compareTo(const Version& v2c) const;
-
-	bool operator < (const Version& v2c) const {
-		return compareTo(v2c) == -1;
-	};
-
-	bool operator <= (const Version& v2c) const {
-		int r = compareTo(v2c);
-		return r == -1 || r == 0;
-	};
-
-	bool operator > (const Version& v2c) const {
-		return compareTo(v2c) == 1;
-	};
-
-	bool operator >= (const Version& v2c) const {
-		int r = compareTo(v2c);
-		return r == 1 || r == 0;
-	};
-
-	bool operator == (const Version& v2c) const {
-		return compareTo(v2c) == 0;
-	};
-
-	bool operator != (const Version& v2c) const {
-		return compareTo(v2c) != 0;
-	};
-
-	bool empty() const {
-		return _major == 0 && _minor == 0 && _patch == 0 && _build == 0;
-	}
-
-	bool isCompatibleTo(const Version& from, const Version& to) const;
-
-private:
-	unsigned long _major = 0;
-	unsigned long _minor = 0;
-	unsigned long _patch = 0;
-	unsigned long _build = 0;
-};
-
-bool doesFileExist(const wchar_t* filePath);
-bool doesDirectoryExist(const wchar_t* dirPath);
+// This file is part of Notepad++ project
+// Copyright (C)2021 Don HO <don.h@free.fr>
+
+// This program is free software: you can redistribute it and/or modify
+// it under the terms of the GNU General Public License as published by
+// the Free Software Foundation, either version 3 of the License, or
+// at your option any later version.
+//
+// This program is distributed in the hope that it will be useful,
+// but WITHOUT ANY WARRANTY; without even the implied warranty of
+// MERCHANTABILITY or FITNESS FOR A PARTICULAR PURPOSE. See the
+// GNU General Public License for more details.
+//
+// You should have received a copy of the GNU General Public License
+// along with this program.  If not, see <https://www.gnu.org/licenses/>.
+
+#pragma once
+
+#ifndef MPP_USE_ORIGINAL_CODE
+#include <cstdint>
+#include <cstdlib>
+#endif
+
+#include <vector>
+#include <string>
+#include <sstream>
+#include <windows.h>
+#include <iso646.h>
+#include <cstdint>
+#include <unordered_set>
+#include <algorithm>
+#include <tchar.h>
+
+#pragma deprecated(PathFileExists) // Use doesFileExist, doesDirectoryExist or doesPathExist (for file or directory) instead.
+
+const bool dirUp = true;
+const bool dirDown = false;
+
+#define NPP_CP_WIN_1252           1252
+#define NPP_CP_DOS_437            437
+#define NPP_CP_BIG5               950
+
+#define LINKTRIGGERED WM_USER+555
+
+#define BCKGRD_COLOR (RGB(255,102,102))
+#define TXT_COLOR    (RGB(255,255,255))
+
+#ifndef __MINGW32__
+#define WCSTOK wcstok
+#else
+#define WCSTOK wcstok_s
+#endif
+
+
+#define NPP_INTERNAL_FUCTION_STR L"Notepad++::InternalFunction"
+
+typedef std::basic_string<wchar_t> generic_string;
+typedef std::basic_stringstream<wchar_t> generic_stringstream;
+
+std::wstring folderBrowser(HWND parent, const std::wstring & title = L"", int outputCtrlID = 0, const wchar_t *defaultStr = NULL);
+std::wstring getFolderName(HWND parent, const wchar_t *defaultDir = NULL);
+
+void printInt(int int2print);
+void printStr(const wchar_t *str2print);
+std::wstring commafyInt(size_t n);
+
+void writeLog(const wchar_t *logFileName, const char *log2write);
+int filter(unsigned int code, struct _EXCEPTION_POINTERS *ep);
+std::wstring purgeMenuItemString(const wchar_t * menuItemStr, bool keepAmpersand = false);
+std::vector<std::wstring> tokenizeString(const std::wstring & tokenString, const char delim);
+
+void ClientRectToScreenRect(HWND hWnd, RECT* rect);
+void ScreenRectToClientRect(HWND hWnd, RECT* rect);
+
+std::wstring string2wstring(const std::string & rString, UINT codepage);
+std::string wstring2string(const std::wstring & rwString, UINT codepage);
+bool isInList(const wchar_t *token, const wchar_t *list);
+std::wstring BuildMenuFileName(int filenameLen, unsigned int pos, const std::wstring &filename, bool ordinalNumber = true);
+
+std::string getFileContent(const wchar_t *file2read);
+std::wstring relativeFilePathToFullFilePath(const wchar_t *relativeFilePath);
+void writeFileContent(const wchar_t *file2write, const char *content2write);
+bool matchInList(const wchar_t *fileName, const std::vector<std::wstring> & patterns);
+bool matchInExcludeDirList(const wchar_t* dirName, const std::vector<std::wstring>& patterns, size_t level);
+bool allPatternsAreExclusion(const std::vector<std::wstring> patterns);
+
+#ifndef MPP_USE_ORIGINAL_CODE
+bool WinCNG_CalculateHash( PCWSTR pszAlgId, const void* input, std::size_t nInputSize, std::uint8_t* pHash, std::size_t nHashSize, std::uint32_t& error_code );
+#endif
+
+
+class WcharMbcsConvertor final
+{
+public:
+	static WcharMbcsConvertor& getInstance() {
+		static WcharMbcsConvertor instance;
+		return instance;
+	}
+
+	const wchar_t * char2wchar(const char *mbStr, size_t codepage, int lenMbcs =-1, int* pLenOut=NULL, int* pBytesNotProcessed=NULL);
+	const wchar_t * char2wchar(const char *mbcs2Convert, size_t codepage, intptr_t* mstart, intptr_t* mend);
+	const char * wchar2char(const wchar_t *wcStr, size_t codepage, int lenIn = -1, int* pLenOut = NULL);
+	const char * wchar2char(const wchar_t *wcStr, size_t codepage, intptr_t* mstart, intptr_t* mend);
+
+	const char * encode(UINT fromCodepage, UINT toCodepage, const char *txt2Encode, int lenIn = -1, int* pLenOut=NULL, int* pBytesNotProcessed=NULL)
+	{
+		int lenWc = 0;
+        const wchar_t * strW = char2wchar(txt2Encode, fromCodepage, lenIn, &lenWc, pBytesNotProcessed);
+        return wchar2char(strW, toCodepage, lenWc, pLenOut);
+    }
+
+protected:
+	WcharMbcsConvertor() = default;
+	~WcharMbcsConvertor() = default;
+
+	// Since there's no public ctor, we need to void the default assignment operator and copy ctor.
+	// Since these are marked as deleted does not matter under which access specifier are kept
+	WcharMbcsConvertor(const WcharMbcsConvertor&) = delete;
+	WcharMbcsConvertor& operator= (const WcharMbcsConvertor&) = delete;
+
+	// No move ctor and assignment
+	WcharMbcsConvertor(WcharMbcsConvertor&&) = delete;
+	WcharMbcsConvertor& operator= (WcharMbcsConvertor&&) = delete;
+
+	template <class T>
+	class StringBuffer final
+	{
+	public:
+		~StringBuffer() { if (_allocLen) delete[] _str; }
+
+		void sizeTo(size_t size)
+		{
+			if (_allocLen < size)
+			{
+				if (_allocLen)
+					delete[] _str;
+				_allocLen = std::max<size_t>(size, initSize);
+				_str = new T[_allocLen];
+			}
+		}
+
+		void empty()
+		{
+			static T nullStr = 0; // routines may return an empty string, with null terminator, without allocating memory; a pointer to this null character will be returned in that case
+			if (_allocLen == 0)
+				_str = &nullStr;
+			else
+				_str[0] = 0;
+		}
+
+		operator T* () { return _str; }
+		operator const T* () const { return _str; }
+
+	protected:
+		static const int initSize = 1024;
+		size_t _allocLen = 0;
+		T* _str = nullptr;
+	};
+
+	StringBuffer<char> _multiByteStr;
+	StringBuffer<wchar_t> _wideCharStr;
+};
+
+
+#define REBARBAND_SIZE sizeof(REBARBANDINFO)
+
+std::wstring PathRemoveFileSpec(std::wstring & path);
+std::wstring pathAppend(std::wstring &strDest, const std::wstring & str2append);
+COLORREF getCtrlBgColor(HWND hWnd);
+std::wstring stringToUpper(std::wstring strToConvert);
+std::wstring stringToLower(std::wstring strToConvert);
+std::wstring stringReplace(std::wstring subject, const std::wstring& search, const std::wstring& replace);
+void stringSplit(const std::wstring& input, const std::wstring& delimiter, std::vector<std::wstring>& output);
+bool str2numberVector(std::wstring str2convert, std::vector<size_t>& numVect);
+void stringJoin(const std::vector<std::wstring>& strings, const std::wstring& separator, std::wstring& joinedString);
+std::wstring stringTakeWhileAdmissable(const std::wstring& input, const std::wstring& admissable);
+double stodLocale(const std::wstring& str, _locale_t loc, size_t* idx = NULL);
+
+bool str2Clipboard(const std::wstring &str2cpy, HWND hwnd);
+class Buffer;
+bool buf2Clipboard(const std::vector<Buffer*>& buffers, bool isFullPath, HWND hwnd);
+
+std::wstring GetLastErrorAsString(DWORD errorCode = 0);
+
+std::wstring intToString(int val);
+std::wstring uintToString(unsigned int val);
+
+HWND CreateToolTip(int toolID, HWND hDlg, HINSTANCE hInst, const PTSTR pszText, bool isRTL);
+HWND CreateToolTipRect(int toolID, HWND hWnd, HINSTANCE hInst, const PTSTR pszText, const RECT rc);
+
+bool isCertificateValidated(const std::wstring & fullFilePath, const std::wstring & subjectName2check);
+bool isAssoCommandExisting(LPCTSTR FullPathName);
+
+std::wstring s2ws(const std::string& str);
+std::string ws2s(const std::wstring& wstr);
+
+bool deleteFileOrFolder(const std::wstring& f2delete);
+
+void getFilesInFolder(std::vector<std::wstring>& files, const std::wstring& extTypeFilter, const std::wstring& inFolder);
+
+template<typename T> size_t vecRemoveDuplicates(std::vector<T>& vec, bool isSorted = false, bool canSort = false)
+{
+	if (!isSorted && canSort)
+	{
+		std::sort(vec.begin(), vec.end());
+		isSorted = true;
+	}
+
+	if (isSorted)
+	{
+		typename std::vector<T>::iterator it;
+		it = std::unique(vec.begin(), vec.end());
+		vec.resize(distance(vec.begin(), it));  // unique() does not shrink the vector
+	}
+	else
+	{
+		std::unordered_set<T> seen;
+		auto newEnd = std::remove_if(vec.begin(), vec.end(), [&seen](const T& value)
+			{
+				return !seen.insert(value).second;
+			});
+		vec.erase(newEnd, vec.end());
+	}
+	return vec.size();
+}
+
+void trim(std::wstring& str);
+
+int nbDigitsFromNbLines(size_t nbLines);
+
+std::wstring getDateTimeStrFrom(const std::wstring& dateTimeFormat, const SYSTEMTIME& st);
+
+HFONT createFont(const wchar_t* fontName, int fontSize, bool isBold, HWND hDestParent);
+bool removeReadOnlyFlagFromFileAttributes(const wchar_t* fileFullPath);
+
+bool isWin32NamespacePrefixedFileName(const std::wstring& fileName);
+bool isWin32NamespacePrefixedFileName(const wchar_t* szFileName);
+bool isUnsupportedFileName(const std::wstring& fileName);
+bool isUnsupportedFileName(const wchar_t* szFileName);
+
+class Version final
+{
+public:
+	Version() = default;
+	Version(const std::wstring& versionStr);
+
+	void setVersionFrom(const std::wstring& filePath);
+	std::wstring toString();
+	bool isNumber(const std::wstring& s) const {
+		return !s.empty() &&
+			find_if(s.begin(), s.end(), [](wchar_t c) { return !_istdigit(c); }) == s.end();
+	};
+
+	int compareTo(const Version& v2c) const;
+
+	bool operator < (const Version& v2c) const {
+		return compareTo(v2c) == -1;
+	};
+
+	bool operator <= (const Version& v2c) const {
+		int r = compareTo(v2c);
+		return r == -1 || r == 0;
+	};
+
+	bool operator > (const Version& v2c) const {
+		return compareTo(v2c) == 1;
+	};
+
+	bool operator >= (const Version& v2c) const {
+		int r = compareTo(v2c);
+		return r == 1 || r == 0;
+	};
+
+	bool operator == (const Version& v2c) const {
+		return compareTo(v2c) == 0;
+	};
+
+	bool operator != (const Version& v2c) const {
+		return compareTo(v2c) != 0;
+	};
+
+	bool empty() const {
+		return _major == 0 && _minor == 0 && _patch == 0 && _build == 0;
+	}
+
+	bool isCompatibleTo(const Version& from, const Version& to) const;
+
+private:
+	unsigned long _major = 0;
+	unsigned long _minor = 0;
+	unsigned long _patch = 0;
+	unsigned long _build = 0;
+};
+
+bool doesFileExist(const wchar_t* filePath);
+bool doesDirectoryExist(const wchar_t* dirPath);
 bool doesPathExist(const wchar_t* path);