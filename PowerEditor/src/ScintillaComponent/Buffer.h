// This file is part of Notepad++ project
// Copyright (C)2021 Don HO <don.h@free.fr>

// This program is free software: you can redistribute it and/or modify
// it under the terms of the GNU General Public License as published by
// the Free Software Foundation, either version 3 of the License, or
// at your option any later version.
//
// This program is distributed in the hope that it will be useful,
// but WITHOUT ANY WARRANTY; without even the implied warranty of
// MERCHANTABILITY or FITNESS FOR A PARTICULAR PURPOSE. See the
// GNU General Public License for more details.
//
// You should have received a copy of the GNU General Public License
// along with this program.  If not, see <https://www.gnu.org/licenses/>.

#pragma once

#include <mutex>
#include <iosfwd>
#include "Utf8_16.h"

class Notepad_plus;
class Buffer;
typedef Buffer* BufferID;	//each buffer has unique ID by which it can be retrieved
#define BUFFER_INVALID	reinterpret_cast<BufferID>(0)

typedef sptr_t Document;

enum DocFileStatus {
	DOC_REGULAR      = 0x01, // should not be combined with anything
	DOC_UNNAMED      = 0x02, // not saved (new ##)
	DOC_DELETED      = 0x04, // doesn't exist in environment anymore, but not DOC_UNNAMED
	DOC_MODIFIED     = 0x08, // File in environment has changed
	DOC_NEEDRELOAD   = 0x10, // File is modified & needed to be reload (by log monitoring)
	DOC_INACCESSIBLE = 0x20  // File is absent on its load; this status is temporay for setting file not dirty & readonly; and it will be replaced to DOC_DELETED
};

enum BufferStatusInfo {
	BufferChangeNone		= 0x000,  // Nothing to change
	BufferChangeLanguage	= 0x001,  // Language was altered
	BufferChangeDirty		= 0x002,  // Buffer has changed dirty state
	BufferChangeFormat		= 0x004,  // EOL type was changed
	BufferChangeUnicode		= 0x008,  // Unicode type was changed
	BufferChangeReadonly	= 0x010,  // Readonly state was changed, can be both file and user
	BufferChangeStatus		= 0x020,  // Filesystem Status has changed
	BufferChangeTimestamp	= 0x040,  // Timestamp was changed
	BufferChangeFilename	= 0x080,  // Filename was changed
	BufferChangeRecentTag	= 0x100,  // Recent tag has changed
	BufferChangeLexing		= 0x200,  // Document needs lexing
	BufferChangeMask		= 0x3FF   // Mask: covers all changes
};

enum SavingStatus {
	SaveOK             = 0,
	SaveOpenFailed     = 1,
	SaveWritingFailed  = 2,
	NotEnoughRoom      = 3
};

struct BufferViewInfo {
	BufferID _bufID = 0;
	int _iView = 0;

	BufferViewInfo() = delete;
	BufferViewInfo(BufferID buf, int view) : _bufID(buf), _iView(view) {};
};

const wchar_t UNTITLED_STR[] = L"new ";

//File manager class maintains all buffers
class FileManager final {
public:
	void init(Notepad_plus* pNotepadPlus, ScintillaEditView* pscratchTilla);

	void checkFilesystemChanges(bool bCheckOnlyCurrentBuffer);

	size_t getNbBuffers() const { return _nbBufs; };
	size_t getNbDirtyBuffers() const;
	int getBufferIndexByID(BufferID id);
	Buffer * getBufferByIndex(size_t index);
	Buffer * getBufferByID(BufferID id) {return id;}

	void beNotifiedOfBufferChange(Buffer * theBuf, int mask);

	void closeBuffer(BufferID, ScintillaEditView * identifer);		//called by Notepad++

	void addBufferReference(BufferID id, ScintillaEditView * identifer);	//called by Scintilla etc indirectly

	BufferID loadFile(const wchar_t * filename, Document doc = static_cast<Document>(NULL), int encoding = -1, const wchar_t *backupFileName = nullptr, FILETIME fileNameTimestamp = {});	//ID == BUFFER_INVALID on failure. If Doc == NULL, a new file is created, otherwise data is loaded in given document
	BufferID newEmptyDocument();
	// create an empty placeholder for a missing file when loading session
	BufferID newPlaceholderDocument(const wchar_t * missingFilename, int whichOne, const wchar_t* userCreatedSessionName);

	//create Buffer from existing Scintilla, used from new Scintillas.
	BufferID bufferFromDocument(Document doc, bool isMainEditZone);

	BufferID getBufferFromName(const wchar_t * name);
	BufferID getBufferFromDocument(Document doc);

	void setLoadedBufferEncodingAndEol(Buffer* buf, const Utf8_16_Read& UnicodeConvertor, int encoding, EolType bkformat);
	bool reloadBuffer(BufferID id);
	bool reloadBufferDeferred(BufferID id);
	SavingStatus saveBuffer(BufferID id, const wchar_t* filename, bool isCopy = false);
	bool backupCurrentBuffer();
	bool deleteBufferBackup(BufferID id);
	bool deleteFile(BufferID id);
	bool moveFile(BufferID id, const wchar_t * newFilename);
	bool createEmptyFile(const wchar_t * path);
	static FileManager& getInstance() {
		static FileManager instance;
		return instance;
	};
	int getFileNameFromBuffer(BufferID id, wchar_t * fn2copy);
	size_t docLength(Buffer * buffer) const;
	size_t nextUntitledNewNumber() const;

private:
	struct LoadedFileFormat {
		LoadedFileFormat() = default;
		LangType _language = L_TEXT;
		int _encoding = 0;
		EolType _eolFormat = EolType::osdefault;
	};

	FileManager() = default;
	~FileManager();

	// No copy ctor and assignment
	FileManager(const FileManager&) = delete;
	FileManager& operator=(const FileManager&) = delete;

	// No move ctor and assignment
	FileManager(FileManager&&) = delete;
	FileManager& operator=(FileManager&&) = delete;

	int detectCodepage(char* buf, size_t len);
<<<<<<< HEAD
#ifdef MPP_USE_ORIGINAL_CODE
	bool loadFileData(Document doc, int64_t fileSize, const TCHAR* filename, char* buffer, Utf8_16_Read* UnicodeConvertor, LoadedFileFormat& fileFormat);
#else
	bool loadFileData( Document doc, int64_t fileSize, std::istream& istr, char* buffer, Utf8_16_Read* UnicodeConvertor, LoadedFileFormat& fileFormat );
#endif
=======
	bool loadFileData(Document doc, int64_t fileSize, const wchar_t* filename, char* buffer, Utf8_16_Read* UnicodeConvertor, LoadedFileFormat& fileFormat);
>>>>>>> 5501485c
	LangType detectLanguageFromTextBegining(const unsigned char *data, size_t dataLen);

	Notepad_plus* _pNotepadPlus = nullptr;
	ScintillaEditView* _pscratchTilla = nullptr;
	Document _scratchDocDefault = 0;
	std::vector<Buffer*> _buffers;
	BufferID _nextBufferID = 0;
	size_t _nbBufs = 0;
};

#define MainFileManager FileManager::getInstance()

class Buffer final {
	friend class FileManager;
public:
	//Loading a document:
	//constructor with ID.
	//Set a reference (pointer to a container mostly, like DocTabView or ScintillaEditView)
	//Set the position manually if needed
	//Load the document into Scintilla/add to TabBar
	//The entire lifetime if the buffer, the Document has reference count of _atleast_ one
	//Destructor makes sure its purged
	Buffer(FileManager * pManager, BufferID id, Document doc, DocFileStatus type, const wchar_t *fileName, bool isLargeFile);

	// this method 1. copies the file name
	//             2. determinates the language from the ext of file name
	//             3. gets the last modified time
	void setFileName(const wchar_t *fn);

	const wchar_t * getFullPathName() const { return _fullPathName.c_str(); }

	const wchar_t * getFileName() const { return _fileName; }

	BufferID getID() const { return _id; }

	void increaseRecentTag() {
		_recentTag = ++_recentTagCtr;
		doNotify(BufferChangeRecentTag);
	}

	long getRecentTag() const { return _recentTag; }

	bool checkFileState();

	bool isDirty() const { return _isDirty; }

	bool isReadOnly() const { return (_isUserReadOnly || _isFileReadOnly); }

	bool isUntitled() const { return ((_currentStatus & DOC_UNNAMED) == DOC_UNNAMED); }

	bool isInaccessible() const { return _isInaccessible; }
	void setInaccessibility(bool val) { _isInaccessible = val; }

	bool getFileReadOnly() const { return _isFileReadOnly; }

	void setFileReadOnly(bool ro) {
		_isFileReadOnly = ro;
		doNotify(BufferChangeReadonly);
	}

	bool getUserReadOnly() const { return _isUserReadOnly; }

	void setUserReadOnly(bool ro) {
		_isUserReadOnly = ro;
		doNotify(BufferChangeReadonly);
	}

	EolType getEolFormat() const { return _eolFormat; }

	void setEolFormat(EolType format) {
		_eolFormat = format;
		doNotify(BufferChangeFormat);
	}

	LangType getLangType() const { return _lang; }

	void setLangType(LangType lang, const wchar_t * userLangName = L"");

	UniMode getUnicodeMode() const { return _unicodeMode; }

	void setUnicodeMode(UniMode mode);

	int getEncoding() const { return _encoding; }

	void setEncoding(int encoding);

	DocFileStatus getStatus() const { return _currentStatus; }

	Document getDocument() { return _doc; }

	void setDirty(bool dirty);

	void setPosition(const Position & pos, ScintillaEditView * identifier);
	Position & getPosition(ScintillaEditView * identifier);

	void setHeaderLineState(const std::vector<size_t> & folds, ScintillaEditView * identifier);
	const std::vector<size_t> & getHeaderLineState(const ScintillaEditView * identifier) const;

	bool isUserDefineLangExt() const { return (_userLangExt[0] != '\0'); }

	const wchar_t * getUserDefineLangName() const	{ return _userLangExt.c_str(); }

	const wchar_t * getCommentLineSymbol() const {
		Lang *l = getCurrentLang();
		if (!l)
			return NULL;
		return l->_pCommentLineSymbol;
	}

	const wchar_t * getCommentStart() const {
		Lang *l = getCurrentLang();
		if (!l)
			return NULL;
		return l->_pCommentStart;
	}

	const wchar_t * getCommentEnd() const {
		Lang *l = getCurrentLang();
		if (!l)
			return NULL;
		return l->_pCommentEnd;
	}

	bool getNeedsLexing() const { return _needLexer; }

	void setNeedsLexing(bool lex) {
		_needLexer = lex;
		doNotify(BufferChangeLexing);
	}

	//these two return reference count after operation
	int addReference(ScintillaEditView * identifier);		//if ID not registered, creates a new Position for that ID and new foldstate
	int removeReference(ScintillaEditView * identifier);		//reduces reference. If zero, Document is purged

	void setHideLineChanged(bool isHide, size_t location);

	void setDeferredReload();

	bool getNeedReload() const { return _needReloading; }
	void setNeedReload(bool reload) { _needReloading = reload; }

	size_t docLength() const {
		assert(_pManager != nullptr);
		return _pManager->docLength(_id);
	}

	int64_t getFileLength() const; // return file length. -1 if file is not existing.

	enum fileTimeType { ft_created, ft_modified, ft_accessed };
	std::wstring getFileTime(fileTimeType ftt) const;

	Lang * getCurrentLang() const;

	bool isModified() const { return _isModified; }
	void setModifiedStatus(bool isModified) { _isModified = isModified; }

	std::wstring getBackupFileName() const { return _backupFileName; }
	void setBackupFileName(const std::wstring& fileName) { _backupFileName = fileName; }

	FILETIME getLastModifiedTimestamp() const { return _timeStamp; }

	bool isLoadedDirty() const { return _isLoadedDirty; }
	void setLoadedDirty(bool val) {	_isLoadedDirty = val; }

	bool isUnsync() const { return _isUnsync; }
	void setUnsync(bool val) { _isUnsync = val; }

	bool isSavePointDirty() const { return _isSavePointDirty; }
	void setSavePointDirty(bool val) { _isSavePointDirty = val; }

	bool isLargeFile() const { return _isLargeFile; }

	void startMonitoring() {
		_isMonitoringOn = true;
		_eventHandle = ::CreateEvent(nullptr, TRUE, FALSE, nullptr);
	};

	HANDLE getMonitoringEvent() const { return _eventHandle; };

	void stopMonitoring() {
		_isMonitoringOn = false;
		::SetEvent(_eventHandle);
		::CloseHandle(_eventHandle);
	};

	bool isMonitoringOn() const { return _isMonitoringOn; };
	void updateTimeStamp();
	void reload();
	void setMapPosition(const MapPosition & mapPosition) { _mapPosition = mapPosition; };
	MapPosition getMapPosition() const { return _mapPosition; };

	void langHasBeenSetFromMenu() { _hasLangBeenSetFromMenu = true; };

	bool allowBraceMach() const;
	bool allowAutoCompletion() const;
	bool allowSmartHilite() const;
	bool allowClickableLink() const;

	void setDocColorId(int idx) {
		_docColorId = idx;
	};

	int getDocColorId() {
		return _docColorId;
	};

	bool isRTL() const { return _isRTL; };
	void setRTL(bool isRTL) { _isRTL = isRTL; };

private:
	int indexOfReference(const ScintillaEditView * identifier) const;

	void setStatus(DocFileStatus status) {
		_currentStatus = status;
		doNotify(BufferChangeStatus);
	}

	void doNotify(int mask);

	Buffer(const Buffer&) = delete;
	Buffer& operator = (const Buffer&) = delete;


private:
	FileManager * _pManager = nullptr;
	bool _canNotify = false; // All the notification should be disabled at the beginning 
	int _references = 0; // if no references file inaccessible, can be closed
	BufferID _id = nullptr;

	//document properties
	Document _doc;	//invariable
	LangType _lang = L_TEXT;
	std::wstring _userLangExt; // it's useful if only (_lang == L_USER)
	bool _isDirty = false;
	EolType _eolFormat = EolType::osdefault;
	UniMode _unicodeMode = uniUTF8;
	int _encoding = -1;
	bool _isUserReadOnly = false;
	bool _needLexer = false; // new buffers do not need lexing, Scintilla takes care of that
	//these properties have to be duplicated because of multiple references

	//All the vectors must have the same size at all times
	std::vector<ScintillaEditView *> _referees; // Instances of ScintillaEditView which contain this buffer
	std::vector<Position> _positions;
	std::vector<std::vector<size_t>> _foldStates;

	//Environment properties
	DocFileStatus _currentStatus = DOC_REGULAR;
	FILETIME _timeStamp = {}; // 0 if it's a new doc

	bool _isFileReadOnly = false;
	std::wstring _fullPathName;
	wchar_t * _fileName = nullptr; // points to filename part in _fullPathName
	bool _needReloading = false; // True if Buffer needs to be reloaded on activation

	long _recentTag = -1;
	static long _recentTagCtr;

	int _docColorId = -1;

	// For backup system
	std::wstring _backupFileName;
	bool _isModified = false;
	bool _isLoadedDirty = false; // it's the indicator for finding buffer's initial state

	bool _isUnsync = false; // Buffer should be always dirty (with any undo/redo operation) if the editing buffer is unsyncronized with file on disk.
	                        // By "unsyncronized" it means :
	                        // 1. the file is deleted outside but the buffer in Notepad++ is kept.
	                        // 2. the file is modified by another app but the buffer is not reloaded in Notepad++.
	                        // Note that if the buffer is untitled, there's no correspondent file on the disk so the buffer is considered as independent therefore synchronized.

	bool _isLargeFile = false; // The loading of huge files will disable automatically 1. auto-completion 2. snapshot periode backup 3. backup on save 4. word wrap

	bool _isSavePointDirty = false; // After converting document to another ecoding, the document becomes dirty, and all the undo states are emptied.
	                                // This variable member keeps this situation in memory and when the undo state back to the save_point_reached, it'll still be dirty (its original state) 

	// For the monitoring
	HANDLE _eventHandle = nullptr;
	bool _isMonitoringOn = false;

	bool _hasLangBeenSetFromMenu = false;

	MapPosition _mapPosition;

	std::mutex _reloadFromDiskRequestGuard;

	bool _isInaccessible = false;

	bool _isRTL = false;
};
<|MERGE_RESOLUTION|>--- conflicted
+++ resolved
@@ -1,436 +1,432 @@
-// This file is part of Notepad++ project
-// Copyright (C)2021 Don HO <don.h@free.fr>
-
-// This program is free software: you can redistribute it and/or modify
-// it under the terms of the GNU General Public License as published by
-// the Free Software Foundation, either version 3 of the License, or
-// at your option any later version.
-//
-// This program is distributed in the hope that it will be useful,
-// but WITHOUT ANY WARRANTY; without even the implied warranty of
-// MERCHANTABILITY or FITNESS FOR A PARTICULAR PURPOSE. See the
-// GNU General Public License for more details.
-//
-// You should have received a copy of the GNU General Public License
-// along with this program.  If not, see <https://www.gnu.org/licenses/>.
-
-#pragma once
-
-#include <mutex>
-#include <iosfwd>
-#include "Utf8_16.h"
-
-class Notepad_plus;
-class Buffer;
-typedef Buffer* BufferID;	//each buffer has unique ID by which it can be retrieved
-#define BUFFER_INVALID	reinterpret_cast<BufferID>(0)
-
-typedef sptr_t Document;
-
-enum DocFileStatus {
-	DOC_REGULAR      = 0x01, // should not be combined with anything
-	DOC_UNNAMED      = 0x02, // not saved (new ##)
-	DOC_DELETED      = 0x04, // doesn't exist in environment anymore, but not DOC_UNNAMED
-	DOC_MODIFIED     = 0x08, // File in environment has changed
-	DOC_NEEDRELOAD   = 0x10, // File is modified & needed to be reload (by log monitoring)
-	DOC_INACCESSIBLE = 0x20  // File is absent on its load; this status is temporay for setting file not dirty & readonly; and it will be replaced to DOC_DELETED
-};
-
-enum BufferStatusInfo {
-	BufferChangeNone		= 0x000,  // Nothing to change
-	BufferChangeLanguage	= 0x001,  // Language was altered
-	BufferChangeDirty		= 0x002,  // Buffer has changed dirty state
-	BufferChangeFormat		= 0x004,  // EOL type was changed
-	BufferChangeUnicode		= 0x008,  // Unicode type was changed
-	BufferChangeReadonly	= 0x010,  // Readonly state was changed, can be both file and user
-	BufferChangeStatus		= 0x020,  // Filesystem Status has changed
-	BufferChangeTimestamp	= 0x040,  // Timestamp was changed
-	BufferChangeFilename	= 0x080,  // Filename was changed
-	BufferChangeRecentTag	= 0x100,  // Recent tag has changed
-	BufferChangeLexing		= 0x200,  // Document needs lexing
-	BufferChangeMask		= 0x3FF   // Mask: covers all changes
-};
-
-enum SavingStatus {
-	SaveOK             = 0,
-	SaveOpenFailed     = 1,
-	SaveWritingFailed  = 2,
-	NotEnoughRoom      = 3
-};
-
-struct BufferViewInfo {
-	BufferID _bufID = 0;
-	int _iView = 0;
-
-	BufferViewInfo() = delete;
-	BufferViewInfo(BufferID buf, int view) : _bufID(buf), _iView(view) {};
-};
-
-const wchar_t UNTITLED_STR[] = L"new ";
-
-//File manager class maintains all buffers
-class FileManager final {
-public:
-	void init(Notepad_plus* pNotepadPlus, ScintillaEditView* pscratchTilla);
-
-	void checkFilesystemChanges(bool bCheckOnlyCurrentBuffer);
-
-	size_t getNbBuffers() const { return _nbBufs; };
-	size_t getNbDirtyBuffers() const;
-	int getBufferIndexByID(BufferID id);
-	Buffer * getBufferByIndex(size_t index);
-	Buffer * getBufferByID(BufferID id) {return id;}
-
-	void beNotifiedOfBufferChange(Buffer * theBuf, int mask);
-
-	void closeBuffer(BufferID, ScintillaEditView * identifer);		//called by Notepad++
-
-	void addBufferReference(BufferID id, ScintillaEditView * identifer);	//called by Scintilla etc indirectly
-
-	BufferID loadFile(const wchar_t * filename, Document doc = static_cast<Document>(NULL), int encoding = -1, const wchar_t *backupFileName = nullptr, FILETIME fileNameTimestamp = {});	//ID == BUFFER_INVALID on failure. If Doc == NULL, a new file is created, otherwise data is loaded in given document
-	BufferID newEmptyDocument();
-	// create an empty placeholder for a missing file when loading session
-	BufferID newPlaceholderDocument(const wchar_t * missingFilename, int whichOne, const wchar_t* userCreatedSessionName);
-
-	//create Buffer from existing Scintilla, used from new Scintillas.
-	BufferID bufferFromDocument(Document doc, bool isMainEditZone);
-
-	BufferID getBufferFromName(const wchar_t * name);
-	BufferID getBufferFromDocument(Document doc);
-
-	void setLoadedBufferEncodingAndEol(Buffer* buf, const Utf8_16_Read& UnicodeConvertor, int encoding, EolType bkformat);
-	bool reloadBuffer(BufferID id);
-	bool reloadBufferDeferred(BufferID id);
-	SavingStatus saveBuffer(BufferID id, const wchar_t* filename, bool isCopy = false);
-	bool backupCurrentBuffer();
-	bool deleteBufferBackup(BufferID id);
-	bool deleteFile(BufferID id);
-	bool moveFile(BufferID id, const wchar_t * newFilename);
-	bool createEmptyFile(const wchar_t * path);
-	static FileManager& getInstance() {
-		static FileManager instance;
-		return instance;
-	};
-	int getFileNameFromBuffer(BufferID id, wchar_t * fn2copy);
-	size_t docLength(Buffer * buffer) const;
-	size_t nextUntitledNewNumber() const;
-
-private:
-	struct LoadedFileFormat {
-		LoadedFileFormat() = default;
-		LangType _language = L_TEXT;
-		int _encoding = 0;
-		EolType _eolFormat = EolType::osdefault;
-	};
-
-	FileManager() = default;
-	~FileManager();
-
-	// No copy ctor and assignment
-	FileManager(const FileManager&) = delete;
-	FileManager& operator=(const FileManager&) = delete;
-
-	// No move ctor and assignment
-	FileManager(FileManager&&) = delete;
-	FileManager& operator=(FileManager&&) = delete;
-
-	int detectCodepage(char* buf, size_t len);
-<<<<<<< HEAD
-#ifdef MPP_USE_ORIGINAL_CODE
-	bool loadFileData(Document doc, int64_t fileSize, const TCHAR* filename, char* buffer, Utf8_16_Read* UnicodeConvertor, LoadedFileFormat& fileFormat);
-#else
-	bool loadFileData( Document doc, int64_t fileSize, std::istream& istr, char* buffer, Utf8_16_Read* UnicodeConvertor, LoadedFileFormat& fileFormat );
-#endif
-=======
-	bool loadFileData(Document doc, int64_t fileSize, const wchar_t* filename, char* buffer, Utf8_16_Read* UnicodeConvertor, LoadedFileFormat& fileFormat);
->>>>>>> 5501485c
-	LangType detectLanguageFromTextBegining(const unsigned char *data, size_t dataLen);
-
-	Notepad_plus* _pNotepadPlus = nullptr;
-	ScintillaEditView* _pscratchTilla = nullptr;
-	Document _scratchDocDefault = 0;
-	std::vector<Buffer*> _buffers;
-	BufferID _nextBufferID = 0;
-	size_t _nbBufs = 0;
-};
-
-#define MainFileManager FileManager::getInstance()
-
-class Buffer final {
-	friend class FileManager;
-public:
-	//Loading a document:
-	//constructor with ID.
-	//Set a reference (pointer to a container mostly, like DocTabView or ScintillaEditView)
-	//Set the position manually if needed
-	//Load the document into Scintilla/add to TabBar
-	//The entire lifetime if the buffer, the Document has reference count of _atleast_ one
-	//Destructor makes sure its purged
-	Buffer(FileManager * pManager, BufferID id, Document doc, DocFileStatus type, const wchar_t *fileName, bool isLargeFile);
-
-	// this method 1. copies the file name
-	//             2. determinates the language from the ext of file name
-	//             3. gets the last modified time
-	void setFileName(const wchar_t *fn);
-
-	const wchar_t * getFullPathName() const { return _fullPathName.c_str(); }
-
-	const wchar_t * getFileName() const { return _fileName; }
-
-	BufferID getID() const { return _id; }
-
-	void increaseRecentTag() {
-		_recentTag = ++_recentTagCtr;
-		doNotify(BufferChangeRecentTag);
-	}
-
-	long getRecentTag() const { return _recentTag; }
-
-	bool checkFileState();
-
-	bool isDirty() const { return _isDirty; }
-
-	bool isReadOnly() const { return (_isUserReadOnly || _isFileReadOnly); }
-
-	bool isUntitled() const { return ((_currentStatus & DOC_UNNAMED) == DOC_UNNAMED); }
-
-	bool isInaccessible() const { return _isInaccessible; }
-	void setInaccessibility(bool val) { _isInaccessible = val; }
-
-	bool getFileReadOnly() const { return _isFileReadOnly; }
-
-	void setFileReadOnly(bool ro) {
-		_isFileReadOnly = ro;
-		doNotify(BufferChangeReadonly);
-	}
-
-	bool getUserReadOnly() const { return _isUserReadOnly; }
-
-	void setUserReadOnly(bool ro) {
-		_isUserReadOnly = ro;
-		doNotify(BufferChangeReadonly);
-	}
-
-	EolType getEolFormat() const { return _eolFormat; }
-
-	void setEolFormat(EolType format) {
-		_eolFormat = format;
-		doNotify(BufferChangeFormat);
-	}
-
-	LangType getLangType() const { return _lang; }
-
-	void setLangType(LangType lang, const wchar_t * userLangName = L"");
-
-	UniMode getUnicodeMode() const { return _unicodeMode; }
-
-	void setUnicodeMode(UniMode mode);
-
-	int getEncoding() const { return _encoding; }
-
-	void setEncoding(int encoding);
-
-	DocFileStatus getStatus() const { return _currentStatus; }
-
-	Document getDocument() { return _doc; }
-
-	void setDirty(bool dirty);
-
-	void setPosition(const Position & pos, ScintillaEditView * identifier);
-	Position & getPosition(ScintillaEditView * identifier);
-
-	void setHeaderLineState(const std::vector<size_t> & folds, ScintillaEditView * identifier);
-	const std::vector<size_t> & getHeaderLineState(const ScintillaEditView * identifier) const;
-
-	bool isUserDefineLangExt() const { return (_userLangExt[0] != '\0'); }
-
-	const wchar_t * getUserDefineLangName() const	{ return _userLangExt.c_str(); }
-
-	const wchar_t * getCommentLineSymbol() const {
-		Lang *l = getCurrentLang();
-		if (!l)
-			return NULL;
-		return l->_pCommentLineSymbol;
-	}
-
-	const wchar_t * getCommentStart() const {
-		Lang *l = getCurrentLang();
-		if (!l)
-			return NULL;
-		return l->_pCommentStart;
-	}
-
-	const wchar_t * getCommentEnd() const {
-		Lang *l = getCurrentLang();
-		if (!l)
-			return NULL;
-		return l->_pCommentEnd;
-	}
-
-	bool getNeedsLexing() const { return _needLexer; }
-
-	void setNeedsLexing(bool lex) {
-		_needLexer = lex;
-		doNotify(BufferChangeLexing);
-	}
-
-	//these two return reference count after operation
-	int addReference(ScintillaEditView * identifier);		//if ID not registered, creates a new Position for that ID and new foldstate
-	int removeReference(ScintillaEditView * identifier);		//reduces reference. If zero, Document is purged
-
-	void setHideLineChanged(bool isHide, size_t location);
-
-	void setDeferredReload();
-
-	bool getNeedReload() const { return _needReloading; }
-	void setNeedReload(bool reload) { _needReloading = reload; }
-
-	size_t docLength() const {
-		assert(_pManager != nullptr);
-		return _pManager->docLength(_id);
-	}
-
-	int64_t getFileLength() const; // return file length. -1 if file is not existing.
-
-	enum fileTimeType { ft_created, ft_modified, ft_accessed };
-	std::wstring getFileTime(fileTimeType ftt) const;
-
-	Lang * getCurrentLang() const;
-
-	bool isModified() const { return _isModified; }
-	void setModifiedStatus(bool isModified) { _isModified = isModified; }
-
-	std::wstring getBackupFileName() const { return _backupFileName; }
-	void setBackupFileName(const std::wstring& fileName) { _backupFileName = fileName; }
-
-	FILETIME getLastModifiedTimestamp() const { return _timeStamp; }
-
-	bool isLoadedDirty() const { return _isLoadedDirty; }
-	void setLoadedDirty(bool val) {	_isLoadedDirty = val; }
-
-	bool isUnsync() const { return _isUnsync; }
-	void setUnsync(bool val) { _isUnsync = val; }
-
-	bool isSavePointDirty() const { return _isSavePointDirty; }
-	void setSavePointDirty(bool val) { _isSavePointDirty = val; }
-
-	bool isLargeFile() const { return _isLargeFile; }
-
-	void startMonitoring() {
-		_isMonitoringOn = true;
-		_eventHandle = ::CreateEvent(nullptr, TRUE, FALSE, nullptr);
-	};
-
-	HANDLE getMonitoringEvent() const { return _eventHandle; };
-
-	void stopMonitoring() {
-		_isMonitoringOn = false;
-		::SetEvent(_eventHandle);
-		::CloseHandle(_eventHandle);
-	};
-
-	bool isMonitoringOn() const { return _isMonitoringOn; };
-	void updateTimeStamp();
-	void reload();
-	void setMapPosition(const MapPosition & mapPosition) { _mapPosition = mapPosition; };
-	MapPosition getMapPosition() const { return _mapPosition; };
-
-	void langHasBeenSetFromMenu() { _hasLangBeenSetFromMenu = true; };
-
-	bool allowBraceMach() const;
-	bool allowAutoCompletion() const;
-	bool allowSmartHilite() const;
-	bool allowClickableLink() const;
-
-	void setDocColorId(int idx) {
-		_docColorId = idx;
-	};
-
-	int getDocColorId() {
-		return _docColorId;
-	};
-
-	bool isRTL() const { return _isRTL; };
-	void setRTL(bool isRTL) { _isRTL = isRTL; };
-
-private:
-	int indexOfReference(const ScintillaEditView * identifier) const;
-
-	void setStatus(DocFileStatus status) {
-		_currentStatus = status;
-		doNotify(BufferChangeStatus);
-	}
-
-	void doNotify(int mask);
-
-	Buffer(const Buffer&) = delete;
-	Buffer& operator = (const Buffer&) = delete;
-
-
-private:
-	FileManager * _pManager = nullptr;
-	bool _canNotify = false; // All the notification should be disabled at the beginning 
-	int _references = 0; // if no references file inaccessible, can be closed
-	BufferID _id = nullptr;
-
-	//document properties
-	Document _doc;	//invariable
-	LangType _lang = L_TEXT;
-	std::wstring _userLangExt; // it's useful if only (_lang == L_USER)
-	bool _isDirty = false;
-	EolType _eolFormat = EolType::osdefault;
-	UniMode _unicodeMode = uniUTF8;
-	int _encoding = -1;
-	bool _isUserReadOnly = false;
-	bool _needLexer = false; // new buffers do not need lexing, Scintilla takes care of that
-	//these properties have to be duplicated because of multiple references
-
-	//All the vectors must have the same size at all times
-	std::vector<ScintillaEditView *> _referees; // Instances of ScintillaEditView which contain this buffer
-	std::vector<Position> _positions;
-	std::vector<std::vector<size_t>> _foldStates;
-
-	//Environment properties
-	DocFileStatus _currentStatus = DOC_REGULAR;
-	FILETIME _timeStamp = {}; // 0 if it's a new doc
-
-	bool _isFileReadOnly = false;
-	std::wstring _fullPathName;
-	wchar_t * _fileName = nullptr; // points to filename part in _fullPathName
-	bool _needReloading = false; // True if Buffer needs to be reloaded on activation
-
-	long _recentTag = -1;
-	static long _recentTagCtr;
-
-	int _docColorId = -1;
-
-	// For backup system
-	std::wstring _backupFileName;
-	bool _isModified = false;
-	bool _isLoadedDirty = false; // it's the indicator for finding buffer's initial state
-
-	bool _isUnsync = false; // Buffer should be always dirty (with any undo/redo operation) if the editing buffer is unsyncronized with file on disk.
-	                        // By "unsyncronized" it means :
-	                        // 1. the file is deleted outside but the buffer in Notepad++ is kept.
-	                        // 2. the file is modified by another app but the buffer is not reloaded in Notepad++.
-	                        // Note that if the buffer is untitled, there's no correspondent file on the disk so the buffer is considered as independent therefore synchronized.
-
-	bool _isLargeFile = false; // The loading of huge files will disable automatically 1. auto-completion 2. snapshot periode backup 3. backup on save 4. word wrap
-
-	bool _isSavePointDirty = false; // After converting document to another ecoding, the document becomes dirty, and all the undo states are emptied.
-	                                // This variable member keeps this situation in memory and when the undo state back to the save_point_reached, it'll still be dirty (its original state) 
-
-	// For the monitoring
-	HANDLE _eventHandle = nullptr;
-	bool _isMonitoringOn = false;
-
-	bool _hasLangBeenSetFromMenu = false;
-
-	MapPosition _mapPosition;
-
-	std::mutex _reloadFromDiskRequestGuard;
-
-	bool _isInaccessible = false;
-
-	bool _isRTL = false;
-};
+// This file is part of Notepad++ project
+// Copyright (C)2021 Don HO <don.h@free.fr>
+
+// This program is free software: you can redistribute it and/or modify
+// it under the terms of the GNU General Public License as published by
+// the Free Software Foundation, either version 3 of the License, or
+// at your option any later version.
+//
+// This program is distributed in the hope that it will be useful,
+// but WITHOUT ANY WARRANTY; without even the implied warranty of
+// MERCHANTABILITY or FITNESS FOR A PARTICULAR PURPOSE. See the
+// GNU General Public License for more details.
+//
+// You should have received a copy of the GNU General Public License
+// along with this program.  If not, see <https://www.gnu.org/licenses/>.
+
+#pragma once
+
+#include <mutex>
+#include <iosfwd>
+#include "Utf8_16.h"
+
+class Notepad_plus;
+class Buffer;
+typedef Buffer* BufferID;	//each buffer has unique ID by which it can be retrieved
+#define BUFFER_INVALID	reinterpret_cast<BufferID>(0)
+
+typedef sptr_t Document;
+
+enum DocFileStatus {
+	DOC_REGULAR      = 0x01, // should not be combined with anything
+	DOC_UNNAMED      = 0x02, // not saved (new ##)
+	DOC_DELETED      = 0x04, // doesn't exist in environment anymore, but not DOC_UNNAMED
+	DOC_MODIFIED     = 0x08, // File in environment has changed
+	DOC_NEEDRELOAD   = 0x10, // File is modified & needed to be reload (by log monitoring)
+	DOC_INACCESSIBLE = 0x20  // File is absent on its load; this status is temporay for setting file not dirty & readonly; and it will be replaced to DOC_DELETED
+};
+
+enum BufferStatusInfo {
+	BufferChangeNone		= 0x000,  // Nothing to change
+	BufferChangeLanguage	= 0x001,  // Language was altered
+	BufferChangeDirty		= 0x002,  // Buffer has changed dirty state
+	BufferChangeFormat		= 0x004,  // EOL type was changed
+	BufferChangeUnicode		= 0x008,  // Unicode type was changed
+	BufferChangeReadonly	= 0x010,  // Readonly state was changed, can be both file and user
+	BufferChangeStatus		= 0x020,  // Filesystem Status has changed
+	BufferChangeTimestamp	= 0x040,  // Timestamp was changed
+	BufferChangeFilename	= 0x080,  // Filename was changed
+	BufferChangeRecentTag	= 0x100,  // Recent tag has changed
+	BufferChangeLexing		= 0x200,  // Document needs lexing
+	BufferChangeMask		= 0x3FF   // Mask: covers all changes
+};
+
+enum SavingStatus {
+	SaveOK             = 0,
+	SaveOpenFailed     = 1,
+	SaveWritingFailed  = 2,
+	NotEnoughRoom      = 3
+};
+
+struct BufferViewInfo {
+	BufferID _bufID = 0;
+	int _iView = 0;
+
+	BufferViewInfo() = delete;
+	BufferViewInfo(BufferID buf, int view) : _bufID(buf), _iView(view) {};
+};
+
+const wchar_t UNTITLED_STR[] = L"new ";
+
+//File manager class maintains all buffers
+class FileManager final {
+public:
+	void init(Notepad_plus* pNotepadPlus, ScintillaEditView* pscratchTilla);
+
+	void checkFilesystemChanges(bool bCheckOnlyCurrentBuffer);
+
+	size_t getNbBuffers() const { return _nbBufs; };
+	size_t getNbDirtyBuffers() const;
+	int getBufferIndexByID(BufferID id);
+	Buffer * getBufferByIndex(size_t index);
+	Buffer * getBufferByID(BufferID id) {return id;}
+
+	void beNotifiedOfBufferChange(Buffer * theBuf, int mask);
+
+	void closeBuffer(BufferID, ScintillaEditView * identifer);		//called by Notepad++
+
+	void addBufferReference(BufferID id, ScintillaEditView * identifer);	//called by Scintilla etc indirectly
+
+	BufferID loadFile(const wchar_t * filename, Document doc = static_cast<Document>(NULL), int encoding = -1, const wchar_t *backupFileName = nullptr, FILETIME fileNameTimestamp = {});	//ID == BUFFER_INVALID on failure. If Doc == NULL, a new file is created, otherwise data is loaded in given document
+	BufferID newEmptyDocument();
+	// create an empty placeholder for a missing file when loading session
+	BufferID newPlaceholderDocument(const wchar_t * missingFilename, int whichOne, const wchar_t* userCreatedSessionName);
+
+	//create Buffer from existing Scintilla, used from new Scintillas.
+	BufferID bufferFromDocument(Document doc, bool isMainEditZone);
+
+	BufferID getBufferFromName(const wchar_t * name);
+	BufferID getBufferFromDocument(Document doc);
+
+	void setLoadedBufferEncodingAndEol(Buffer* buf, const Utf8_16_Read& UnicodeConvertor, int encoding, EolType bkformat);
+	bool reloadBuffer(BufferID id);
+	bool reloadBufferDeferred(BufferID id);
+	SavingStatus saveBuffer(BufferID id, const wchar_t* filename, bool isCopy = false);
+	bool backupCurrentBuffer();
+	bool deleteBufferBackup(BufferID id);
+	bool deleteFile(BufferID id);
+	bool moveFile(BufferID id, const wchar_t * newFilename);
+	bool createEmptyFile(const wchar_t * path);
+	static FileManager& getInstance() {
+		static FileManager instance;
+		return instance;
+	};
+	int getFileNameFromBuffer(BufferID id, wchar_t * fn2copy);
+	size_t docLength(Buffer * buffer) const;
+	size_t nextUntitledNewNumber() const;
+
+private:
+	struct LoadedFileFormat {
+		LoadedFileFormat() = default;
+		LangType _language = L_TEXT;
+		int _encoding = 0;
+		EolType _eolFormat = EolType::osdefault;
+	};
+
+	FileManager() = default;
+	~FileManager();
+
+	// No copy ctor and assignment
+	FileManager(const FileManager&) = delete;
+	FileManager& operator=(const FileManager&) = delete;
+
+	// No move ctor and assignment
+	FileManager(FileManager&&) = delete;
+	FileManager& operator=(FileManager&&) = delete;
+
+	int detectCodepage(char* buf, size_t len);
+#ifdef MPP_USE_ORIGINAL_CODE
+	bool loadFileData(Document doc, int64_t fileSize, const wchar_t* filename, char* buffer, Utf8_16_Read* UnicodeConvertor, LoadedFileFormat& fileFormat);
+#else
+	bool loadFileData( Document doc, int64_t fileSize, std::istream& istr, char* buffer, Utf8_16_Read* UnicodeConvertor, LoadedFileFormat& fileFormat );
+#endif
+	LangType detectLanguageFromTextBegining(const unsigned char *data, size_t dataLen);
+
+	Notepad_plus* _pNotepadPlus = nullptr;
+	ScintillaEditView* _pscratchTilla = nullptr;
+	Document _scratchDocDefault = 0;
+	std::vector<Buffer*> _buffers;
+	BufferID _nextBufferID = 0;
+	size_t _nbBufs = 0;
+};
+
+#define MainFileManager FileManager::getInstance()
+
+class Buffer final {
+	friend class FileManager;
+public:
+	//Loading a document:
+	//constructor with ID.
+	//Set a reference (pointer to a container mostly, like DocTabView or ScintillaEditView)
+	//Set the position manually if needed
+	//Load the document into Scintilla/add to TabBar
+	//The entire lifetime if the buffer, the Document has reference count of _atleast_ one
+	//Destructor makes sure its purged
+	Buffer(FileManager * pManager, BufferID id, Document doc, DocFileStatus type, const wchar_t *fileName, bool isLargeFile);
+
+	// this method 1. copies the file name
+	//             2. determinates the language from the ext of file name
+	//             3. gets the last modified time
+	void setFileName(const wchar_t *fn);
+
+	const wchar_t * getFullPathName() const { return _fullPathName.c_str(); }
+
+	const wchar_t * getFileName() const { return _fileName; }
+
+	BufferID getID() const { return _id; }
+
+	void increaseRecentTag() {
+		_recentTag = ++_recentTagCtr;
+		doNotify(BufferChangeRecentTag);
+	}
+
+	long getRecentTag() const { return _recentTag; }
+
+	bool checkFileState();
+
+	bool isDirty() const { return _isDirty; }
+
+	bool isReadOnly() const { return (_isUserReadOnly || _isFileReadOnly); }
+
+	bool isUntitled() const { return ((_currentStatus & DOC_UNNAMED) == DOC_UNNAMED); }
+
+	bool isInaccessible() const { return _isInaccessible; }
+	void setInaccessibility(bool val) { _isInaccessible = val; }
+
+	bool getFileReadOnly() const { return _isFileReadOnly; }
+
+	void setFileReadOnly(bool ro) {
+		_isFileReadOnly = ro;
+		doNotify(BufferChangeReadonly);
+	}
+
+	bool getUserReadOnly() const { return _isUserReadOnly; }
+
+	void setUserReadOnly(bool ro) {
+		_isUserReadOnly = ro;
+		doNotify(BufferChangeReadonly);
+	}
+
+	EolType getEolFormat() const { return _eolFormat; }
+
+	void setEolFormat(EolType format) {
+		_eolFormat = format;
+		doNotify(BufferChangeFormat);
+	}
+
+	LangType getLangType() const { return _lang; }
+
+	void setLangType(LangType lang, const wchar_t * userLangName = L"");
+
+	UniMode getUnicodeMode() const { return _unicodeMode; }
+
+	void setUnicodeMode(UniMode mode);
+
+	int getEncoding() const { return _encoding; }
+
+	void setEncoding(int encoding);
+
+	DocFileStatus getStatus() const { return _currentStatus; }
+
+	Document getDocument() { return _doc; }
+
+	void setDirty(bool dirty);
+
+	void setPosition(const Position & pos, ScintillaEditView * identifier);
+	Position & getPosition(ScintillaEditView * identifier);
+
+	void setHeaderLineState(const std::vector<size_t> & folds, ScintillaEditView * identifier);
+	const std::vector<size_t> & getHeaderLineState(const ScintillaEditView * identifier) const;
+
+	bool isUserDefineLangExt() const { return (_userLangExt[0] != '\0'); }
+
+	const wchar_t * getUserDefineLangName() const	{ return _userLangExt.c_str(); }
+
+	const wchar_t * getCommentLineSymbol() const {
+		Lang *l = getCurrentLang();
+		if (!l)
+			return NULL;
+		return l->_pCommentLineSymbol;
+	}
+
+	const wchar_t * getCommentStart() const {
+		Lang *l = getCurrentLang();
+		if (!l)
+			return NULL;
+		return l->_pCommentStart;
+	}
+
+	const wchar_t * getCommentEnd() const {
+		Lang *l = getCurrentLang();
+		if (!l)
+			return NULL;
+		return l->_pCommentEnd;
+	}
+
+	bool getNeedsLexing() const { return _needLexer; }
+
+	void setNeedsLexing(bool lex) {
+		_needLexer = lex;
+		doNotify(BufferChangeLexing);
+	}
+
+	//these two return reference count after operation
+	int addReference(ScintillaEditView * identifier);		//if ID not registered, creates a new Position for that ID and new foldstate
+	int removeReference(ScintillaEditView * identifier);		//reduces reference. If zero, Document is purged
+
+	void setHideLineChanged(bool isHide, size_t location);
+
+	void setDeferredReload();
+
+	bool getNeedReload() const { return _needReloading; }
+	void setNeedReload(bool reload) { _needReloading = reload; }
+
+	size_t docLength() const {
+		assert(_pManager != nullptr);
+		return _pManager->docLength(_id);
+	}
+
+	int64_t getFileLength() const; // return file length. -1 if file is not existing.
+
+	enum fileTimeType { ft_created, ft_modified, ft_accessed };
+	std::wstring getFileTime(fileTimeType ftt) const;
+
+	Lang * getCurrentLang() const;
+
+	bool isModified() const { return _isModified; }
+	void setModifiedStatus(bool isModified) { _isModified = isModified; }
+
+	std::wstring getBackupFileName() const { return _backupFileName; }
+	void setBackupFileName(const std::wstring& fileName) { _backupFileName = fileName; }
+
+	FILETIME getLastModifiedTimestamp() const { return _timeStamp; }
+
+	bool isLoadedDirty() const { return _isLoadedDirty; }
+	void setLoadedDirty(bool val) {	_isLoadedDirty = val; }
+
+	bool isUnsync() const { return _isUnsync; }
+	void setUnsync(bool val) { _isUnsync = val; }
+
+	bool isSavePointDirty() const { return _isSavePointDirty; }
+	void setSavePointDirty(bool val) { _isSavePointDirty = val; }
+
+	bool isLargeFile() const { return _isLargeFile; }
+
+	void startMonitoring() {
+		_isMonitoringOn = true;
+		_eventHandle = ::CreateEvent(nullptr, TRUE, FALSE, nullptr);
+	};
+
+	HANDLE getMonitoringEvent() const { return _eventHandle; };
+
+	void stopMonitoring() {
+		_isMonitoringOn = false;
+		::SetEvent(_eventHandle);
+		::CloseHandle(_eventHandle);
+	};
+
+	bool isMonitoringOn() const { return _isMonitoringOn; };
+	void updateTimeStamp();
+	void reload();
+	void setMapPosition(const MapPosition & mapPosition) { _mapPosition = mapPosition; };
+	MapPosition getMapPosition() const { return _mapPosition; };
+
+	void langHasBeenSetFromMenu() { _hasLangBeenSetFromMenu = true; };
+
+	bool allowBraceMach() const;
+	bool allowAutoCompletion() const;
+	bool allowSmartHilite() const;
+	bool allowClickableLink() const;
+
+	void setDocColorId(int idx) {
+		_docColorId = idx;
+	};
+
+	int getDocColorId() {
+		return _docColorId;
+	};
+
+	bool isRTL() const { return _isRTL; };
+	void setRTL(bool isRTL) { _isRTL = isRTL; };
+
+private:
+	int indexOfReference(const ScintillaEditView * identifier) const;
+
+	void setStatus(DocFileStatus status) {
+		_currentStatus = status;
+		doNotify(BufferChangeStatus);
+	}
+
+	void doNotify(int mask);
+
+	Buffer(const Buffer&) = delete;
+	Buffer& operator = (const Buffer&) = delete;
+
+
+private:
+	FileManager * _pManager = nullptr;
+	bool _canNotify = false; // All the notification should be disabled at the beginning 
+	int _references = 0; // if no references file inaccessible, can be closed
+	BufferID _id = nullptr;
+
+	//document properties
+	Document _doc;	//invariable
+	LangType _lang = L_TEXT;
+	std::wstring _userLangExt; // it's useful if only (_lang == L_USER)
+	bool _isDirty = false;
+	EolType _eolFormat = EolType::osdefault;
+	UniMode _unicodeMode = uniUTF8;
+	int _encoding = -1;
+	bool _isUserReadOnly = false;
+	bool _needLexer = false; // new buffers do not need lexing, Scintilla takes care of that
+	//these properties have to be duplicated because of multiple references
+
+	//All the vectors must have the same size at all times
+	std::vector<ScintillaEditView *> _referees; // Instances of ScintillaEditView which contain this buffer
+	std::vector<Position> _positions;
+	std::vector<std::vector<size_t>> _foldStates;
+
+	//Environment properties
+	DocFileStatus _currentStatus = DOC_REGULAR;
+	FILETIME _timeStamp = {}; // 0 if it's a new doc
+
+	bool _isFileReadOnly = false;
+	std::wstring _fullPathName;
+	wchar_t * _fileName = nullptr; // points to filename part in _fullPathName
+	bool _needReloading = false; // True if Buffer needs to be reloaded on activation
+
+	long _recentTag = -1;
+	static long _recentTagCtr;
+
+	int _docColorId = -1;
+
+	// For backup system
+	std::wstring _backupFileName;
+	bool _isModified = false;
+	bool _isLoadedDirty = false; // it's the indicator for finding buffer's initial state
+
+	bool _isUnsync = false; // Buffer should be always dirty (with any undo/redo operation) if the editing buffer is unsyncronized with file on disk.
+	                        // By "unsyncronized" it means :
+	                        // 1. the file is deleted outside but the buffer in Notepad++ is kept.
+	                        // 2. the file is modified by another app but the buffer is not reloaded in Notepad++.
+	                        // Note that if the buffer is untitled, there's no correspondent file on the disk so the buffer is considered as independent therefore synchronized.
+
+	bool _isLargeFile = false; // The loading of huge files will disable automatically 1. auto-completion 2. snapshot periode backup 3. backup on save 4. word wrap
+
+	bool _isSavePointDirty = false; // After converting document to another ecoding, the document becomes dirty, and all the undo states are emptied.
+	                                // This variable member keeps this situation in memory and when the undo state back to the save_point_reached, it'll still be dirty (its original state) 
+
+	// For the monitoring
+	HANDLE _eventHandle = nullptr;
+	bool _isMonitoringOn = false;
+
+	bool _hasLangBeenSetFromMenu = false;
+
+	MapPosition _mapPosition;
+
+	std::mutex _reloadFromDiskRequestGuard;
+
+	bool _isInaccessible = false;
+
+	bool _isRTL = false;
+};