--- conflicted
+++ resolved
@@ -1,4960 +1,4950 @@
-// This file is part of Notepad++ project
-// Copyright (C)2021 Don HO <don.h@free.fr>
-
-// This program is free software: you can redistribute it and/or modify
-// it under the terms of the GNU General Public License as published by
-// the Free Software Foundation, either version 3 of the License, or
-// at your option any later version.
-//
-// This program is distributed in the hope that it will be useful,
-// but WITHOUT ANY WARRANTY; without even the implied warranty of
-// MERCHANTABILITY or FITNESS FOR A PARTICULAR PURPOSE. See the
-// GNU General Public License for more details.
-//
-// You should have received a copy of the GNU General Public License
-// along with this program.  If not, see <https://www.gnu.org/licenses/>.
-
-#include <memory>
-#include <bitset>
-#include <shlwapi.h>
-#include <cinttypes>
-#include <windowsx.h>
-#include <versionhelpers.h>
-#include "ScintillaEditView.h"
-#include "Parameters.h"
-#include "localization.h"
-#include "Sorters.h"
-#include "verifySignedfile.h"
-#include "ILexer.h"
-#include "Lexilla.h"
-
-using namespace std;
-
-// initialize the static variable
-bool ScintillaEditView::_SciInit = false;
-int ScintillaEditView::_refCount = 0;
-UserDefineDialog ScintillaEditView::_userDefineDlg;
-
-const int ScintillaEditView::_SC_MARGE_LINENUMBER = 0;
-const int ScintillaEditView::_SC_MARGE_SYMBOL = 1;
-const int ScintillaEditView::_SC_MARGE_CHANGEHISTORY = 2;
-const int ScintillaEditView::_SC_MARGE_FOLDER = 3;
-
-WNDPROC ScintillaEditView::_scintillaDefaultProc = NULL;
-string ScintillaEditView::_defaultCharList = "";
-
-/*
-SC_MARKNUM_*     | Arrow               Plus/minus           Circle tree                 Box tree
--------------------------------------------------------------------------------------------------------------
-FOLDEROPEN       | SC_MARK_ARROWDOWN   SC_MARK_MINUS     SC_MARK_CIRCLEMINUS            SC_MARK_BOXMINUS
-FOLDER           | SC_MARK_ARROW       SC_MARK_PLUS      SC_MARK_CIRCLEPLUS             SC_MARK_BOXPLUS
-FOLDERSUB        | SC_MARK_EMPTY       SC_MARK_EMPTY     SC_MARK_VLINE                  SC_MARK_VLINE
-FOLDERTAIL       | SC_MARK_EMPTY       SC_MARK_EMPTY     SC_MARK_LCORNERCURVE           SC_MARK_LCORNER
-FOLDEREND        | SC_MARK_EMPTY       SC_MARK_EMPTY     SC_MARK_CIRCLEPLUSCONNECTED    SC_MARK_BOXPLUSCONNECTED
-FOLDEROPENMID    | SC_MARK_EMPTY       SC_MARK_EMPTY     SC_MARK_CIRCLEMINUSCONNECTED   SC_MARK_BOXMINUSCONNECTED
-FOLDERMIDTAIL    | SC_MARK_EMPTY       SC_MARK_EMPTY     SC_MARK_TCORNERCURVE           SC_MARK_TCORNER
-*/
-
-const int ScintillaEditView::_markersArray[][NB_FOLDER_STATE] = {
-  {SC_MARKNUM_FOLDEROPEN, SC_MARKNUM_FOLDER, SC_MARKNUM_FOLDERSUB, SC_MARKNUM_FOLDERTAIL, SC_MARKNUM_FOLDEREND,        SC_MARKNUM_FOLDEROPENMID,     SC_MARKNUM_FOLDERMIDTAIL},
-  {SC_MARK_MINUS,         SC_MARK_PLUS,      SC_MARK_EMPTY,        SC_MARK_EMPTY,         SC_MARK_EMPTY,               SC_MARK_EMPTY,                SC_MARK_EMPTY},
-  {SC_MARK_ARROWDOWN,     SC_MARK_ARROW,     SC_MARK_EMPTY,        SC_MARK_EMPTY,         SC_MARK_EMPTY,               SC_MARK_EMPTY,                SC_MARK_EMPTY},
-  {SC_MARK_CIRCLEMINUS,   SC_MARK_CIRCLEPLUS,SC_MARK_VLINE,        SC_MARK_LCORNERCURVE,  SC_MARK_CIRCLEPLUSCONNECTED, SC_MARK_CIRCLEMINUSCONNECTED, SC_MARK_TCORNERCURVE},
-  {SC_MARK_BOXMINUS,      SC_MARK_BOXPLUS,   SC_MARK_VLINE,        SC_MARK_LCORNER,       SC_MARK_BOXPLUSCONNECTED,    SC_MARK_BOXMINUSCONNECTED,    SC_MARK_TCORNER}
-};
-
-// Array with all the names of all languages
-// The order of lang type (enum LangType) must be respected
-LanguageNameInfo ScintillaEditView::_langNameInfoArray[L_EXTERNAL + 1] = {
-	//
-	//_langName           _shortName                 _longName                                             _langID            _lexerID
-	//
-	{L"normal",           L"Normal text",            L"Normal text file",                                  L_TEXT,            "null"},
-	{L"php",              L"PHP",                    L"PHP Hypertext Preprocessor file",                   L_PHP,             "phpscript"},
-	{L"c",                L"C",                      L"C source file",                                     L_C,               "cpp"},
-	{L"cpp",              L"C++",                    L"C++ source file",                                   L_CPP,             "cpp"},
-	{L"cs",               L"C#",                     L"C# source file",                                    L_CS,              "cpp"},
-	{L"objc",             L"Objective-C",            L"Objective-C source file",                           L_OBJC,            "objc"},
-	{L"java",             L"Java",                   L"Java source file",                                  L_JAVA,            "cpp"},
-	{L"rc",               L"RC",                     L"Windows Resource file",                             L_RC,              "cpp"},
-	{L"html",             L"HTML",                   L"Hyper Text Markup Language file",                   L_HTML,            "hypertext"},
-	{L"xml",              L"XML",                    L"eXtensible Markup Language file",                   L_XML,             "xml"},
-	{L"makefile",         L"Makefile",               L"Makefile",                                          L_MAKEFILE,        "makefile"},
-	{L"pascal",           L"Pascal",                 L"Pascal source file",                                L_PASCAL,          "pascal"},
-	{L"batch",            L"Batch",                  L"Batch file",                                        L_BATCH,           "batch"},
-	{L"ini",              L"ini",                    L"MS ini file",                                       L_INI,             "props"},
-	{L"nfo",              L"NFO",                    L"MSDOS Style/ASCII Art",                             L_ASCII,           "null"},
-	{L"udf",              L"udf",                    L"User Defined language file",                        L_USER,            "user"},
-	{L"asp",              L"ASP",                    L"Active Server Pages script file",                   L_ASP,             "hypertext"},
-	{L"sql",              L"SQL",                    L"Structured Query Language file",                    L_SQL,             "sql"},
-	{L"vb",               L"Visual Basic",           L"Visual Basic file",                                 L_VB,              "vb"},
-	{L"javascript",       L"JavaScript",             L"JavaScript file",                                   L_JS,              "cpp"},
-	{L"css",              L"CSS",                    L"Cascade Style Sheets File",                         L_CSS,             "css"},
-	{L"perl",             L"Perl",                   L"Perl source file",                                  L_PERL,            "perl"},
-	{L"python",           L"Python",                 L"Python file",                                       L_PYTHON,          "python"},
-	{L"lua",              L"Lua",                    L"Lua source File",                                   L_LUA,             "lua"},
-	{L"tex",              L"TeX",                    L"TeX file",                                          L_TEX,             "tex"},
-	{L"fortran",          L"Fortran free form",      L"Fortran free form source file",                     L_FORTRAN,         "fortran"},
-	{L"bash",             L"Shell",                  L"Unix script file",                                  L_BASH,            "bash"},
-	{L"actionscript",     L"ActionScript",           L"Flash ActionScript file",                           L_FLASH,           "cpp"},
-	{L"nsis",             L"NSIS",                   L"Nullsoft Scriptable Install System script file",    L_NSIS,            "nsis"},
-	{L"tcl",              L"TCL",                    L"Tool Command Language file",                        L_TCL,             "tcl"},
-	{L"lisp",             L"Lisp",                   L"List Processing language file",                     L_LISP,            "lisp"},
-	{L"scheme",           L"Scheme",                 L"Scheme file",                                       L_SCHEME,          "lisp"},
-	{L"asm",              L"Assembly",               L"Assembly language source file",                     L_ASM,             "asm"},
-	{L"diff",             L"Diff",                   L"Diff file",                                         L_DIFF,            "diff"},
-	{L"props",            L"Properties file",        L"Properties file",                                   L_PROPS,           "props"},
-	{L"postscript",       L"PostScript",             L"PostScript file",                                   L_PS,              "ps"},
-	{L"ruby",             L"Ruby",                   L"Ruby file",                                         L_RUBY,            "ruby"},
-	{L"smalltalk",        L"Smalltalk",              L"Smalltalk file",                                    L_SMALLTALK,       "smalltalk"},
-	{L"vhdl",             L"VHDL",                   L"VHSIC Hardware Description Language file",          L_VHDL,            "vhdl"},
-	{L"kix",              L"KiXtart",                L"KiXtart file",                                      L_KIX,             "kix"},
-	{L"autoit",           L"AutoIt",                 L"AutoIt",                                            L_AU3,             "au3"},
-	{L"caml",             L"CAML",                   L"Categorical Abstract Machine Language",             L_CAML,            "caml"},
-	{L"ada",              L"Ada",                    L"Ada file",                                          L_ADA,             "ada"},
-	{L"verilog",          L"Verilog",                L"Verilog file",                                      L_VERILOG,         "verilog"},
-	{L"matlab",           L"MATLAB",                 L"MATrix LABoratory",                                 L_MATLAB,          "matlab"},
-	{L"haskell",          L"Haskell",                L"Haskell",                                           L_HASKELL,         "haskell"},
-	{L"inno",             L"Inno Setup",             L"Inno Setup script",                                 L_INNO,            "inno"},
-	{L"searchResult",     L"Internal Search",        L"Internal Search",                                   L_SEARCHRESULT,    "searchResult"},
-	{L"cmake",            L"CMake",                  L"CMake file",                                        L_CMAKE,           "cmake"},
-	{L"yaml",             L"YAML",                   L"YAML Ain't Markup Language",                        L_YAML,            "yaml"},
-	{L"cobol",            L"COBOL",                  L"COmmon Business Oriented Language",                 L_COBOL,           "COBOL"},
-	{L"gui4cli",          L"Gui4Cli",                L"Gui4Cli file",                                      L_GUI4CLI,         "gui4cli"},
-	{L"d",                L"D",                      L"D programming language",                            L_D,               "d"},
-	{L"powershell",       L"PowerShell",             L"Windows PowerShell",                                L_POWERSHELL,      "powershell"},
-	{L"r",                L"R",                      L"R programming language",                            L_R,               "r"},
-	{L"jsp",              L"JSP",                    L"JavaServer Pages script file",                      L_JSP,             "hypertext"},
-	{L"coffeescript",     L"CoffeeScript",           L"CoffeeScript file",                                 L_COFFEESCRIPT,    "coffeescript"},
-	{L"json",             L"json",                   L"JSON file",                                         L_JSON,            "json"},
-	{L"javascript.js",    L"JavaScript",             L"JavaScript file",                                   L_JAVASCRIPT,      "cpp"},
-	{L"fortran77",        L"Fortran fixed form",     L"Fortran fixed form source file",                    L_FORTRAN_77,      "f77"},
-	{L"baanc",            L"BaanC",                  L"BaanC File",                                        L_BAANC,           "baan"},
-	{L"srec",             L"S-Record",               L"Motorola S-Record binary data",                     L_SREC,            "srec"},
-	{L"ihex",             L"Intel HEX",              L"Intel HEX binary data",                             L_IHEX,            "ihex"},
-	{L"tehex",            L"Tektronix extended HEX", L"Tektronix extended HEX binary data",                L_TEHEX,           "tehex"},
-	{L"swift",            L"Swift",                  L"Swift file",                                        L_SWIFT,           "cpp"},
-	{L"asn1",             L"ASN.1",                  L"Abstract Syntax Notation One file",                 L_ASN1,            "asn1"},
-	{L"avs",              L"AviSynth",               L"AviSynth scripts files",                            L_AVS,             "avs"},
-	{L"blitzbasic",       L"BlitzBasic",             L"BlitzBasic file",                                   L_BLITZBASIC,      "blitzbasic"},
-	{L"purebasic",        L"PureBasic",              L"PureBasic file",                                    L_PUREBASIC,       "purebasic"},
-	{L"freebasic",        L"FreeBasic",              L"FreeBasic file",                                    L_FREEBASIC,       "freebasic"},
-	{L"csound",           L"Csound",                 L"Csound file",                                       L_CSOUND,          "csound"},
-	{L"erlang",           L"Erlang",                 L"Erlang file",                                       L_ERLANG,          "erlang"},
-	{L"escript",          L"ESCRIPT",                L"ESCRIPT file",                                      L_ESCRIPT,         "escript"},
-	{L"forth",            L"Forth",                  L"Forth file",                                        L_FORTH,           "forth"},
-	{L"latex",            L"LaTeX",                  L"LaTeX file",                                        L_LATEX,           "latex"},
-	{L"mmixal",           L"MMIXAL",                 L"MMIXAL file",                                       L_MMIXAL,          "mmixal"},
-	{L"nim",              L"Nim",                    L"Nim file",                                          L_NIM,             "nimrod"},
-	{L"nncrontab",        L"Nncrontab",              L"extended crontab file",                             L_NNCRONTAB,       "nncrontab"},
-	{L"oscript",          L"OScript",                L"OScript source file",                               L_OSCRIPT,         "oscript"},
-	{L"rebol",            L"REBOL",                  L"REBOL file",                                        L_REBOL,           "rebol"},
-	{L"registry",         L"registry",               L"registry file",                                     L_REGISTRY,        "registry"},
-	{L"rust",             L"Rust",                   L"Rust file",                                         L_RUST,            "rust"},
-	{L"spice",            L"Spice",                  L"spice file",                                        L_SPICE,           "spice"},
-	{L"txt2tags",         L"txt2tags",               L"txt2tags file",                                     L_TXT2TAGS,        "txt2tags"},
-	{L"visualprolog",     L"Visual Prolog",          L"Visual Prolog file",                                L_VISUALPROLOG,    "visualprolog"},
-	{L"typescript",       L"TypeScript",             L"TypeScript file",                                   L_TYPESCRIPT,      "cpp"},
-	{L"json5",            L"json5",                  L"JSON5 file",                                        L_JSON5,           "json"},
-	{L"mssql",            L"mssql",                  L"Microsoft Transact-SQL (SQL Server) file",          L_MSSQL,           "mssql"},
-	{L"gdscript",         L"GDScript",               L"GDScript file",                                     L_GDSCRIPT,        "gdscript"},
-	{L"hollywood",        L"Hollywood",              L"Hollywood script",                                  L_HOLLYWOOD,       "hollywood"},
-	{L"go",               L"Go",                     L"Go source file",                                    L_GOLANG,          "cpp"},
-	{L"raku",             L"Raku",                   L"Raku source file",                                  L_RAKU,            "raku"},
-	{L"toml",             L"TOML",                   L"Tom's Obvious Minimal Language file",               L_TOML,            "toml"},
-	{L"ext",              L"External",               L"External",                                          L_EXTERNAL,        "null"}
-};
-
-
-size_t getNbDigits(size_t aNum, size_t base)
-{
-	size_t nbDigits = 0;
-
-	do
-	{
-		++nbDigits;
-		aNum /= base;
-	} while (aNum != 0);
-
-	return nbDigits;
-}
-
-bool isCharSingleQuote(__inout wchar_t const c)
-{
-    if (c == L'\'' || c == L'\u2019' || c == L'\u2018') return true;
-    else return false;
-}
-
-void ScintillaEditView::init(HINSTANCE hInst, HWND hPere)
-{
-	if (!_SciInit)
-	{
-		if (!Scintilla_RegisterClasses(hInst))
-		{
-			throw std::runtime_error("ScintillaEditView::init : SCINTILLA ERROR - Scintilla_RegisterClasses failed");
-		}
-		_SciInit = true;
-	}
-
-	Window::init(hInst, hPere);
-	_hSelf = ::CreateWindowEx(
-					0,\
-					L"Scintilla",\
-					L"Notepad++",\
-					WS_CHILD | WS_VSCROLL | WS_HSCROLL | WS_CLIPCHILDREN | WS_EX_RTLREADING,\
-					0, 0, 100, 100,\
-					_hParent,\
-					NULL,\
-					_hInst,\
-					NULL);
-
-	if (!_hSelf)
-	{
-		throw std::runtime_error("ScintillaEditView::init : CreateWindowEx() function return null");
-	}
-
-	NppDarkMode::setDarkScrollBar(_hSelf);
-
-	_pScintillaFunc = (SCINTILLA_FUNC)::SendMessage(_hSelf, SCI_GETDIRECTFUNCTION, 0, 0);
-	_pScintillaPtr = (SCINTILLA_PTR)::SendMessage(_hSelf, SCI_GETDIRECTPOINTER, 0, 0);
-
-	_userDefineDlg.init(_hInst, _hParent, this);
-
-	if (!_pScintillaFunc)
-	{
-		throw std::runtime_error("ScintillaEditView::init : SCI_GETDIRECTFUNCTION message failed");
-	}
-
-	if (!_pScintillaPtr)
-	{
-		throw std::runtime_error("ScintillaEditView::init : SCI_GETDIRECTPOINTER message failed");
-	}
-
-	execute(SCI_SETMODEVENTMASK, MODEVENTMASK_OFF);
-	execute(SCI_SETIDLESTYLING, SC_IDLESTYLING_ALL, 0);
-	execute(SCI_SETMARGINMASKN, _SC_MARGE_FOLDER, SC_MASK_FOLDERS);
-	showMargin(_SC_MARGE_FOLDER, true);
-
-	execute(SCI_SETMARGINMASKN, _SC_MARGE_SYMBOL, (1 << MARK_BOOKMARK) | (1 << MARK_HIDELINESBEGIN) | (1 << MARK_HIDELINESEND));
-
-	execute(SCI_SETMARGINMASKN, _SC_MARGE_CHANGEHISTORY, (1 << SC_MARKNUM_HISTORY_REVERTED_TO_ORIGIN) | (1 << SC_MARKNUM_HISTORY_SAVED) | (1 << SC_MARKNUM_HISTORY_MODIFIED) | (1 << SC_MARKNUM_HISTORY_REVERTED_TO_MODIFIED));
-	COLORREF modifiedColor = RGB(255, 128, 0);
-	//COLORREF savedColor = RGB(0, 255, 0);
-	//COLORREF revertedToModifiedColor = RGB(255, 255, 0);
-	//COLORREF revertedToOriginColor = RGB(0, 0, 255);
-	execute(SCI_MARKERSETBACK, SC_MARKNUM_HISTORY_MODIFIED, modifiedColor);
-	//execute(SCI_MARKERSETBACK, SC_MARKNUM_HISTORY_SAVED, savedColor);
-	//execute(SCI_MARKERSETBACK, SC_MARKNUM_HISTORY_REVERTED_TO_MODIFIED, revertedToModifiedColor);
-	//execute(SCI_MARKERSETBACK, SC_MARKNUM_HISTORY_REVERTED_TO_ORIGIN, revertedToOriginColor);
-
-	execute(SCI_MARKERSETALPHA, MARK_BOOKMARK, 70);
-
-	const COLORREF hiddenLinesGreen = RGB(0x77, 0xCC, 0x77);
-	long hiddenLinesGreenWithAlpha = hiddenLinesGreen | 0xFF000000;
-	setElementColour(SC_ELEMENT_HIDDEN_LINE, hiddenLinesGreenWithAlpha);
-	
-	NppParameters& nppParams = NppParameters::getInstance();
-	if (nppParams._dpiManager.scaleX(100) >= 150)
-	{
-		execute(SCI_RGBAIMAGESETWIDTH, 18);
-		execute(SCI_RGBAIMAGESETHEIGHT, 18);
-		execute(SCI_MARKERDEFINERGBAIMAGE, MARK_BOOKMARK, reinterpret_cast<LPARAM>(bookmark18));
-		execute(SCI_MARKERDEFINERGBAIMAGE, MARK_HIDELINESBEGIN, reinterpret_cast<LPARAM>(hidelines_begin18));
-		execute(SCI_MARKERDEFINERGBAIMAGE, MARK_HIDELINESEND, reinterpret_cast<LPARAM>(hidelines_end18));
-	}
-	else
-	{
-		execute(SCI_RGBAIMAGESETWIDTH, 14);
-		execute(SCI_RGBAIMAGESETHEIGHT, 14);
-		execute(SCI_MARKERDEFINERGBAIMAGE, MARK_BOOKMARK, reinterpret_cast<LPARAM>(bookmark14));
-		execute(SCI_MARKERDEFINERGBAIMAGE, MARK_HIDELINESBEGIN, reinterpret_cast<LPARAM>(hidelines_begin14));
-		execute(SCI_MARKERDEFINERGBAIMAGE, MARK_HIDELINESEND, reinterpret_cast<LPARAM>(hidelines_end14));
-	}
-
-    execute(SCI_SETMARGINSENSITIVEN, _SC_MARGE_FOLDER, true); // Make margin sensitive for getting notification on mouse click
-    execute(SCI_SETMARGINSENSITIVEN, _SC_MARGE_SYMBOL, true); // Make margin sensitive for getting notification on mouse click
-
-    execute(SCI_SETFOLDFLAGS, SC_FOLDFLAG_LINEAFTER_CONTRACTED);
-	execute(SCI_SETSCROLLWIDTHTRACKING, true);
-	execute(SCI_SETSCROLLWIDTH, 1);	//default empty document: override default width of 2000
-
-	// smart hilighting
-	execute(SCI_INDICSETSTYLE, SCE_UNIVERSAL_FOUND_STYLE_SMART, INDIC_ROUNDBOX);
-	execute(SCI_INDICSETSTYLE, SCE_UNIVERSAL_FOUND_STYLE, INDIC_ROUNDBOX);
-	execute(SCI_INDICSETSTYLE, SCE_UNIVERSAL_FOUND_STYLE_INC, INDIC_ROUNDBOX);
-	execute(SCI_INDICSETSTYLE, SCE_UNIVERSAL_TAGMATCH, INDIC_ROUNDBOX);
-	execute(SCI_INDICSETSTYLE, SCE_UNIVERSAL_TAGATTR, INDIC_ROUNDBOX);
-	execute(SCI_INDICSETSTYLE, SCE_UNIVERSAL_FOUND_STYLE_EXT1, INDIC_ROUNDBOX);
-	execute(SCI_INDICSETSTYLE, SCE_UNIVERSAL_FOUND_STYLE_EXT2, INDIC_ROUNDBOX);
-	execute(SCI_INDICSETSTYLE, SCE_UNIVERSAL_FOUND_STYLE_EXT3, INDIC_ROUNDBOX);
-	execute(SCI_INDICSETSTYLE, SCE_UNIVERSAL_FOUND_STYLE_EXT4, INDIC_ROUNDBOX);
-	execute(SCI_INDICSETSTYLE, SCE_UNIVERSAL_FOUND_STYLE_EXT5, INDIC_ROUNDBOX);
-
-	execute(SCI_INDICSETALPHA, SCE_UNIVERSAL_FOUND_STYLE_SMART, 100);
-	execute(SCI_INDICSETALPHA, SCE_UNIVERSAL_FOUND_STYLE, 100);
-	execute(SCI_INDICSETALPHA, SCE_UNIVERSAL_FOUND_STYLE_INC, 100);
-	execute(SCI_INDICSETALPHA, SCE_UNIVERSAL_TAGMATCH, 100);
-	execute(SCI_INDICSETALPHA, SCE_UNIVERSAL_TAGATTR, 100);
-	execute(SCI_INDICSETALPHA, SCE_UNIVERSAL_FOUND_STYLE_EXT1, 100);
-	execute(SCI_INDICSETALPHA, SCE_UNIVERSAL_FOUND_STYLE_EXT2, 100);
-	execute(SCI_INDICSETALPHA, SCE_UNIVERSAL_FOUND_STYLE_EXT3, 100);
-	execute(SCI_INDICSETALPHA, SCE_UNIVERSAL_FOUND_STYLE_EXT4, 100);
-	execute(SCI_INDICSETALPHA, SCE_UNIVERSAL_FOUND_STYLE_EXT5, 100);
-
-	execute(SCI_INDICSETUNDER, SCE_UNIVERSAL_FOUND_STYLE_SMART, true);
-	execute(SCI_INDICSETUNDER, SCE_UNIVERSAL_FOUND_STYLE, true);
-	execute(SCI_INDICSETUNDER, SCE_UNIVERSAL_FOUND_STYLE_INC, true);
-	execute(SCI_INDICSETUNDER, SCE_UNIVERSAL_TAGMATCH, true);
-	execute(SCI_INDICSETUNDER, SCE_UNIVERSAL_TAGATTR, true);
-	execute(SCI_INDICSETUNDER, SCE_UNIVERSAL_FOUND_STYLE_EXT1, true);
-	execute(SCI_INDICSETUNDER, SCE_UNIVERSAL_FOUND_STYLE_EXT2, true);
-	execute(SCI_INDICSETUNDER, SCE_UNIVERSAL_FOUND_STYLE_EXT3, true);
-	execute(SCI_INDICSETUNDER, SCE_UNIVERSAL_FOUND_STYLE_EXT4, true);
-	execute(SCI_INDICSETUNDER, SCE_UNIVERSAL_FOUND_STYLE_EXT5, true);
-
-	NppGUI& nppGui = nppParams.getNppGUI();
-
-	HMODULE hNtdllModule = ::GetModuleHandle(L"ntdll.dll");
-	FARPROC isWINE = nullptr;
-	if (hNtdllModule)
-		isWINE = ::GetProcAddress(hNtdllModule, "wine_get_version");
-
-	if (isWINE || // There is a performance issue under WINE when DirectWrite is ON, so we turn it off if user uses Notepad++ under WINE
-		isCoreWindows()) // In the case of Windows Server Core, DirectWrite cannot be on.
-	{
-		nppGui._writeTechnologyEngine = directWriteTechnologyUnavailable;
-	}
-	else
-	{
-		// allow IDC_CHECK_DIRECTWRITE_ENABLE to be set in Preferences > MISC. again
-		if (nppGui._writeTechnologyEngine == directWriteTechnologyUnavailable)
-			nppGui._writeTechnologyEngine = defaultTechnology;
-	}
-
-	if (nppGui._writeTechnologyEngine == directWriteTechnology)
-	{
-		execute(SCI_SETTECHNOLOGY, SC_TECHNOLOGY_DIRECTWRITE);
-		// If useDirectWrite is turned off, leave the technology setting untouched,
-		// so that existing plugins using SCI_SETTECHNOLOGY behave like before
-	}
-
-	_codepage = ::GetACP();
-
-	::SetWindowLongPtr(_hSelf, GWLP_USERDATA, reinterpret_cast<LONG_PTR>(this));
-	_callWindowProc = CallWindowProc;
-	_scintillaDefaultProc = reinterpret_cast<WNDPROC>(::SetWindowLongPtr(_hSelf, GWLP_WNDPROC, reinterpret_cast<LONG_PTR>(scintillaStatic_Proc)));
-
-	if (_defaultCharList.empty())
-	{
-		auto defaultCharListLen = execute(SCI_GETWORDCHARS);
-		char *defaultCharList = new char[defaultCharListLen + 1];
-		if(defaultCharList)
-		{
-			execute(SCI_GETWORDCHARS, 0, reinterpret_cast<LPARAM>(defaultCharList));
-			defaultCharList[defaultCharListLen] = '\0';
-			_defaultCharList = defaultCharList;
-			delete[] defaultCharList;
-		}
-	}
-	unsigned long MODEVENTMASK_ON = nppParams.getScintillaModEventMask();
-	execute(SCI_SETMODEVENTMASK, MODEVENTMASK_ON);
-	//Get the startup document and make a buffer for it so it can be accessed like a file
-	attachDefaultDoc();
-}
-
-LRESULT CALLBACK ScintillaEditView::scintillaStatic_Proc(HWND hwnd, UINT Message, WPARAM wParam, LPARAM lParam)
-{
-	ScintillaEditView *pScint = (ScintillaEditView *)(::GetWindowLongPtr(hwnd, GWLP_USERDATA));
-
-	if (Message == WM_MOUSEWHEEL || Message == WM_MOUSEHWHEEL)
-	{
-		POINT pt{};
-		POINTS pts = MAKEPOINTS(lParam);
-		POINTSTOPOINT(pt, pts);
-		HWND hwndOnMouse = WindowFromPoint(pt);
-
-		//Hack for Synaptics TouchPad Driver
-		char synapticsHack[26]{};
-		GetClassNameA(hwndOnMouse, (LPSTR)&synapticsHack, 26);
-		bool isSynpnatic = std::string(synapticsHack) == "SynTrackCursorWindowClass";
-		bool makeTouchPadCompetible = ((NppParameters::getInstance()).getSVP())._disableAdvancedScrolling;
-
-		if (pScint && (isSynpnatic || makeTouchPadCompetible))
-			return (pScint->scintillaNew_Proc(hwnd, Message, wParam, lParam));
-
-		const ScintillaEditView* pScintillaOnMouse = reinterpret_cast<const ScintillaEditView *>(::GetWindowLongPtr(hwndOnMouse, GWLP_USERDATA));
-		if (pScintillaOnMouse != pScint)
-			return ::SendMessage(hwndOnMouse, Message, wParam, lParam);
-	}
-	if (pScint)
-		return (pScint->scintillaNew_Proc(hwnd, Message, wParam, lParam));
-	else
-		return ::DefWindowProc(hwnd, Message, wParam, lParam);
-
-}
-
-LRESULT ScintillaEditView::scintillaNew_Proc(HWND hwnd, UINT Message, WPARAM wParam, LPARAM lParam)
-{
-	switch (Message)
-	{
-		case NPPM_INTERNAL_REFRESHDARKMODE:
-		{
-			NppDarkMode::setDarkScrollBar(_hSelf);
-			return TRUE;
-		}
-
-		case WM_MOUSEHWHEEL :
-		{
-			::CallWindowProc(_scintillaDefaultProc, hwnd, WM_HSCROLL, ((short)HIWORD(wParam) > 0)?SB_LINERIGHT:SB_LINELEFT, 0);
-			return TRUE;
-		}
-
-		case WM_MOUSEWHEEL :
-		{
-			if (LOWORD(wParam) & MK_RBUTTON)
-			{
-				::SendMessage(_hParent, Message, wParam, lParam);
-				return TRUE;
-			}
-
-			if (LOWORD(wParam) & MK_SHIFT)
-			{
-				// move 3 columns at a time
-				::CallWindowProc(_scintillaDefaultProc, hwnd, WM_HSCROLL, ((short)HIWORD(wParam) < 0) ? SB_LINERIGHT : SB_LINELEFT, 0);
-				::CallWindowProc(_scintillaDefaultProc, hwnd, WM_HSCROLL, ((short)HIWORD(wParam) < 0) ? SB_LINERIGHT : SB_LINELEFT, 0);
-				::CallWindowProc(_scintillaDefaultProc, hwnd, WM_HSCROLL, ((short)HIWORD(wParam) < 0) ? SB_LINERIGHT : SB_LINELEFT, 0);
-				return TRUE;
-			}
-
-			//Have to perform the scroll first, because the first/last line do not get updated untill after the scroll has been parsed
-			LRESULT scrollResult = ::CallWindowProc(_scintillaDefaultProc, hwnd, Message, wParam, lParam);
-			return scrollResult;
-		}
-
-		case WM_IME_REQUEST:
-		{
-
-			if (wParam == IMR_RECONVERTSTRING)
-			{
-				intptr_t					textLength = 0;
-				intptr_t					selectSize = 0;
-				char				smallTextBuffer[128] = { '\0' };
-				char			  *	selectedStr = smallTextBuffer;
-				RECONVERTSTRING   *	reconvert = (RECONVERTSTRING *)lParam;
-
-				// does nothing with a rectangular selection
-				if (execute(SCI_SELECTIONISRECTANGLE, 0, 0))
-					return 0;
-
-				// get the codepage of the text
-
-				size_t cp = execute(SCI_GETCODEPAGE);
-				UINT codepage = static_cast<UINT>(cp);
-
-				// get the current text selection
-
-				Sci_CharacterRangeFull range = getSelection();
-				if (range.cpMax == range.cpMin)
-				{
-					// no selection: select the current word instead
-
-					expandWordSelection();
-					range = getSelection();
-				}
-				selectSize = range.cpMax - range.cpMin;
-
-				// does nothing if still no luck with the selection
-
-				if (selectSize == 0)
-					return 0;
-
-				if (static_cast<size_t>(selectSize + 1) > sizeof(smallTextBuffer))
-					selectedStr = new char[selectSize + 1];
-				getText(selectedStr, range.cpMin, range.cpMax);
-
-				if (reconvert == NULL)
-				{
-					// convert the selection to Unicode, and get the number
-					// of bytes required for the converted text
-					textLength = sizeof(wchar_t) * ::MultiByteToWideChar(codepage, 0, selectedStr, (int)selectSize, NULL, 0);
-				}
-				else
-				{
-					// convert the selection to Unicode, and store it at the end of the structure.
-					// Beware: For a Unicode IME, dwStrLen , dwCompStrLen, and dwTargetStrLen
-					// are wchar_t values, that is, character counts. The members dwStrOffset,
-					// dwCompStrOffset, and dwTargetStrOffset specify byte counts.
-
-					textLength = ::MultiByteToWideChar(	codepage, 0,
-														selectedStr, (int)selectSize,
-														(LPWSTR)((LPSTR)reconvert + sizeof(RECONVERTSTRING)),
-														static_cast<int>(reconvert->dwSize - sizeof(RECONVERTSTRING)));
-
-					// fill the structure
-					reconvert->dwVersion		 = 0;
-					reconvert->dwStrLen			 = static_cast<DWORD>(textLength);
-					reconvert->dwStrOffset		 = sizeof(RECONVERTSTRING);
-					reconvert->dwCompStrLen		 = static_cast<DWORD>(textLength);
-					reconvert->dwCompStrOffset	 = 0;
-					reconvert->dwTargetStrLen	 = reconvert->dwCompStrLen;
-					reconvert->dwTargetStrOffset = reconvert->dwCompStrOffset;
-
-					textLength *= sizeof(wchar_t);
-				}
-
-				if (selectedStr != smallTextBuffer)
-					delete [] selectedStr;
-
-				// return the total length of the structure
-				return sizeof(RECONVERTSTRING) + textLength;
-			}
-			break;
-		}
-
-		case WM_CHAR:
-		{
-			// prevent "control characters" from being entered in text
-			// (don't need to be concerned about Tab or CR or LF etc here)
-			if ((NppParameters::getInstance()).getSVP()._npcNoInputC0 &&
-				(wParam <= 31 || wParam == 127))
-			{
-				return FALSE;
-			}
-			break;
-		}
-
-		case WM_KEYUP:
-		{
-			if (wParam == VK_PRIOR || wParam == VK_NEXT)
-			{
-				// find hotspots
-				SCNotification notification = {};
-				notification.nmhdr.code = SCN_PAINTED;
-				notification.nmhdr.hwndFrom = _hSelf;
-				notification.nmhdr.idFrom = ::GetDlgCtrlID(_hSelf);
-				::SendMessage(_hParent, WM_NOTIFY, LINKTRIGGERED, reinterpret_cast<LPARAM>(&notification));
-
-			}
-			break;
-		}
-
-		case WM_KEYDOWN:
-		{
-			struct MultiCaretInfo {
-				int _len2remove;
-				size_t _selIndex;
-				MultiCaretInfo(int len, size_t n) : _len2remove(len), _selIndex(n) {};
-			};
-
-			bool isColumnSelection = (execute(SCI_GETSELECTIONMODE) == SC_SEL_RECTANGLE) || (execute(SCI_GETSELECTIONMODE) == SC_SEL_THIN);
-			bool column2MultSelect = (NppParameters::getInstance()).getSVP()._columnSel2MultiEdit;
-
-			if (wParam == VK_DELETE)
-			{
-				SHORT ctrl = GetKeyState(VK_CONTROL);
-				SHORT alt = GetKeyState(VK_MENU);
-				SHORT shift = GetKeyState(VK_SHIFT);
-<<<<<<< HEAD
-=======
-
->>>>>>> 0b980078
-				if (!(shift & 0x8000) && !(ctrl & 0x8000) && !(alt & 0x8000)) // DEL & Multi-edit
-				{
-					size_t nbSelections = execute(SCI_GETSELECTIONS);
-					if (nbSelections > 1) // Multi-edit
-					{
-						vector<MultiCaretInfo> edgeOfEol; // parir <start, end>, pair <len2remove, selN>
-						int nbCaseForScint = 0;
-
-						for (size_t i = 0; i < nbSelections; ++i)
-						{
-							LRESULT posStart = execute(SCI_GETSELECTIONNSTART, i);
-							LRESULT posEnd = execute(SCI_GETSELECTIONNEND, i);
-							if (posStart != posEnd)
-							{
-								++nbCaseForScint;
-							}
-							else // posStart == posEnd)
-							{
-								size_t docLen = getCurrentDocLen();
-
-								char eolStr[3] = { '\0' };
-<<<<<<< HEAD
-								Sci_TextRangeFull tr{};
-=======
-								Sci_TextRangeFull tr {};
->>>>>>> 0b980078
-								tr.chrg.cpMin = posStart;
-								tr.chrg.cpMax = posEnd + 2;
-								if (tr.chrg.cpMax > static_cast<Sci_Position>(docLen))
-								{
-									tr.chrg.cpMax = docLen;
-								}
-								tr.lpstrText = eolStr;
-
-								if (tr.chrg.cpMin != tr.chrg.cpMax)
-									execute(SCI_GETTEXTRANGEFULL, 0, reinterpret_cast<LPARAM>(&tr));
-
-								// Remember EOL length
-								// in the case of other characters let Scintilla do its job
-								int len2remove = -1;
-
-								if (eolStr[0] == '\r' && eolStr[1] == '\n')
-									len2remove = 2;
-								else if (eolStr[0] == '\r' || eolStr[0] == '\n')
-									len2remove = 1;
-
-								if (len2remove == -1)
-									++nbCaseForScint;
-								else
-									edgeOfEol.push_back(MultiCaretInfo(len2remove, i));
-							}
-						}
-
-						execute(SCI_BEGINUNDOACTION);
-
-						// Let Scitilla do its job, if any
-						if (nbCaseForScint)
-							_callWindowProc(_scintillaDefaultProc, hwnd, Message, wParam, lParam);
-
-						// then do our job, if it's not column mode
-						if (!isColumnSelection)
-						{
-							for (const auto& i : edgeOfEol)
-							{
-								// because the current caret modification will change the other caret positions,
-								// so we get them dynamically in the loop.
-								LRESULT posStart = execute(SCI_GETSELECTIONNSTART, i._selIndex);
-								LRESULT posEnd = execute(SCI_GETSELECTIONNEND, i._selIndex);
-
-								replaceTarget(L"", posStart, posEnd + i._len2remove);
-								execute(SCI_SETSELECTIONNSTART, i._selIndex, posStart);
-								execute(SCI_SETSELECTIONNEND, i._selIndex, posStart);
-							}
-						}
-
-						execute(SCI_ENDUNDOACTION);
-
-						return TRUE;
-
-					}
-				}
-			}
-			else if (isColumnSelection && column2MultSelect)
-			{
-				//
-				// Transform the column selection to multi-edit
-				//
-				switch (wParam)
-				{
-					case VK_LEFT:
-					case VK_RIGHT:
-					case VK_UP:
-					case VK_DOWN:
-					case VK_HOME:
-					case VK_END:
-					case VK_RETURN:
-					case VK_BACK:
-						execute(SCI_SETSELECTIONMODE, SC_SEL_STREAM); // When it's rectangular selection and the arrow keys are pressed, we switch the mode for having multiple carets.
-
-						execute(SCI_SETSELECTIONMODE, SC_SEL_STREAM); // the 2nd call for removing the unwanted selection while moving carets.
-																	  // Solution suggested by Neil Hodgson. See:
-																	  // https://sourceforge.net/p/scintilla/bugs/2412/
-						break;
-	
-					case VK_ESCAPE:
-					{
-						int selection = static_cast<int>(execute(SCI_GETMAINSELECTION, 0, 0));
-						int caret = static_cast<int>(execute(SCI_GETSELECTIONNCARET, selection, 0));
-						execute(SCI_SETSELECTION, caret, caret);
-						execute(SCI_SETSELECTIONMODE, SC_SEL_STREAM);
-						break;
-					}
-
-					default:
-						break;
-
-				}
-
-			}
-			break;
-		}
-
-		case WM_VSCROLL :
-		{
-			break;
-		}
-
-		case WM_RBUTTONDOWN:
-		{
-			bool rightClickKeepsSelection = ((NppParameters::getInstance()).getSVP())._rightClickKeepsSelection;
-			if (rightClickKeepsSelection)
-			{
-				size_t clickX = GET_X_LPARAM(lParam);
-				size_t marginX = execute(SCI_POINTXFROMPOSITION, 0, 0);
-				if (clickX >= marginX)
-				{
-					// if right-click in the editing area (not the margins!),
-					// don't let this go to Scintilla because it will 
-					// move the caret to the right-clicked location,
-					// cancelling any selection made by the user
-					return TRUE;
-				}
-			}
-			break;
-		}
-	}
-	return _callWindowProc(_scintillaDefaultProc, hwnd, Message, wParam, lParam);
-}
-
-#define DEFAULT_FONT_NAME "Courier New"
-
-void ScintillaEditView::setSpecialStyle(const Style & styleToSet)
-{
-	int styleID = styleToSet._styleID;
-	if ( styleToSet._colorStyle & COLORSTYLE_FOREGROUND )
-	    execute(SCI_STYLESETFORE, styleID, styleToSet._fgColor);
-
-    if ( styleToSet._colorStyle & COLORSTYLE_BACKGROUND )
-	    execute(SCI_STYLESETBACK, styleID, styleToSet._bgColor);
-
-    if (!styleToSet._fontName.empty())
-	{
-		if (!NppParameters::getInstance().isInFontList(styleToSet._fontName))
-		{
-			execute(SCI_STYLESETFONT, styleID, reinterpret_cast<LPARAM>(DEFAULT_FONT_NAME));
-		}
-		else
-		{
-			std::string fontNameA = wstring2string(styleToSet._fontName, CP_UTF8);
-			execute(SCI_STYLESETFONT, styleID, reinterpret_cast<LPARAM>(fontNameA.c_str()));
-		}
-	}
-	int fontStyle = styleToSet._fontStyle;
-    if (fontStyle != STYLE_NOT_USED)
-    {
-        execute(SCI_STYLESETBOLD,		styleID, fontStyle & FONTSTYLE_BOLD);
-        execute(SCI_STYLESETITALIC,		styleID, fontStyle & FONTSTYLE_ITALIC);
-        execute(SCI_STYLESETUNDERLINE,	styleID, fontStyle & FONTSTYLE_UNDERLINE);
-    }
-
-	if (styleToSet._fontSize > 0)
-		execute(SCI_STYLESETSIZE, styleID, styleToSet._fontSize);
-}
-
-void ScintillaEditView::setHotspotStyle(const Style& styleToSet)
-{
-	StyleMap* styleMap;
-	if ( _hotspotStyles.find(_currentBuffer) == _hotspotStyles.end() )
-	{
-		_hotspotStyles[_currentBuffer] = new StyleMap;
-	}
-	styleMap = _hotspotStyles[_currentBuffer];
-	(*styleMap)[styleToSet._styleID] = styleToSet;
-
-	setStyle(styleToSet);
-}
-
-void ScintillaEditView::setStyle(Style styleToSet)
-{
-	GlobalOverride & go = NppParameters::getInstance().getGlobalOverrideStyle();
-
-	if (go.isEnable())
-	{
-		const Style * pStyle = NppParameters::getInstance().getMiscStylerArray().findByName(L"Global override");
-		if (pStyle)
-		{
-			if (go.enableFg)
-			{
-				if (pStyle->_colorStyle & COLORSTYLE_FOREGROUND)
-				{
-					styleToSet._colorStyle |= COLORSTYLE_FOREGROUND;
-					styleToSet._fgColor = pStyle->_fgColor;
-				}
-				else
-				{
-					if (styleToSet._styleID == STYLE_DEFAULT) //if global is set to transparent, use default style color
-						styleToSet._colorStyle |= COLORSTYLE_FOREGROUND;
-					else
-						styleToSet._colorStyle &= ~COLORSTYLE_FOREGROUND;
-				}
-			}
-
-			if (go.enableBg)
-			{
-				if (pStyle->_colorStyle & COLORSTYLE_BACKGROUND)
-				{
-					styleToSet._colorStyle |= COLORSTYLE_BACKGROUND;
-					styleToSet._bgColor = pStyle->_bgColor;
-				}
-				else
-				{
-					if (styleToSet._styleID == STYLE_DEFAULT) 	//if global is set to transparent, use default style color
-						styleToSet._colorStyle |= COLORSTYLE_BACKGROUND;
-					else
-						styleToSet._colorStyle &= ~COLORSTYLE_BACKGROUND;
-				}
-			}
-			if (go.enableFont && !pStyle->_fontName.empty())
-				styleToSet._fontName = pStyle->_fontName;
-			if (go.enableFontSize && (pStyle->_fontSize > 0))
-				styleToSet._fontSize = pStyle->_fontSize;
-
-			if (pStyle->_fontStyle != STYLE_NOT_USED)
-			{
-				if (go.enableBold)
-				{
-					if (pStyle->_fontStyle & FONTSTYLE_BOLD)
-						styleToSet._fontStyle |= FONTSTYLE_BOLD;
-					else
-						styleToSet._fontStyle &= ~FONTSTYLE_BOLD;
-				}
-				if (go.enableItalic)
-				{
-					if (pStyle->_fontStyle & FONTSTYLE_ITALIC)
-						styleToSet._fontStyle |= FONTSTYLE_ITALIC;
-					else
-						styleToSet._fontStyle &= ~FONTSTYLE_ITALIC;
-				}
-				if (go.enableUnderLine)
-				{
-					if (pStyle->_fontStyle & FONTSTYLE_UNDERLINE)
-						styleToSet._fontStyle |= FONTSTYLE_UNDERLINE;
-					else
-						styleToSet._fontStyle &= ~FONTSTYLE_UNDERLINE;
-				}
-			}
-		}
-	}
-	setSpecialStyle(styleToSet);
-}
-
-
-void ScintillaEditView::setXmlLexer(LangType type)
-{
-	if (type == L_XML)
-	{
-		const wchar_t *pKwArray[NB_LIST] = {NULL};
-		
-		setLexerFromLangID(L_XML);
-		
-		for (int i = 0 ; i < 4 ; ++i)
-			execute(SCI_SETKEYWORDS, i, reinterpret_cast<LPARAM>(L""));
-
-        makeStyle(type, pKwArray);
-
-		// the XML portion of the lexer only allows substyles for attributes, not for tags (since it treats all tags the same),
-		//	so allocate all 8 substyles to attributes
-		populateSubStyleKeywords(type, SCE_H_ATTRIBUTE, 8, LANG_INDEX_SUBSTYLE1, pKwArray);
-
-		execute(SCI_SETPROPERTY, reinterpret_cast<WPARAM>("lexer.xml.allow.scripts"), reinterpret_cast<LPARAM>("0"));
-	}
-	else if ((type == L_HTML) || (type == L_PHP) || (type == L_ASP) || (type == L_JSP))
-	{
-		setLexerFromLangID(L_HTML);
-
-        setHTMLLexer();
-        setEmbeddedJSLexer();
-        setEmbeddedPhpLexer();
-		setEmbeddedAspLexer();
-	}
-	execute(SCI_SETPROPERTY, reinterpret_cast<WPARAM>("fold"), reinterpret_cast<LPARAM>("1"));
-	execute(SCI_SETPROPERTY, reinterpret_cast<WPARAM>("fold.compact"), reinterpret_cast<LPARAM>("0"));
-	execute(SCI_SETPROPERTY, reinterpret_cast<WPARAM>("fold.html"), reinterpret_cast<LPARAM>("1"));
-	// This allow to fold comment strem in php/javascript code
-	execute(SCI_SETPROPERTY, reinterpret_cast<WPARAM>("fold.hypertext.comment"), reinterpret_cast<LPARAM>("1"));
-}
-
-void ScintillaEditView::setHTMLLexer()
-{
-	const wchar_t *pKwArray[NB_LIST] = {NULL};
-	makeStyle(L_HTML, pKwArray);
-
-	basic_string<char> keywordList("");
-	if (pKwArray[LANG_INDEX_INSTR])
-	{
-		basic_string<wchar_t> kwlW = pKwArray[LANG_INDEX_INSTR];
-		keywordList = wstring2string(kwlW, CP_ACP);
-	}
-
-	execute(SCI_SETKEYWORDS, 0, reinterpret_cast<LPARAM>(getCompleteKeywordList(keywordList, L_HTML, LANG_INDEX_INSTR)));
-	
-	// HTML allows substyle lists for both tags and attributes, so allocate four of each
-	populateSubStyleKeywords(L_HTML, SCE_H_TAG, 4, LANG_INDEX_SUBSTYLE1, pKwArray);
-	populateSubStyleKeywords(L_HTML, SCE_H_ATTRIBUTE, 4, LANG_INDEX_SUBSTYLE5, pKwArray);
-}
-
-void ScintillaEditView::setEmbeddedJSLexer()
-{
-	const wchar_t *pKwArray[NB_LIST] = {NULL};
-	makeStyle(L_JS, pKwArray);
-
-	basic_string<char> keywordList("");
-	if (pKwArray[LANG_INDEX_INSTR])
-	{
-		basic_string<wchar_t> kwlW = pKwArray[LANG_INDEX_INSTR];
-		keywordList = wstring2string(kwlW, CP_ACP);
-	}
-
-	execute(SCI_SETKEYWORDS, 1, reinterpret_cast<LPARAM>(getCompleteKeywordList(keywordList, L_JS, LANG_INDEX_INSTR)));
-	populateSubStyleKeywords(L_JS, SCE_HJ_WORD, 8, LANG_INDEX_SUBSTYLE1, pKwArray);
-	execute(SCI_STYLESETEOLFILLED, SCE_HJ_DEFAULT, true);
-	execute(SCI_STYLESETEOLFILLED, SCE_HJ_COMMENT, true);
-	execute(SCI_STYLESETEOLFILLED, SCE_HJ_COMMENTDOC, true);
-	execute(SCI_STYLESETEOLFILLED, SCE_HJ_TEMPLATELITERAL, true);
-	execute(SCI_STYLESETEOLFILLED, SCE_HJA_TEMPLATELITERAL, true);
-}
-
-void ScintillaEditView::setJsonLexer(bool isJson5)
-{
-	setLexerFromLangID(isJson5 ? L_JSON5 : L_JSON);
-
-	const wchar_t *pKwArray[NB_LIST] = {NULL};
-
-	makeStyle(L_JSON, pKwArray);
-
-	string keywordList;
-	string keywordList2;
-	if (pKwArray[LANG_INDEX_INSTR])
-	{
-		wstring kwlW = pKwArray[LANG_INDEX_INSTR];
-		keywordList = wstring2string(kwlW, CP_ACP);
-	}
-
-	if (pKwArray[LANG_INDEX_INSTR2])
-	{
-		wstring kwlW = pKwArray[LANG_INDEX_INSTR2];
-		keywordList2 = wstring2string(kwlW, CP_ACP);
-	}
-
-	execute(SCI_SETKEYWORDS, 0, reinterpret_cast<LPARAM>(getCompleteKeywordList(keywordList, L_JSON, LANG_INDEX_INSTR)));
-	execute(SCI_SETKEYWORDS, 1, reinterpret_cast<LPARAM>(getCompleteKeywordList(keywordList2, L_JSON, LANG_INDEX_INSTR2)));
-
-	execute(SCI_SETPROPERTY, reinterpret_cast<WPARAM>("fold"), reinterpret_cast<LPARAM>("1"));
-	execute(SCI_SETPROPERTY, reinterpret_cast<WPARAM>("fold.compact"), reinterpret_cast<LPARAM>("0"));
-
-	execute(SCI_SETPROPERTY, reinterpret_cast<WPARAM>("lexer.json.escape.sequence"), reinterpret_cast<LPARAM>("1"));
-
-	if (isJson5)
-		execute(SCI_SETPROPERTY, reinterpret_cast<WPARAM>("lexer.json.allow.comments"), reinterpret_cast<LPARAM>("1"));
-}
-
-void ScintillaEditView::setEmbeddedPhpLexer()
-{
-	const wchar_t *pKwArray[NB_LIST] = {NULL};
-	makeStyle(L_PHP, pKwArray);
-
-	basic_string<char> keywordList("");
-	if (pKwArray[LANG_INDEX_INSTR])
-	{
-		basic_string<wchar_t> kwlW = pKwArray[LANG_INDEX_INSTR];
-		keywordList = wstring2string(kwlW, CP_ACP);
-	}
-
-	execute(SCI_SETKEYWORDS, 4, reinterpret_cast<LPARAM>(getCompleteKeywordList(keywordList, L_PHP, LANG_INDEX_INSTR)));
-	populateSubStyleKeywords(L_PHP, SCE_HPHP_WORD, 8, LANG_INDEX_SUBSTYLE1, pKwArray);
-
-	execute(SCI_STYLESETEOLFILLED, SCE_HPHP_DEFAULT, true);
-	execute(SCI_STYLESETEOLFILLED, SCE_HPHP_COMMENT, true);
-}
-
-void ScintillaEditView::setEmbeddedAspLexer()
-{
-	const wchar_t *pKwArray[NB_LIST] = {NULL};
-	makeStyle(L_ASP, pKwArray);
-
-	basic_string<char> keywordList("");
-	if (pKwArray[LANG_INDEX_INSTR])
-	{
-		basic_string<wchar_t> kwlW = pKwArray[LANG_INDEX_INSTR];
-		keywordList = wstring2string(kwlW, CP_ACP);
-	}
-
-	execute(SCI_SETPROPERTY, reinterpret_cast<WPARAM>("asp.default.language"), reinterpret_cast<LPARAM>("2"));
-
-	execute(SCI_SETKEYWORDS, 2, reinterpret_cast<LPARAM>(getCompleteKeywordList(keywordList, L_VB, LANG_INDEX_INSTR)));
-
-	populateSubStyleKeywords(L_ASP, SCE_HB_WORD, 8, LANG_INDEX_SUBSTYLE1, pKwArray);
-
-    execute(SCI_STYLESETEOLFILLED, SCE_HBA_DEFAULT, true);
-}
-
-void ScintillaEditView::setUserLexer(const wchar_t *userLangName)
-{
-	int setKeywordsCounter = 0;
-	setLexerFromLangID(L_USER);
-
-	UserLangContainer * userLangContainer = userLangName? NppParameters::getInstance().getULCFromName(userLangName):_userDefineDlg._pCurrentUserLang;
-
-	if (!userLangContainer)
-		return;
-
-	UINT codepage = CP_ACP;
-	UniMode unicodeMode = _currentBuffer->getUnicodeMode();
-	int encoding = _currentBuffer->getEncoding();
-	if (encoding == -1)
-	{
-		if (unicodeMode == uniUTF8 || unicodeMode == uniCookie)
-			codepage = CP_UTF8;
-	}
-	else
-	{
-		codepage = CP_OEMCP;	// system OEM code page might not match user selection for character set,
-								// but this is the best match WideCharToMultiByte offers
-	}
-
-	execute(SCI_SETPROPERTY, reinterpret_cast<WPARAM>("fold"), reinterpret_cast<LPARAM>("1"));
-	execute(SCI_SETPROPERTY, reinterpret_cast<WPARAM>("userDefine.isCaseIgnored"),		  reinterpret_cast<LPARAM>(userLangContainer->_isCaseIgnored ? "1":"0"));
-	execute(SCI_SETPROPERTY, reinterpret_cast<WPARAM>("userDefine.allowFoldOfComments"),  reinterpret_cast<LPARAM>(userLangContainer->_allowFoldOfComments ? "1":"0"));
-	execute(SCI_SETPROPERTY, reinterpret_cast<WPARAM>("userDefine.foldCompact"),		  reinterpret_cast<LPARAM>(userLangContainer->_foldCompact ? "1":"0"));
-
-    char name[] = "userDefine.prefixKeywords0";
-	for (int i=0 ; i<SCE_USER_TOTAL_KEYWORD_GROUPS ; ++i)
-	{
-		itoa(i+1, (name+25), 10);
-		execute(SCI_SETPROPERTY, reinterpret_cast<WPARAM>(name), reinterpret_cast<LPARAM>(userLangContainer->_isPrefix[i] ? "1" : "0"));
-	}
-
-	char* temp = new char[max_char];
-	for (int i = 0 ; i < SCE_USER_KWLIST_TOTAL ; ++i)
-	{
-		WcharMbcsConvertor& wmc = WcharMbcsConvertor::getInstance();
-		const char * keyWords_char = wmc.wchar2char(userLangContainer->_keywordLists[i], codepage);
-
-		if (globalMappper().setLexerMapper.find(i) != globalMappper().setLexerMapper.end())
-		{
-			execute(SCI_SETPROPERTY, reinterpret_cast<WPARAM>(globalMappper().setLexerMapper[i].c_str()), reinterpret_cast<LPARAM>(keyWords_char));
-		}
-		else // OPERATORS2, FOLDERS_IN_CODE2, FOLDERS_IN_COMMENT, KEYWORDS1-8
-		{
-			bool inDoubleQuote = false;
-			bool inSingleQuote = false;
-			bool nonWSFound = false;
-			int index = 0;
-			for (size_t j=0, len = strlen(keyWords_char); j<len && index < (max_char-1); ++j)
-			{
-				if (!inSingleQuote && keyWords_char[j] == '"')
-				{
-					inDoubleQuote = !inDoubleQuote;
-					continue;
-				}
-
-				if (!inDoubleQuote && keyWords_char[j] == '\'')
-				{
-					inSingleQuote = !inSingleQuote;
-					continue;
-				}
-
-				if (keyWords_char[j] == '\\' && (keyWords_char[j+1] == '"' || keyWords_char[j+1] == '\'' || keyWords_char[j+1] == '\\'))
-				{
-					++j;
-					temp[index++] = keyWords_char[j];
-					continue;
-				}
-
-				if (inDoubleQuote || inSingleQuote)
-				{
-					if (keyWords_char[j] > ' ')		// copy non-whitespace unconditionally
-					{
-						temp[index++] = keyWords_char[j];
-						if (nonWSFound == false)
-							nonWSFound = true;
-					}
-					else if (nonWSFound == true && keyWords_char[j-1] != '"' && keyWords_char[j+1] != '"' && keyWords_char[j+1] > ' ')
-					{
-						temp[index++] = inDoubleQuote ? '\v' : '\b';
-					}
-					else
-						continue;
-				}
-				else
-				{
-					temp[index++] = keyWords_char[j];
-				}
-
-			}
-			temp[index++] = 0;
-			execute(SCI_SETKEYWORDS, setKeywordsCounter++, reinterpret_cast<LPARAM>(temp));
-		}
-	}
-	delete[] temp;
-
- 	char intBuffer[32];
-
-	sprintf(intBuffer, "%d", userLangContainer->_forcePureLC);
-	execute(SCI_SETPROPERTY, reinterpret_cast<WPARAM>("userDefine.forcePureLC"), reinterpret_cast<LPARAM>(intBuffer));
-
-	sprintf(intBuffer, "%d", userLangContainer->_decimalSeparator);
-	execute(SCI_SETPROPERTY, reinterpret_cast<WPARAM>("userDefine.decimalSeparator"), reinterpret_cast<LPARAM>(intBuffer));
-
-	// at the end (position SCE_USER_KWLIST_TOTAL) send id values
-	sprintf(intBuffer, "%" PRIuPTR, reinterpret_cast<uintptr_t>(userLangContainer->getName())); // use numeric value of wchar_t pointer
-	execute(SCI_SETPROPERTY, reinterpret_cast<WPARAM>("userDefine.udlName"), reinterpret_cast<LPARAM>(intBuffer));
-
-	sprintf(intBuffer, "%" PRIuPTR, reinterpret_cast<uintptr_t>(_currentBufferID)); // use numeric value of BufferID pointer
-    execute(SCI_SETPROPERTY, reinterpret_cast<WPARAM>("userDefine.currentBufferID"), reinterpret_cast<LPARAM>(intBuffer));
-
-	for (const Style & style : userLangContainer->_styles)
-	{
-		if (style._styleID == STYLE_NOT_USED)
-			continue;
-
-		char nestingBuffer[32];
-		sprintf(nestingBuffer, "userDefine.nesting.%02d", style._styleID);
-		sprintf(intBuffer, "%d", style._nesting);
-		execute(SCI_SETPROPERTY, reinterpret_cast<WPARAM>(nestingBuffer), reinterpret_cast<LPARAM>(intBuffer));
-
-		setStyle(style);
-	}
-}
-
-void ScintillaEditView::setExternalLexer(LangType typeDoc)
-{
-	int id = typeDoc - L_EXTERNAL;
-
-	ExternalLangContainer& externalLexer = NppParameters::getInstance().getELCFromIndex(id);
-	if (!externalLexer.fnCL)
-		return;
-	ILexer5* iLex5 = externalLexer.fnCL(externalLexer._name.c_str());
-	if (!iLex5)
-		return;
-	execute(SCI_SETILEXER, 0, reinterpret_cast<LPARAM>(iLex5));
-
-	::SendMessage(_hParent, NPPM_INTERNAL_EXTERNALLEXERBUFFER, 0, (LPARAM)getCurrentBufferID());
-
-	WcharMbcsConvertor& wmc = WcharMbcsConvertor::getInstance();
-	const wchar_t* lexerNameW = wmc.char2wchar(externalLexer._name.c_str(), CP_ACP);
-	LexerStyler *pStyler = (NppParameters::getInstance().getLStylerArray()).getLexerStylerByName(lexerNameW);
-	if (pStyler)
-	{
-		for (const Style & style : *pStyler)
-		{
-			setStyle(style);
-
-			if (style._keywordClass >= 0 && style._keywordClass <= KEYWORDSET_MAX)
-			{
-				basic_string<char> keywordList("");
-				if (!style._keywords.empty())
-				{
-					keywordList = wstring2string(style._keywords, CP_ACP);
-				}
-				execute(SCI_SETKEYWORDS, style._keywordClass, reinterpret_cast<LPARAM>(getCompleteKeywordList(keywordList, typeDoc, style._keywordClass)));
-			}
-		}
-	}
-}
-
-void ScintillaEditView::setCppLexer(LangType langType)
-{
-    const char *cppInstrs;
-    const char *cppTypes;
-    const char *cppGlobalclass;
-    const wchar_t *doxygenKeyWords  = NppParameters::getInstance().getWordList(L_CPP, LANG_INDEX_TYPE2);
-
-    setLexerFromLangID(L_CPP);
-
-	if (langType != L_RC)
-    {
-        if (doxygenKeyWords)
-		{
-			WcharMbcsConvertor& wmc = WcharMbcsConvertor::getInstance();
-			const char * doxygenKeyWords_char = wmc.wchar2char(doxygenKeyWords, CP_ACP);
-			execute(SCI_SETKEYWORDS, 2, reinterpret_cast<LPARAM>(doxygenKeyWords_char));
-		}
-    }
-
-	const wchar_t *pKwArray[NB_LIST] = {NULL};
-	makeStyle(langType, pKwArray);
-
-	basic_string<char> keywordListInstruction("");
-	basic_string<char> keywordListType("");
-	basic_string<char> keywordListGlobalclass("");
-	if (pKwArray[LANG_INDEX_INSTR])
-	{
-		basic_string<wchar_t> kwlW = pKwArray[LANG_INDEX_INSTR];
-		keywordListInstruction = wstring2string(kwlW, CP_ACP);
-	}
-	cppInstrs = getCompleteKeywordList(keywordListInstruction, langType, LANG_INDEX_INSTR);
-
-	if (pKwArray[LANG_INDEX_TYPE])
-	{
-		basic_string<wchar_t> kwlW = pKwArray[LANG_INDEX_TYPE];
-		keywordListType = wstring2string(kwlW, CP_ACP);
-	}
-	cppTypes = getCompleteKeywordList(keywordListType, langType, LANG_INDEX_TYPE);
-
-	if (pKwArray[LANG_INDEX_INSTR2])
-	{
-		basic_string<wchar_t> kwlW = pKwArray[LANG_INDEX_INSTR2];
-		keywordListGlobalclass = wstring2string(kwlW, CP_ACP);
-	}
-	cppGlobalclass = getCompleteKeywordList(keywordListGlobalclass, langType, LANG_INDEX_INSTR2);
-
-	execute(SCI_SETKEYWORDS, 0, reinterpret_cast<LPARAM>(cppInstrs));
-	execute(SCI_SETKEYWORDS, 1, reinterpret_cast<LPARAM>(cppTypes));
-	execute(SCI_SETKEYWORDS, 3, reinterpret_cast<LPARAM>(cppGlobalclass));
-
-	populateSubStyleKeywords(langType, SCE_C_IDENTIFIER, 8, LANG_INDEX_SUBSTYLE1, pKwArray);
-
-	execute(SCI_SETPROPERTY, reinterpret_cast<WPARAM>("fold"), reinterpret_cast<LPARAM>("1"));
-	execute(SCI_SETPROPERTY, reinterpret_cast<WPARAM>("fold.compact"), reinterpret_cast<LPARAM>("0"));
-
-	execute(SCI_SETPROPERTY, reinterpret_cast<WPARAM>("fold.comment"), reinterpret_cast<LPARAM>("1"));
-	execute(SCI_SETPROPERTY, reinterpret_cast<WPARAM>("fold.cpp.comment.explicit"), reinterpret_cast<LPARAM>("0"));
-	execute(SCI_SETPROPERTY, reinterpret_cast<WPARAM>("fold.preprocessor"), reinterpret_cast<LPARAM>("1"));
-
-	// Disable track preprocessor to avoid incorrect detection.
-	// In the most of cases, the symbols are defined outside of file.
-	execute(SCI_SETPROPERTY, reinterpret_cast<WPARAM>("lexer.cpp.track.preprocessor"), reinterpret_cast<LPARAM>("0"));
-}
-
-void ScintillaEditView::setJsLexer()
-{
-	const wchar_t *doxygenKeyWords = NppParameters::getInstance().getWordList(L_CPP, LANG_INDEX_TYPE2);
-
-	setLexerFromLangID(L_JAVASCRIPT);
-	const wchar_t *pKwArray[NB_LIST] = {NULL};
-	makeStyle(L_JAVASCRIPT, pKwArray);
-
-	if (doxygenKeyWords)
-	{
-		WcharMbcsConvertor& wmc = WcharMbcsConvertor::getInstance();
-		const char * doxygenKeyWords_char = wmc.wchar2char(doxygenKeyWords, CP_ACP);
-		execute(SCI_SETKEYWORDS, 2, reinterpret_cast<LPARAM>(doxygenKeyWords_char));
-	}
-
-	const wchar_t *newLexerName = ScintillaEditView::_langNameInfoArray[L_JAVASCRIPT]._langName;
-	LexerStyler *pNewStyler = (NppParameters::getInstance().getLStylerArray()).getLexerStylerByName(newLexerName);
-	if (pNewStyler) // New js styler is available, so we can use it do more modern styling
-	{
-		for (const Style & style : *pNewStyler)
-		{
-			setStyle(style);
-		}
-
-		basic_string<char> keywordListInstruction("");
-		basic_string<char> keywordListType("");
-		basic_string<char> keywordListInstruction2("");
-
-		if (pKwArray[LANG_INDEX_INSTR])
-		{
-			basic_string<wchar_t> kwlW = pKwArray[LANG_INDEX_INSTR];
-			keywordListInstruction = wstring2string(kwlW, CP_ACP);
-		}
-		const char *jsInstrs = getCompleteKeywordList(keywordListInstruction, L_JAVASCRIPT, LANG_INDEX_INSTR);
-
-		if (pKwArray[LANG_INDEX_TYPE])
-		{
-			basic_string<wchar_t> kwlW = pKwArray[LANG_INDEX_TYPE];
-			keywordListType = wstring2string(kwlW, CP_ACP);
-		}
-		const char *jsTypes = getCompleteKeywordList(keywordListType, L_JAVASCRIPT, LANG_INDEX_TYPE);
-
-		if (pKwArray[LANG_INDEX_INSTR2])
-		{
-			basic_string<wchar_t> kwlW = pKwArray[LANG_INDEX_INSTR2];
-			keywordListInstruction2 = wstring2string(kwlW, CP_ACP);
-		}
-		const char *jsInstrs2 = getCompleteKeywordList(keywordListInstruction2, L_JAVASCRIPT, LANG_INDEX_INSTR2);
-
-		execute(SCI_SETKEYWORDS, 0, reinterpret_cast<LPARAM>(jsInstrs));
-		execute(SCI_SETKEYWORDS, 1, reinterpret_cast<LPARAM>(jsTypes));
-		execute(SCI_SETKEYWORDS, 3, reinterpret_cast<LPARAM>(jsInstrs2));
-
-		populateSubStyleKeywords(L_JAVASCRIPT, SCE_C_IDENTIFIER, 8, LANG_INDEX_SUBSTYLE1, pKwArray);
-
-	}
-	else // New js styler is not available, we use the old styling for the sake of retro-compatibility
-	{
-		const wchar_t *lexerName = ScintillaEditView::_langNameInfoArray[L_JS]._langName;
-		LexerStyler *pOldStyler = (NppParameters::getInstance().getLStylerArray()).getLexerStylerByName(lexerName);
-
-		if (pOldStyler)
-		{
-			for (Style style : *pOldStyler) //not by reference, but copy
-			{
-				int cppID = style._styleID;
-
-				switch (style._styleID)
-				{
-					case SCE_HJ_DEFAULT: cppID = SCE_C_DEFAULT; break;
-					case SCE_HJ_WORD: cppID = SCE_C_IDENTIFIER; break;
-					case SCE_HJ_SYMBOLS: cppID = SCE_C_OPERATOR; break;
-					case SCE_HJ_COMMENT: cppID = SCE_C_COMMENT; break;
-					case SCE_HJ_COMMENTLINE: cppID = SCE_C_COMMENTLINE; break;
-					case SCE_HJ_COMMENTDOC: cppID = SCE_C_COMMENTDOC; break;
-					case SCE_HJ_NUMBER: cppID = SCE_C_NUMBER; break;
-					case SCE_HJ_KEYWORD: cppID = SCE_C_WORD; break;
-					case SCE_HJ_DOUBLESTRING: cppID = SCE_C_STRING; break;
-					case SCE_HJ_SINGLESTRING: cppID = SCE_C_CHARACTER; break;
-					case SCE_HJ_REGEX: cppID = SCE_C_REGEX; break;
-				}
-				style._styleID = cppID;
-				setStyle(style);
-			}
-		}
-		execute(SCI_STYLESETEOLFILLED, SCE_C_DEFAULT, true);
-		execute(SCI_STYLESETEOLFILLED, SCE_C_COMMENTLINE, true);
-		execute(SCI_STYLESETEOLFILLED, SCE_C_COMMENT, true);
-		execute(SCI_STYLESETEOLFILLED, SCE_C_COMMENTDOC, true);
-
-		makeStyle(L_JS, pKwArray);
-
-		basic_string<char> keywordListInstruction("");
-		if (pKwArray[LANG_INDEX_INSTR])
-		{
-			basic_string<wchar_t> kwlW = pKwArray[LANG_INDEX_INSTR];
-			keywordListInstruction = wstring2string(kwlW, CP_ACP);
-		}
-		const char *jsEmbeddedInstrs = getCompleteKeywordList(keywordListInstruction, L_JS, LANG_INDEX_INSTR);
-		execute(SCI_SETKEYWORDS, 0, reinterpret_cast<LPARAM>(jsEmbeddedInstrs));
-	}
-
-	execute(SCI_SETPROPERTY, reinterpret_cast<WPARAM>("fold"), reinterpret_cast<LPARAM>("1"));
-	execute(SCI_SETPROPERTY, reinterpret_cast<WPARAM>("fold.compact"), reinterpret_cast<LPARAM>("0"));
-
-	execute(SCI_SETPROPERTY, reinterpret_cast<WPARAM>("fold.comment"), reinterpret_cast<LPARAM>("1"));
-	execute(SCI_SETPROPERTY, reinterpret_cast<WPARAM>("fold.cpp.comment.explicit"), reinterpret_cast<LPARAM>("0"));
-	execute(SCI_SETPROPERTY, reinterpret_cast<WPARAM>("fold.preprocessor"), reinterpret_cast<LPARAM>("1"));
-
-	// Disable track preprocessor to avoid incorrect detection.
-	// In the most of cases, the symbols are defined outside of file.
-	execute(SCI_SETPROPERTY, reinterpret_cast<WPARAM>("lexer.cpp.track.preprocessor"), reinterpret_cast<LPARAM>("0"));
-	execute(SCI_SETPROPERTY, reinterpret_cast<WPARAM>("lexer.cpp.backquoted.strings"), reinterpret_cast<LPARAM>("1"));
-	execute(SCI_SETPROPERTY, reinterpret_cast<WPARAM>("lexer.cpp.backquoted.strings"), reinterpret_cast<LPARAM>("2"));
-}
-
-void ScintillaEditView::setTclLexer()
-{
-	const char *tclInstrs;
-    const char *tclTypes;
-
-
-	setLexerFromLangID(L_TCL);
-
-	const wchar_t *pKwArray[NB_LIST] = {NULL};
-	makeStyle(L_TCL, pKwArray);
-
-	basic_string<char> keywordListInstruction("");
-	basic_string<char> keywordListType("");
-	if (pKwArray[LANG_INDEX_INSTR])
-	{
-		basic_string<wchar_t> kwlW = pKwArray[LANG_INDEX_INSTR];
-		keywordListInstruction = wstring2string(kwlW, CP_ACP);
-	}
-	tclInstrs = getCompleteKeywordList(keywordListInstruction, L_TCL, LANG_INDEX_INSTR);
-
-	if (pKwArray[LANG_INDEX_TYPE])
-	{
-		basic_string<wchar_t> kwlW = pKwArray[LANG_INDEX_TYPE];
-		keywordListType = wstring2string(kwlW, CP_ACP);
-	}
-	tclTypes = getCompleteKeywordList(keywordListType, L_TCL, LANG_INDEX_TYPE);
-
-	execute(SCI_SETKEYWORDS, 0, reinterpret_cast<LPARAM>(tclInstrs));
-	execute(SCI_SETKEYWORDS, 1, reinterpret_cast<LPARAM>(tclTypes));
-}
-
-void ScintillaEditView::setObjCLexer(LangType langType)
-{
-	setLexerFromLangID(L_OBJC);
-
-	const wchar_t *pKwArray[NB_LIST] = {NULL};
-
-	makeStyle(langType, pKwArray);
-
-	basic_string<char> objcInstr1Kwl("");
-	if (pKwArray[LANG_INDEX_INSTR])
-	{
-		objcInstr1Kwl = wstring2string(pKwArray[LANG_INDEX_INSTR], CP_ACP);
-	}
-	const char *objcInstrs = getCompleteKeywordList(objcInstr1Kwl, langType, LANG_INDEX_INSTR);
-
-	basic_string<char> objcInstr2Kwl("");
-	if (pKwArray[LANG_INDEX_INSTR2])
-	{
-		objcInstr2Kwl = wstring2string(pKwArray[LANG_INDEX_INSTR2], CP_ACP);
-	}
-	const char *objCDirective = getCompleteKeywordList(objcInstr2Kwl, langType, LANG_INDEX_INSTR2);
-
-	basic_string<char> objcTypeKwl("");
-	if (pKwArray[LANG_INDEX_TYPE])
-	{
-		objcTypeKwl = wstring2string(pKwArray[LANG_INDEX_TYPE], CP_ACP);
-	}
-	const char *objcTypes = getCompleteKeywordList(objcTypeKwl, langType, LANG_INDEX_TYPE);
-
-
-	basic_string<char> objcType2Kwl("");
-	if (pKwArray[LANG_INDEX_TYPE2])
-	{
-		objcType2Kwl = wstring2string(pKwArray[LANG_INDEX_TYPE2], CP_ACP);
-	}
-	const char *objCQualifier = getCompleteKeywordList(objcType2Kwl, langType, LANG_INDEX_TYPE2);
-
-
-
-	basic_string<char> doxygenKeyWordsString("");
-	const wchar_t *doxygenKeyWordsW = NppParameters::getInstance().getWordList(L_CPP, LANG_INDEX_TYPE2);
-	if (doxygenKeyWordsW)
-	{
-		doxygenKeyWordsString = wstring2string(doxygenKeyWordsW, CP_ACP);
-	}
-	const char *doxygenKeyWords = doxygenKeyWordsString.c_str();
-
-	execute(SCI_SETKEYWORDS, 0, reinterpret_cast<LPARAM>(objcInstrs));
-    execute(SCI_SETKEYWORDS, 1, reinterpret_cast<LPARAM>(objcTypes));
-	execute(SCI_SETKEYWORDS, 2, reinterpret_cast<LPARAM>(doxygenKeyWords));
-	execute(SCI_SETKEYWORDS, 3, reinterpret_cast<LPARAM>(objCDirective));
-	execute(SCI_SETKEYWORDS, 4, reinterpret_cast<LPARAM>(objCQualifier));
-
-	execute(SCI_SETPROPERTY, reinterpret_cast<WPARAM>("fold"), reinterpret_cast<LPARAM>("1"));
-	execute(SCI_SETPROPERTY, reinterpret_cast<WPARAM>("fold.compact"), reinterpret_cast<LPARAM>("0"));
-
-	execute(SCI_SETPROPERTY, reinterpret_cast<WPARAM>("fold.comment"), reinterpret_cast<LPARAM>("1"));
-	execute(SCI_SETPROPERTY, reinterpret_cast<WPARAM>("fold.cpp.comment.explicit"), reinterpret_cast<LPARAM>("0"));
-	execute(SCI_SETPROPERTY, reinterpret_cast<WPARAM>("fold.preprocessor"), reinterpret_cast<LPARAM>("1"));
-}
-
-void ScintillaEditView::setTypeScriptLexer()
-{
-	const wchar_t* doxygenKeyWords = NppParameters::getInstance().getWordList(L_CPP, LANG_INDEX_TYPE2);
-	setLexerFromLangID(L_TYPESCRIPT);
-
-	if (doxygenKeyWords)
-	{
-		WcharMbcsConvertor& wmc = WcharMbcsConvertor::getInstance();
-		const char* doxygenKeyWords_char = wmc.wchar2char(doxygenKeyWords, CP_ACP);
-		execute(SCI_SETKEYWORDS, 2, reinterpret_cast<LPARAM>(doxygenKeyWords_char));
-	}
-
-	const wchar_t *pKwArray[NB_LIST] = {NULL};
-	makeStyle(L_TYPESCRIPT, pKwArray);
-
-	auto getKeywordList = [&pKwArray](const int i) 
-	{
-		if (pKwArray[i])
-		{
-			basic_string<wchar_t> kwlW = pKwArray[i];
-			return wstring2string(kwlW, CP_ACP);
-		}
-		return basic_string<char>("");
-	};
-
-	std::string keywordListInstruction = getKeywordList(LANG_INDEX_INSTR);
-	const char* tsInstructions = getCompleteKeywordList(keywordListInstruction, L_TYPESCRIPT, LANG_INDEX_INSTR);
-
-	string keywordListType = getKeywordList(LANG_INDEX_TYPE);
-	const char* tsTypes = getCompleteKeywordList(keywordListType, L_TYPESCRIPT, LANG_INDEX_TYPE);
-
-	execute(SCI_SETKEYWORDS, 0, reinterpret_cast<LPARAM>(tsInstructions));
-	execute(SCI_SETKEYWORDS, 1, reinterpret_cast<LPARAM>(tsTypes));
-
-	populateSubStyleKeywords(L_TYPESCRIPT, SCE_C_IDENTIFIER, 8, LANG_INDEX_SUBSTYLE1, pKwArray);
-
-	execute(SCI_SETPROPERTY, reinterpret_cast<WPARAM>("fold"), reinterpret_cast<LPARAM>("1"));
-	execute(SCI_SETPROPERTY, reinterpret_cast<WPARAM>("fold.compact"), reinterpret_cast<LPARAM>("0"));
-
-	execute(SCI_SETPROPERTY, reinterpret_cast<WPARAM>("fold.comment"), reinterpret_cast<LPARAM>("1"));
-	execute(SCI_SETPROPERTY, reinterpret_cast<WPARAM>("fold.cpp.comment.explicit"), reinterpret_cast<LPARAM>("0"));
-	execute(SCI_SETPROPERTY, reinterpret_cast<WPARAM>("fold.preprocessor"), reinterpret_cast<LPARAM>("1"));
-
-	execute(SCI_SETPROPERTY, reinterpret_cast<WPARAM>("lexer.cpp.track.preprocessor"), reinterpret_cast<LPARAM>("0"));
-	execute(SCI_SETPROPERTY, reinterpret_cast<WPARAM>("lexer.cpp.backquoted.strings"), reinterpret_cast<LPARAM>("1"));
-}
-
-void ScintillaEditView::setKeywords(LangType langType, const char *keywords, int index)
-{
-	std::basic_string<char> wordList;
-	wordList = (keywords)?keywords:"";
-	execute(SCI_SETKEYWORDS, index, reinterpret_cast<LPARAM>(getCompleteKeywordList(wordList, langType, index)));
-}
-
-void ScintillaEditView::populateSubStyleKeywords(LangType langType, int baseStyleID, int numSubStyles, int firstLangIndex, const wchar_t **pKwArray)
-{
-	WcharMbcsConvertor& wmc = WcharMbcsConvertor::getInstance();
-	int firstID = execute(SCI_ALLOCATESUBSTYLES, baseStyleID, numSubStyles) & 0xFF;
-
-	if(pKwArray && (firstID>=0))
-	{
-		for (int i = 0; i < numSubStyles; i++)
-		{
-			int ss = firstLangIndex + i;
-			int styleID = firstID + i;
-			basic_string<char> userWords = pKwArray[ss] ? wmc.wchar2char(pKwArray[ss], CP_ACP) : "";
-			execute(SCI_SETIDENTIFIERS, styleID, reinterpret_cast<LPARAM>(getCompleteKeywordList(userWords, langType, ss)));
-		}
-	}
-}
-
-void ScintillaEditView::setLexer(LangType langType, int whichList, int baseStyleID, int numSubStyles)
-{
-	setLexerFromLangID(langType);
-
-	const wchar_t *pKwArray[NB_LIST] = {NULL};
-
-	makeStyle(langType, pKwArray);
-
-	WcharMbcsConvertor& wmc = WcharMbcsConvertor::getInstance();
-
-	if (whichList & LIST_0)
-	{
-		const char * keyWords_char = wmc.wchar2char(pKwArray[LANG_INDEX_INSTR], CP_ACP);
-		setKeywords(langType, keyWords_char, LANG_INDEX_INSTR);
-	}
-
-	if (whichList & LIST_1)
-	{
-		const char * keyWords_char = wmc.wchar2char(pKwArray[LANG_INDEX_INSTR2], CP_ACP);
-		setKeywords(langType, keyWords_char, LANG_INDEX_INSTR2);
-	}
-
-	if (whichList & LIST_2)
-	{
-		const char * keyWords_char = wmc.wchar2char(pKwArray[LANG_INDEX_TYPE], CP_ACP);
-		setKeywords(langType, keyWords_char, LANG_INDEX_TYPE);
-	}
-
-	if (whichList & LIST_3)
-	{
-		const char * keyWords_char = wmc.wchar2char(pKwArray[LANG_INDEX_TYPE2], CP_ACP);
-		setKeywords(langType, keyWords_char, LANG_INDEX_TYPE2);
-	}
-
-	if (whichList & LIST_4)
-	{
-		const char * keyWords_char = wmc.wchar2char(pKwArray[LANG_INDEX_TYPE3], CP_ACP);
-		setKeywords(langType, keyWords_char, LANG_INDEX_TYPE3);
-	}
-
-	if (whichList & LIST_5)
-	{
-		const char * keyWords_char = wmc.wchar2char(pKwArray[LANG_INDEX_TYPE4], CP_ACP);
-		setKeywords(langType, keyWords_char, LANG_INDEX_TYPE4);
-	}
-
-	if (whichList & LIST_6)
-	{
-		const char * keyWords_char = wmc.wchar2char(pKwArray[LANG_INDEX_TYPE5], CP_ACP);
-		setKeywords(langType, keyWords_char, LANG_INDEX_TYPE5);
-	}
-
-	if (whichList & LIST_7)
-	{
-		const char * keyWords_char = wmc.wchar2char(pKwArray[LANG_INDEX_TYPE6], CP_ACP);
-		setKeywords(langType, keyWords_char, LANG_INDEX_TYPE6);
-	}
-
-	if (whichList & LIST_8)
-	{
-		const char * keyWords_char = wmc.wchar2char(pKwArray[LANG_INDEX_TYPE7], CP_ACP);
-		setKeywords(langType, keyWords_char, LANG_INDEX_TYPE7);
-	}
-	
-	if (baseStyleID != STYLE_NOT_USED)
-	{
-		populateSubStyleKeywords(langType, baseStyleID, numSubStyles, LANG_INDEX_SUBSTYLE1, pKwArray);
-	}
-
-	execute(SCI_SETPROPERTY, reinterpret_cast<WPARAM>("fold"), reinterpret_cast<LPARAM>("1"));
-	execute(SCI_SETPROPERTY, reinterpret_cast<WPARAM>("fold.compact"), reinterpret_cast<LPARAM>("0"));
-	execute(SCI_SETPROPERTY, reinterpret_cast<WPARAM>("fold.comment"), reinterpret_cast<LPARAM>("1"));
-}
-
-void ScintillaEditView::makeStyle(LangType language, const wchar_t **keywordArray)
-{
-	const wchar_t * lexerName = ScintillaEditView::_langNameInfoArray[language]._langName;
-	LexerStyler *pStyler = (NppParameters::getInstance().getLStylerArray()).getLexerStylerByName(lexerName);
-	if (pStyler)
-	{
-		for (const Style & style : *pStyler)
-		{
-			setStyle(style);
-			if (keywordArray)
-			{
-				if ((style._keywordClass != STYLE_NOT_USED) && (!style._keywords.empty()))
-					keywordArray[style._keywordClass] = style._keywords.c_str();
-			}
-		}
-	}
-}
-
-void ScintillaEditView::restoreDefaultWordChars()
-{
-	execute(SCI_SETWORDCHARS, 0, reinterpret_cast<LPARAM>(_defaultCharList.c_str()));
-}
-
-void ScintillaEditView::addCustomWordChars()
-{
-	NppParameters& nppParam = NppParameters::getInstance();
-	const NppGUI & nppGUI = nppParam.getNppGUI();
-
-	if (nppGUI._customWordChars.empty())
-		return;
-
-	string chars2addStr;
-	for (size_t i = 0; i < nppGUI._customWordChars.length(); ++i)
-	{
-		bool found = false;
-		char char2check = nppGUI._customWordChars[i];
-		for (size_t j = 0; j < _defaultCharList.length(); ++j)
-		{
-			char wordChar = _defaultCharList[j];
-			if (char2check == wordChar)
-			{
-				found = true;
-				break;
-			}
-		}
-		if (!found)
-		{
-			chars2addStr.push_back(char2check);
-		}
-	}
-
-	if (!chars2addStr.empty())
-	{
-		string newCharList = _defaultCharList;
-		newCharList += chars2addStr;
-		execute(SCI_SETWORDCHARS, 0, reinterpret_cast<LPARAM>(newCharList.c_str()));
-	}
-}
-
-void ScintillaEditView::setWordChars()
-{
-	NppParameters& nppParam = NppParameters::getInstance();
-	const NppGUI & nppGUI = nppParam.getNppGUI();
-	if (nppGUI._isWordCharDefault)
-		restoreDefaultWordChars();
-	else
-		addCustomWordChars();
-}
-
-void ScintillaEditView::setCRLF(long color)
-{
-	NppParameters& nppParams = NppParameters::getInstance();
-	const ScintillaViewParams& svp = nppParams.getSVP();
-	
-	COLORREF eolCustomColor = liteGrey;
-
-	if (color == -1)
-	{
-		StyleArray& stylers = nppParams.getMiscStylerArray();
-		Style* pStyle = stylers.findByName(L"EOL custom color");
-		if (pStyle)
-		{
-			eolCustomColor = pStyle->_fgColor;
-		}
-	}
-	else
-	{
-		eolCustomColor = color;
-	}
-
-	ScintillaViewParams::crlfMode eolMode = svp._eolMode;
-	long appearance = SC_REPRESENTATION_BLOB;
-
-	if (eolMode == ScintillaViewParams::crlfMode::plainText)
-		appearance = SC_REPRESENTATION_PLAIN;
-	else if (eolMode == ScintillaViewParams::crlfMode::plainTextCustomColor)
-		appearance = SC_REPRESENTATION_PLAIN | SC_REPRESENTATION_COLOUR;
-	else if (eolMode == ScintillaViewParams::crlfMode::roundedRectangleText)
-		appearance = SC_REPRESENTATION_BLOB;
-	else if (eolMode == ScintillaViewParams::crlfMode::roundedRectangleTextCustomColor)
-		appearance = SC_REPRESENTATION_BLOB | SC_REPRESENTATION_COLOUR;
-
-	const wchar_t* cr = L"\x0d";
-	const wchar_t* lf = L"\x0a";
-	
-	long alphaEolCustomColor = eolCustomColor;
-	alphaEolCustomColor |= 0xFF000000; // add alpha color to make DirectWrite mode work
-
-	execute(SCI_SETREPRESENTATIONCOLOUR, reinterpret_cast<WPARAM>(cr), alphaEolCustomColor);
-	execute(SCI_SETREPRESENTATIONCOLOUR, reinterpret_cast<WPARAM>(lf), alphaEolCustomColor);
-
-	execute(SCI_SETREPRESENTATIONAPPEARANCE, reinterpret_cast<WPARAM>(cr), appearance);
-	execute(SCI_SETREPRESENTATIONAPPEARANCE, reinterpret_cast<WPARAM>(lf), appearance);
-
-	redraw();
-}
-
-void ScintillaEditView::setNpcAndCcUniEOL(long color)
-{
-	NppParameters& nppParams = NppParameters::getInstance();
-	const ScintillaViewParams& svp = nppParams.getSVP();
-
-	COLORREF npcCustomColor = liteGrey;
-
-	if (color == -1)
-	{
-		StyleArray& stylers = nppParams.getMiscStylerArray();
-		Style* pStyle = stylers.findByName(g_npcStyleName);
-		if (pStyle)
-		{
-			npcCustomColor = pStyle->_fgColor;
-		}
-	}
-	else
-	{
-		npcCustomColor = color;
-	}
-
-	const long appearance = svp._npcCustomColor ? SC_REPRESENTATION_BLOB | SC_REPRESENTATION_COLOUR : SC_REPRESENTATION_BLOB;
-	const long alphaNpcCustomColor = npcCustomColor | 0xFF000000; // add alpha color to make DirectWrite mode work
-
-	if (svp._npcShow)
-	{
-		for (const auto& invChar : g_nonPrintingChars)
-		{
-			execute(SCI_SETREPRESENTATIONCOLOUR, reinterpret_cast<WPARAM>(invChar.at(0)), alphaNpcCustomColor);
-			execute(SCI_SETREPRESENTATIONAPPEARANCE, reinterpret_cast<WPARAM>(invChar.at(0)), appearance);
-		}
-	}
-
-	if (svp._ccUniEolShow && svp._npcIncludeCcUniEol)
-	{
-		for (const auto& invChar : g_ccUniEolChars)
-		{
-			execute(SCI_SETREPRESENTATIONCOLOUR, reinterpret_cast<WPARAM>(invChar.at(0)), alphaNpcCustomColor);
-			execute(SCI_SETREPRESENTATIONAPPEARANCE, reinterpret_cast<WPARAM>(invChar.at(0)), appearance);
-		}
-	}
-
-	redraw();
-}
-
-void ScintillaEditView::setLanguage(LangType langType)
-{
-	unsigned long MODEVENTMASK_ON = NppParameters::getInstance().getScintillaModEventMask();
-
-	if (_currentBuffer->getLastLangType() > 0)
-	{
-		saveCurrentPos();
-		Document prev = execute(SCI_GETDOCPOINTER);
-		execute(SCI_SETMODEVENTMASK, MODEVENTMASK_OFF);
-		execute(SCI_SETDOCPOINTER, 0, getBlankDocument());
-		execute(SCI_SETMODEVENTMASK, MODEVENTMASK_ON);
-
-		_currentBuffer->setLangType(langType);
-		
-		execute(SCI_SETMODEVENTMASK, MODEVENTMASK_OFF);
-		execute(SCI_SETDOCPOINTER, 0, prev);
-		execute(SCI_SETMODEVENTMASK, MODEVENTMASK_ON);
-
-		maintainStateForNpc();
-		setCRLF();
-		restoreCurrentPosPreStep();
-	}
-	else
-	{
-		_currentBuffer->setLangType(langType);
-	}
-}
-
-void ScintillaEditView::defineDocType(LangType typeDoc)
-{
-	StyleArray & stylers = NppParameters::getInstance().getMiscStylerArray();
-	Style * pStyleDefault = stylers.findByID(STYLE_DEFAULT);
-	if (pStyleDefault)
-	{
-		pStyleDefault->_colorStyle = COLORSTYLE_ALL;	//override transparency
-		setStyle(*pStyleDefault);
-	}
-
-	execute(SCI_STYLECLEARALL);
-
-	Style defaultIndicatorStyle;
-	const Style * pStyle;
-
-	defaultIndicatorStyle._styleID = SCE_UNIVERSAL_FOUND_STYLE;
-	defaultIndicatorStyle._bgColor = red;
-	pStyle = stylers.findByID(defaultIndicatorStyle._styleID);
-	setSpecialIndicator(pStyle ? *pStyle : defaultIndicatorStyle);
-
-	defaultIndicatorStyle._styleID = SCE_UNIVERSAL_FOUND_STYLE_SMART;
-	defaultIndicatorStyle._bgColor = liteGreen;
-	pStyle = stylers.findByID(defaultIndicatorStyle._styleID);
-	setSpecialIndicator(pStyle ? *pStyle : defaultIndicatorStyle);
-
-	defaultIndicatorStyle._styleID = SCE_UNIVERSAL_FOUND_STYLE_INC;
-	defaultIndicatorStyle._bgColor = blue;
-	pStyle = stylers.findByID(defaultIndicatorStyle._styleID);
-	setSpecialIndicator(pStyle ? *pStyle : defaultIndicatorStyle);
-
-	defaultIndicatorStyle._styleID = SCE_UNIVERSAL_TAGMATCH;
-	defaultIndicatorStyle._bgColor = RGB(0x80, 0x00, 0xFF);
-	pStyle = stylers.findByID(defaultIndicatorStyle._styleID);
-	setSpecialIndicator(pStyle ? *pStyle : defaultIndicatorStyle);
-
-	defaultIndicatorStyle._styleID = SCE_UNIVERSAL_TAGATTR;
-	defaultIndicatorStyle._bgColor = yellow;
-	pStyle = stylers.findByID(defaultIndicatorStyle._styleID);
-	setSpecialIndicator(pStyle ? *pStyle : defaultIndicatorStyle);
-
-
-	defaultIndicatorStyle._styleID = SCE_UNIVERSAL_FOUND_STYLE_EXT1;
-	defaultIndicatorStyle._bgColor = cyan;
-	pStyle = stylers.findByID(defaultIndicatorStyle._styleID);
-	setSpecialIndicator(pStyle ? *pStyle : defaultIndicatorStyle);
-
-	defaultIndicatorStyle._styleID = SCE_UNIVERSAL_FOUND_STYLE_EXT2;
-	defaultIndicatorStyle._bgColor = orange;
-	pStyle = stylers.findByID(defaultIndicatorStyle._styleID);
-	setSpecialIndicator(pStyle ? *pStyle : defaultIndicatorStyle);
-
-	defaultIndicatorStyle._styleID = SCE_UNIVERSAL_FOUND_STYLE_EXT3;
-	defaultIndicatorStyle._bgColor = yellow;
-	pStyle = stylers.findByID(defaultIndicatorStyle._styleID);
-	setSpecialIndicator(pStyle ? *pStyle : defaultIndicatorStyle);
-
-	defaultIndicatorStyle._styleID = SCE_UNIVERSAL_FOUND_STYLE_EXT4;
-	defaultIndicatorStyle._bgColor = purple;
-	pStyle = stylers.findByID(defaultIndicatorStyle._styleID);
-	setSpecialIndicator(pStyle ? *pStyle : defaultIndicatorStyle);
-
-	defaultIndicatorStyle._styleID = SCE_UNIVERSAL_FOUND_STYLE_EXT5;
-	defaultIndicatorStyle._bgColor = darkGreen;
-	pStyle = stylers.findByID(defaultIndicatorStyle._styleID);
-	setSpecialIndicator(pStyle ? *pStyle : defaultIndicatorStyle);
-
-    // Il faut surtout faire un test ici avant d'exécuter SCI_SETCODEPAGE
-    // Sinon y'aura un soucis de performance!
-	if (isCJK())
-	{
-		if (getCurrentBuffer()->getUnicodeMode() == uni8Bit)
-		{
-			if (typeDoc == L_CSS || typeDoc == L_CAML || typeDoc == L_ASM || typeDoc == L_MATLAB)
-				execute(SCI_SETCODEPAGE, CP_ACP);
-			else
-				execute(SCI_SETCODEPAGE, _codepage);
-		}
-	}
-
-	ScintillaViewParams & svp = (ScintillaViewParams &)NppParameters::getInstance().getSVP();
-	if (svp._folderStyle != FOLDER_STYLE_NONE)
-		showMargin(_SC_MARGE_FOLDER, isNeededFolderMarge(typeDoc));
-
-	switch (typeDoc)
-	{
-		case L_C :
-		case L_CPP :
-		case L_JAVA :
-		case L_RC :
-		case L_CS :
-		case L_FLASH :
-		case L_SWIFT:
-		case L_GOLANG:
-			setCppLexer(typeDoc); break;
-
-		case L_JS:
-		case L_JAVASCRIPT:
-			setJsLexer(); break;
-
-		case L_TCL :
-            setTclLexer(); break;
-
-
-		case L_OBJC :
-			setObjCLexer(typeDoc); break;
-
-	    case L_PHP :
-		case L_ASP :
-		case L_JSP :
-		case L_HTML :
-		case L_XML :
-			setXmlLexer(typeDoc); break;
-
-		case L_JSON:
-			setJsonLexer(); break;
-		case L_JSON5:
-			setJsonLexer(true); break;
-
-		case L_CSS :
-			setCssLexer(); break;
-
-		case L_LUA :
-			setLuaLexer(); break;
-
-		case L_MAKEFILE :
-			setMakefileLexer(); break;
-
-		case L_INI :
-			setPropsLexer(false); break;
-
-		case L_USER : {
-			const wchar_t * langExt = _currentBuffer->getUserDefineLangName();
-			if (langExt[0])
-				setUserLexer(langExt);
-			else
-				setUserLexer();
-			break; }
-
-		case L_ASCII :
-		{
-			LexerStyler *pStyler = (NppParameters::getInstance().getLStylerArray()).getLexerStylerByName(L"nfo");
-
-			Style nfoStyle;
-			nfoStyle._styleID = STYLE_DEFAULT;
-			nfoStyle._fontName = L"Lucida Console";
-			nfoStyle._fontSize = 10;
-
-			if (pStyler)
-			{
-				const Style * pDefStyle = pStyler->findByName(L"DEFAULT");
-				if (pDefStyle)
-				{
-					nfoStyle._bgColor = pDefStyle->_bgColor;
-					nfoStyle._fgColor = pDefStyle->_fgColor;
-					nfoStyle._colorStyle = pDefStyle->_colorStyle;
-				}
-			}
-			setSpecialStyle(nfoStyle);
-			execute(SCI_STYLECLEARALL);
-
-			Buffer* buf = MainFileManager.getBufferByID(_currentBufferID);
-
-			if (buf->getEncoding() == NPP_CP_DOS_437 && !buf->isDirty())
-			{
-				MainFileManager.reloadBuffer(buf);
-			}
-		}
-		break;
-
-		case L_SQL :
-			setSqlLexer(); break;
-
-		case L_MSSQL :
-			setMSSqlLexer(); break;
-
-		case L_VB :
-			setVBLexer(); break;
-
-		case L_PASCAL :
-			setPascalLexer(); break;
-
-		case L_PERL :
-			setPerlLexer(); break;
-
-		case L_PYTHON :
-			setPythonLexer(); break;
-
-		case L_BATCH :
-			setBatchLexer(); break;
-
-		case L_TEX :
-			setTeXLexer(); break;
-
-		case L_NSIS :
-			setNsisLexer(); break;
-
-		case L_BASH :
-			setBashLexer(); break;
-
-		case L_FORTRAN :
-			setFortranLexer(); break;
-
-		case L_FORTRAN_77 :
-			setFortran77Lexer(); break;
-
-		case L_LISP :
-			setLispLexer(); break;
-
-		case L_SCHEME :
-			setSchemeLexer(); break;
-
-		case L_ASM :
-			setAsmLexer(); break;
-
-		case L_DIFF :
-			setDiffLexer(); break;
-
-		case L_PROPS :
-			setPropsLexer(); break;
-
-		case L_PS :
-			setPostscriptLexer(); break;
-
-		case L_RUBY :
-			setRubyLexer(); break;
-
-		case L_SMALLTALK :
-			setSmalltalkLexer(); break;
-
-		case L_VHDL :
-			setVhdlLexer(); break;
-
-		case L_KIX :
-			setKixLexer(); break;
-
-		case L_CAML :
-			setCamlLexer(); break;
-
-		case L_ADA :
-			setAdaLexer(); break;
-
-		case L_VERILOG :
-			setVerilogLexer(); break;
-
-		case L_AU3 :
-			setAutoItLexer(); break;
-
-		case L_MATLAB :
-			setMatlabLexer(); break;
-
-		case L_HASKELL :
-			setHaskellLexer(); break;
-
-		case L_INNO :
-			setInnoLexer(); break;
-
-		case L_CMAKE :
-			setCmakeLexer(); break;
-
-		case L_YAML :
-			setYamlLexer(); break;
-
-		case L_COBOL :
-			setCobolLexer(); break;
-
-		case L_GUI4CLI :
-			setGui4CliLexer(); break;
-
-		case L_D :
-			setDLexer(); break;
-
-		case L_POWERSHELL :
-			setPowerShellLexer(); break;
-
-		case L_R :
-			setRLexer(); break;
-
-		case L_COFFEESCRIPT :
-			setCoffeeScriptLexer(); break;
-
-		case L_BAANC:
-			setBaanCLexer(); break;
-
-		case L_SREC :
-			setSrecLexer(); break;
-
-		case L_IHEX :
-			setIHexLexer(); break;
-
-		case L_TEHEX :
-			setTEHexLexer(); break;
-
-		case L_ASN1 :
-			setAsn1Lexer(); break;
-
-		case L_AVS :
-			setAVSLexer(); break;
-
-		case L_BLITZBASIC :
-			setBlitzBasicLexer(); break;
-
-		case L_PUREBASIC :
-			setPureBasicLexer(); break;
-
-		case L_FREEBASIC :
-			setFreeBasicLexer(); break;
-
-		case L_CSOUND :
-			setCsoundLexer(); break;
-
-		case L_ERLANG :
-			setErlangLexer(); break;
-
-		case L_ESCRIPT :
-			setESCRIPTLexer(); break;
-
-		case L_FORTH :
-			setForthLexer(); break;
-
-		case L_LATEX :
-			setLatexLexer(); break;
-
-		case L_MMIXAL :
-			setMMIXALLexer(); break;
-
-		case L_NIM :
-			setNimrodLexer(); break;
-
-		case L_NNCRONTAB :
-			setNncrontabLexer(); break;
-
-		case L_OSCRIPT :
-			setOScriptLexer(); break;
-
-		case L_REBOL :
-			setREBOLLexer(); break;
-
-		case L_REGISTRY :
-			setRegistryLexer(); break;
-
-		case L_RUST :
-			setRustLexer(); break;
-
-		case L_SPICE :
-			setSpiceLexer(); break;
-
-		case L_TXT2TAGS :
-			setTxt2tagsLexer(); break;
-
-		case L_VISUALPROLOG:
-			setVisualPrologLexer(); break;
-
-		case L_TYPESCRIPT:
-			setTypeScriptLexer(); break;
-
-		case L_GDSCRIPT:
-			setGDScriptLexer(); break;
-
-		case L_HOLLYWOOD:
-			setHollywoodLexer(); break;
-
-		case L_RAKU:
-			setRakuLexer(); break;
-
-		case L_TOML:
-			setTomlLexer(); break;
-
-		case L_TEXT :
-		default :
-			if (typeDoc >= L_EXTERNAL && typeDoc < NppParameters::getInstance().L_END)
-				setExternalLexer(typeDoc);
-			else
-				setLexerFromLangID(L_TEXT);
-			break;
-
-	}
-	//All the global styles should put here
-	pStyle = stylers.findByID(STYLE_INDENTGUIDE);
-	if (pStyle)
-	{
-		setStyle(*pStyle);
-	}
-	pStyle = stylers.findByID(STYLE_BRACELIGHT);
-	if (pStyle)
-	{
-		setStyle(*pStyle);
-	}
-	//setStyle(STYLE_CONTROLCHAR, liteGrey);
-	pStyle = stylers.findByID(STYLE_BRACEBAD);
-	if (pStyle)
-	{
-		setStyle(*pStyle);
-	}
-	pStyle = stylers.findByID(STYLE_LINENUMBER);
-	if (pStyle)
-	{
-		setSpecialStyle(*pStyle);
-	}
-	
-	setTabSettings(NppParameters::getInstance().getLangFromID(typeDoc));
-	
-	if (svp._indentGuideLineShow)
-	{
-		const auto currentIndentMode = execute(SCI_GETINDENTATIONGUIDES);
-		// Python like indentation, excludes lexers (Nim, VB, YAML, etc.)
-		// that includes tailing empty or whitespace only lines in folding block.
-		const int docIndentMode = isPythonStyleIndentation(typeDoc) ? SC_IV_LOOKFORWARD : SC_IV_LOOKBOTH;
-		if (currentIndentMode != docIndentMode)
-			execute(SCI_SETINDENTATIONGUIDES, docIndentMode);
-	}
-}
-
-Document ScintillaEditView::getBlankDocument()
-{
-	if(_blankDocument==0)
-	{
-		_blankDocument=static_cast<Document>(execute(SCI_CREATEDOCUMENT,0,SC_DOCUMENTOPTION_TEXT_LARGE));
-		execute(SCI_ADDREFDOCUMENT,0,_blankDocument);
-	}
-	return _blankDocument;
-}
-
-BufferID ScintillaEditView::attachDefaultDoc()
-{
-	// get the doc pointer attached (by default) on the view Scintilla
-	Document doc = execute(SCI_GETDOCPOINTER, 0, 0);
-	execute(SCI_ADDREFDOCUMENT, 0, doc);
-	BufferID id = MainFileManager.bufferFromDocument(doc, _isMainEditZone);
-	Buffer * buf = MainFileManager.getBufferByID(id);
-
-	MainFileManager.addBufferReference(id, this);	//add a reference. Notepad only shows the buffer in tabbar
-
-	_currentBufferID = id;
-	_currentBuffer = buf;
-	bufferUpdated(buf, BufferChangeMask);	//make sure everything is in sync with the buffer, since no reference exists
-
-	return id;
-}
-
-void ScintillaEditView::saveCurrentPos()
-{
-	//Save data so, that the current topline becomes visible again after restoring.
-	size_t displayedLine = execute(SCI_GETFIRSTVISIBLELINE);
-	size_t docLine = execute(SCI_DOCLINEFROMVISIBLE, displayedLine);		//linenumber of the line displayed in the top
-	size_t offset = displayedLine - execute(SCI_VISIBLEFROMDOCLINE, docLine);		//use this to calc offset of wrap. If no wrap this should be zero
-	size_t wrapCount = execute(SCI_WRAPCOUNT, docLine);
-
-	Buffer * buf = MainFileManager.getBufferByID(_currentBufferID);
-
-	Position pos;
-	// the correct visible line number
-	pos._firstVisibleLine = docLine;
-	pos._startPos = execute(SCI_GETANCHOR);
-	pos._endPos = execute(SCI_GETCURRENTPOS);
-	pos._xOffset = execute(SCI_GETXOFFSET);
-	pos._selMode = execute(SCI_GETSELECTIONMODE);
-	pos._scrollWidth = execute(SCI_GETSCROLLWIDTH);
-	pos._offset = offset;
-	pos._wrapCount = wrapCount;
-
-	buf->setPosition(pos, this);
-}
-
-// restore current position is executed in two steps.
-// The detection wrap state done in the pre step function:
-// if wrap is enabled, then _positionRestoreNeeded is activated
-// so post step function will be cakked in the next SCN_PAINTED message
-void ScintillaEditView::restoreCurrentPosPreStep()
-{
-	Buffer * buf = MainFileManager.getBufferByID(_currentBufferID);
-	const Position & pos = buf->getPosition(this);
-
-	execute(SCI_SETSELECTIONMODE, pos._selMode);	//enable
-	execute(SCI_SETANCHOR, pos._startPos);
-	execute(SCI_SETCURRENTPOS, pos._endPos);
-	execute(SCI_CANCEL);							//disable
-	if (!isWrap()) //only offset if not wrapping, otherwise the offset isnt needed at all
-	{
-		execute(SCI_SETSCROLLWIDTH, pos._scrollWidth);
-		execute(SCI_SETXOFFSET, pos._xOffset);
-	}
-	execute(SCI_CHOOSECARETX); // choose current x position
-	intptr_t lineToShow = execute(SCI_VISIBLEFROMDOCLINE, pos._firstVisibleLine);
-	execute(SCI_SETFIRSTVISIBLELINE, lineToShow);
-	if (isWrap())
-	{
-		// Enable flag 'positionRestoreNeeded' so that function restoreCurrentPosPostStep get called
-		// once scintilla send SCN_PAITED notification
-		_positionRestoreNeeded = true;
-	}
-	_restorePositionRetryCount = 0;
-
-}
-
-// If wrap is enabled, the post step function will be called in the next SCN_PAINTED message
-// to scroll several lines to set the first visible line to the correct wrapped line.
-void ScintillaEditView::restoreCurrentPosPostStep()
-{
-	if (!_positionRestoreNeeded)
-		return;
-
-	Buffer * buf = MainFileManager.getBufferByID(_currentBufferID);
-	const Position & pos = buf->getPosition(this);
-
-	++_restorePositionRetryCount;
-
-	// Scintilla can send several SCN_PAINTED notifications before the buffer is ready to be displayed. 
-	// this post step function is therefore iterated several times in a maximum of 8 iterations. 
-	// 8 is an arbitrary number. 2 is a minimum. Maximum value is unknown.
-	if (_restorePositionRetryCount > 8)
-	{
-		// Abort the position restoring  process. Buffer topology may have changed
-		_positionRestoreNeeded = false;
-		return;
-	}
-	
-	intptr_t displayedLine = execute(SCI_GETFIRSTVISIBLELINE);
-	intptr_t docLine = execute(SCI_DOCLINEFROMVISIBLE, displayedLine);		//linenumber of the line displayed in the 
-	
-
-	// check docLine must equals saved position
-	if (docLine != pos._firstVisibleLine)
-	{
-		
-		// Scintilla has paint the buffer but the position is not correct.
-		intptr_t lineToShow = execute(SCI_VISIBLEFROMDOCLINE, pos._firstVisibleLine);
-		execute(SCI_SETFIRSTVISIBLELINE, lineToShow);
-	}
-	else if (pos._offset > 0)
-	{
-		// don't scroll anything if the wrap count is different than the saved one.
-		// Buffer update may be in progress (in case wrap is enabled)
-		intptr_t wrapCount = execute(SCI_WRAPCOUNT, docLine);
-		if (wrapCount == pos._wrapCount)
-		{
-			scroll(0, pos._offset);
-			_positionRestoreNeeded = false;
-		}
-	}
-	else
-	{
-		// Buffer position is correct, and there is no scroll to apply
-		_positionRestoreNeeded = false;
-	}
-}
-
-void ScintillaEditView::restyleBuffer()
-{
-	execute(SCI_CLEARDOCUMENTSTYLE);
-	execute(SCI_COLOURISE, 0, -1);
-	_currentBuffer->setNeedsLexing(false);
-}
-
-void ScintillaEditView::styleChange()
-{
-	defineDocType(_currentBuffer->getLangType());
-	restyleBuffer();
-}
-
-bool ScintillaEditView::setLexerFromLangID(int langID) // Internal lexer only
-{
-	if (langID >= L_EXTERNAL)
-		return false;
-
-	const char* lexerNameID = _langNameInfoArray[langID]._lexerID;
-	execute(SCI_SETILEXER, 0, reinterpret_cast<LPARAM>(CreateLexer(lexerNameID)));
-	return true;
-}
-
-
-void ScintillaEditView::activateBuffer(BufferID buffer, bool force)
-{
-	if (buffer == BUFFER_INVALID) return;
-	if (!force && buffer == _currentBuffer)	return;
-
-	Buffer * newBuf = MainFileManager.getBufferByID(buffer);
-
-	// before activating another document, we get the current position
-	// from the Scintilla view then save it to the current document
-	saveCurrentPos();
-
-	// get foldStateInfo of current doc
-	std::vector<size_t> lineStateVector;
-	getCurrentFoldStates(lineStateVector);
-
-	// put the state into the future ex buffer
-	_currentBuffer->setHeaderLineState(lineStateVector, this);
-
-	_prevBuffer = _currentBuffer;
-
-	_currentBufferID = buffer;	//the magical switch happens here
-	_currentBuffer = newBuf;
-
-	const bool isSameLangType = (_prevBuffer != nullptr) && (_prevBuffer->getLangType() == _currentBuffer->getLangType()) &&
-		(_currentBuffer->getLangType() != L_USER ||	wcscmp(_prevBuffer->getUserDefineLangName(), _currentBuffer->getUserDefineLangName()) == 0);
-
-	const int currentLangInt = static_cast<int>(_currentBuffer->getLangType());
-	const bool isFirstActiveBuffer = (_currentBuffer->getLastLangType() != currentLangInt);
-
-	unsigned long MODEVENTMASK_ON = NppParameters::getInstance().getScintillaModEventMask();
-	if (isFirstActiveBuffer)  // Entering the tab for the 1st time
-	{
-		// change the doc, this operation will decrease
-		// the ref count of old current doc and increase the one of the new doc. FileManager should manage the rest
-		// Note that the actual reference in the Buffer itself is NOT decreased, Notepad_plus does that if neccessary
-		execute(SCI_SETMODEVENTMASK, MODEVENTMASK_OFF);
-		execute(SCI_SETDOCPOINTER, 0, _currentBuffer->getDocument());
-		execute(SCI_SETMODEVENTMASK, MODEVENTMASK_ON);
-
-		// Due to execute(SCI_CLEARDOCUMENTSTYLE); in defineDocType() function
-		// defineDocType() function should be called here, but not be after the fold info loop
-		defineDocType(_currentBuffer->getLangType());
-	}
-	else if (isSameLangType) // After the 2nd entering with the same language type
-	{
-		// No need to call defineDocType() since it's the same language type
-		execute(SCI_SETMODEVENTMASK, MODEVENTMASK_OFF);
-		execute(SCI_SETDOCPOINTER, 0, _currentBuffer->getDocument());
-		execute(SCI_SETMODEVENTMASK, MODEVENTMASK_ON);
-
-		if (force)
-			defineDocType(_currentBuffer->getLangType());
-	}
-	else // Entering the tab for the 2nd or more times, with the different language type
-	{
-		// In order to improve the performance of switch-in on the 2nd or more times for the large files,
-		// a blank document is used for accelerate defineDocType() call.
-		execute(SCI_SETMODEVENTMASK, MODEVENTMASK_OFF);
-		execute(SCI_SETDOCPOINTER, 0, getBlankDocument());
-		execute(SCI_SETMODEVENTMASK, MODEVENTMASK_ON);
-
-		defineDocType(_currentBuffer->getLangType());
-
-		execute(SCI_SETMODEVENTMASK, MODEVENTMASK_OFF);
-		execute(SCI_SETDOCPOINTER, 0, _currentBuffer->getDocument());
-		execute(SCI_SETMODEVENTMASK, MODEVENTMASK_ON);
-	}
-
-	_currentBuffer->setLastLangType(currentLangInt);
-
-	setWordChars();
-	maintainStateForNpc();
-
-	// Everything should be updated, but the language
-	bufferUpdated(_currentBuffer, (BufferChangeMask & ~BufferChangeLanguage));
-
-	// restore the collapsed info
-	const std::vector<size_t> & lineStateVectorNew = newBuf->getHeaderLineState(this);
-	syncFoldStateWith(lineStateVectorNew);
-
-	restoreCurrentPosPreStep();
-
-	//runMarkers(true, 0, true, false);
-	restoreHiddenLines();
-
-	setCRLF();
-
-	NppParameters& nppParam = NppParameters::getInstance();
-	const ScintillaViewParams& svp = nppParam.getSVP();
-
-	int enabledCHFlag = SC_CHANGE_HISTORY_DISABLED;
-	if (svp._isChangeHistoryMarginEnabled || svp._isChangeHistoryIndicatorEnabled)
-	{
-		enabledCHFlag = SC_CHANGE_HISTORY_ENABLED;
-
-		if (svp._isChangeHistoryMarginEnabled)
-			enabledCHFlag |= SC_CHANGE_HISTORY_MARKERS;
-
-		if (svp._isChangeHistoryIndicatorEnabled)
-			enabledCHFlag |= SC_CHANGE_HISTORY_INDICATORS;
-	}
-	execute(SCI_SETCHANGEHISTORY, enabledCHFlag);
-
-	if (isTextDirectionRTL() != buffer->isRTL())
-		changeTextDirection(buffer->isRTL());
-
-    return;	//all done
-}
-
-void ScintillaEditView::scrollCaret() const noexcept
-{
-	execute(SCI_SETXCARETPOLICY, CARET_SLOP | CARET_STRICT | CARET_EVEN, 50);
-	execute(SCI_SETYCARETPOLICY, CARET_SLOP | CARET_STRICT | CARET_EVEN, 5);
-	execute(SCI_SCROLLCARET, 0, 0);
-	execute(SCI_SETXCARETPOLICY, CARET_SLOP | CARET_EVEN, 50);
-	execute(SCI_SETYCARETPOLICY, CARET_EVEN, 0);
-}
-
-void ScintillaEditView::getCurrentFoldStates(std::vector<size_t> & lineStateVector)
-{
-	// xCodeOptimization1304: For active document get folding state from Scintilla.
-	// The code using SCI_CONTRACTEDFOLDNEXT is usually 10%-50% faster than checking each line of the document!!
-	size_t contractedFoldHeaderLine = 0;
-
-	do {
-		contractedFoldHeaderLine = execute(SCI_CONTRACTEDFOLDNEXT, contractedFoldHeaderLine);
-		if (static_cast<intptr_t>(contractedFoldHeaderLine) != -1)
-		{
-			//-- Store contracted line
-			lineStateVector.push_back(contractedFoldHeaderLine);
-			//-- Start next search with next line
-			++contractedFoldHeaderLine;
-		}
-	} while (static_cast<intptr_t>(contractedFoldHeaderLine) != -1);
-}
-
-void ScintillaEditView::syncFoldStateWith(const std::vector<size_t> & lineStateVectorNew)
-{
-	size_t nbLineState = lineStateVectorNew.size();
-	if (nbLineState > 0)
-	{
-		if (nbLineState > MAX_FOLD_LINES_MORE_THAN) // Block WM_SETREDRAW messages
-			::SendMessage(_hSelf, WM_SETREDRAW, FALSE, 0);
-
-		for (size_t i = 0; i < nbLineState; ++i)
-		{
-			auto line = lineStateVectorNew.at(i);
-			fold(static_cast<intptr_t>(line), false, false); // fold(line, false);
-		}
-
-		if (nbLineState > MAX_FOLD_LINES_MORE_THAN)
-		{
-			::SendMessage(_hSelf, WM_SETREDRAW, TRUE, 0);
-			scrollCaret();
-			::InvalidateRect(_hSelf, nullptr, TRUE);
-		}
-
-		auto headerLine = lineStateVectorNew.at(0);
-		SCNotification scnN{};
-		scnN.nmhdr.code = SCN_FOLDINGSTATECHANGED;
-		scnN.nmhdr.hwndFrom = _hSelf;
-		scnN.nmhdr.idFrom = 0;
-		scnN.line = headerLine;
-		scnN.foldLevelNow = 0;
-
-		::SendMessage(_hParent, WM_NOTIFY, 0, reinterpret_cast<LPARAM>(&scnN));
-	}
-}
-
-void ScintillaEditView::bufferUpdated(Buffer * buffer, int mask)
-{
-	//actually only care about language and lexing etc
-	if (buffer == _currentBuffer)
-	{
-		if (mask & BufferChangeLanguage)
-		{
-			defineDocType(buffer->getLangType());
-<<<<<<< HEAD
-			foldAll(folding_unfold);
-=======
-			foldAll(fold_expand);
->>>>>>> 0b980078
-		}
-
-		if (mask & BufferChangeLexing)
-		{
-			if (buffer->getNeedsLexing())
-			{
-				restyleBuffer();	//sets to false, this will apply to any other view aswell
-			}	//else nothing, otherwise infinite loop
-		}
-
-		if (mask & BufferChangeFormat)
-		{
-			execute(SCI_SETEOLMODE, static_cast<int>(_currentBuffer->getEolFormat()));
-		}
-		if (mask & BufferChangeReadonly)
-		{
-			execute(SCI_SETREADONLY, _currentBuffer->isReadOnly());
-		}
-		if (mask & BufferChangeUnicode)
-		{
-            int enc = CP_ACP;
-			if (buffer->getUnicodeMode() == uni8Bit)
-			{	//either 0 or CJK codepage
-				LangType typeDoc = buffer->getLangType();
-				if (isCJK())
-				{
-					if (typeDoc == L_CSS || typeDoc == L_CAML || typeDoc == L_ASM || typeDoc == L_MATLAB)
-						enc = CP_ACP;	//you may also want to set charsets here, not yet implemented
-					else
-						enc = _codepage;
-				}
-                else
-                    enc = CP_ACP;
-			}
-			else	//CP UTF8 for all unicode
-				enc = SC_CP_UTF8;
-            execute(SCI_SETCODEPAGE, enc);
-		}
-	}
-}
-
-bool ScintillaEditView::isFoldIndentationBased() const
-{
-	const auto lexer = execute(SCI_GETLEXER);
-	// search IndentAmount in scintilla\lexers folder
-	return lexer == SCLEX_PYTHON
-		|| lexer == SCLEX_COFFEESCRIPT
-		|| lexer == SCLEX_HASKELL
-		|| lexer == SCLEX_NIMROD
-		|| lexer == SCLEX_VB
-		|| lexer == SCLEX_YAML
-	;
-}
-
-namespace {
-
-struct FoldLevelStack
-{
-	int levelCount = 0; // 1-based level number
-	intptr_t levelStack[MAX_FOLD_COLLAPSE_LEVEL]{};
-
-	void push(intptr_t level)
-	{
-		while (levelCount != 0 && level <= levelStack[levelCount - 1])
-		{
-			--levelCount;
-		}
-		levelStack[levelCount++] = level;
-	}
-};
-
-}
-
-intptr_t ScintillaEditView::getHeaderLine(intptr_t line/* = -1*/) const noexcept
-{
-	auto l = (line == -1) ? getCurrentLineNumber() : line;
-	intptr_t headerLine;
-	auto level = execute(SCI_GETFOLDLEVEL, l);
-
-	if (level & SC_FOLDLEVELHEADERFLAG)
-		headerLine = l;
-	else
-		headerLine = execute(SCI_GETFOLDPARENT, l);
-
-	return headerLine;
-}
-
-void ScintillaEditView::collapseFoldIndentationBased(int level2Collapse, bool mode)
-{
-	execute(SCI_COLOURISE, 0, -1);
-
-	FoldLevelStack levelStack;
-	++level2Collapse; // 1-based level number
-
-	const intptr_t maxLine = execute(SCI_GETLINECOUNT);
-	intptr_t line = 0;
-
-	if (maxLine > MAX_FOLD_LINES_MORE_THAN)
-		::SendMessage(_hSelf, WM_SETREDRAW, FALSE, 0);
-
-	while (line < maxLine)
-	{
-		intptr_t level = execute(SCI_GETFOLDLEVEL, line);
-		if (level & SC_FOLDLEVELHEADERFLAG)
-		{
-			level &= SC_FOLDLEVELNUMBERMASK;
-			// don't need the actually level number, only the relationship.
-			levelStack.push(level);
-			if (level2Collapse == levelStack.levelCount)
-			{
-				if (isFolded(line) != mode)
-				{
-					intptr_t headerLine = getHeaderLine(line);
-					fold(headerLine, mode);
-				}
-				// skip all children lines, required to avoid buffer overrun.
-				line = execute(SCI_GETLASTCHILD, line, -1);
-			}
-		}
-		++line;
-	}
-
-	runMarkers(true, 0, true, false);
-
-	if (maxLine > MAX_FOLD_LINES_MORE_THAN)
-	{
-		::SendMessage(_hSelf, WM_SETREDRAW, TRUE, 0);
-		scrollCaret();
-		::InvalidateRect(_hSelf, nullptr, TRUE);
-	}
-}
-
-void ScintillaEditView::collapse(int level2Collapse, bool mode)
-{
-	if (isFoldIndentationBased())
-	{
-		collapseFoldIndentationBased(level2Collapse, mode);
-		return;
-	}
-
-	execute(SCI_COLOURISE, 0, -1);
-
-	intptr_t maxLine = execute(SCI_GETLINECOUNT);
-	if (maxLine > MAX_FOLD_LINES_MORE_THAN)
-		::SendMessage(_hSelf, WM_SETREDRAW, FALSE, 0);
-
-	for (intptr_t line = 0; line < maxLine; ++line)
-	{
-		intptr_t level = execute(SCI_GETFOLDLEVEL, line);
-		if (level & SC_FOLDLEVELHEADERFLAG)
-		{
-			level -= SC_FOLDLEVELBASE;
-			if (level2Collapse == (level & SC_FOLDLEVELNUMBERMASK))
-				if (isFolded(line) != mode)
-				{
-					intptr_t headerLine = getHeaderLine(line);
-					fold(headerLine, mode);
-				}
-		}
-	}
-
-	runMarkers(true, 0, true, false);
-
-	if (maxLine > MAX_FOLD_LINES_MORE_THAN)
-	{
-		::SendMessage(_hSelf, WM_SETREDRAW, TRUE, 0);
-		scrollCaret();
-		::InvalidateRect(_hSelf, nullptr, TRUE);
-	}
-}
-
-void ScintillaEditView::foldCurrentPos(intptr_t headerLine/* = -1*/, bool mode/* = false*/)
-{
-	auto headerLine2 = (headerLine == -1) ? getHeaderLine() : headerLine;
-	fold(headerLine2, mode);
-}
-
-bool ScintillaEditView::isCurrentLineFolded(intptr_t headerLine/* = -1*/) const noexcept
-{
-	if (headerLine == -1)
-	{
-		headerLine = getHeaderLine();
-		if (headerLine == -1)
-			return false;
-	}
-	bool isExpanded = execute(SCI_GETFOLDEXPANDED, headerLine);
-	return !isExpanded;
-}
-
-void ScintillaEditView::fold(intptr_t headerLine, bool mode, bool isNotify/* = true*/)
-{
-	if (headerLine == -1)
-		return;
-
-	execute(SCI_FOLDLINE, headerLine, mode);
-
-	if (isNotify)
-	{
-		SCNotification scnN{};
-		scnN.nmhdr.code = SCN_FOLDINGSTATECHANGED;
-		scnN.nmhdr.hwndFrom = _hSelf;
-		scnN.nmhdr.idFrom = 0;
-		scnN.line = headerLine;
-		scnN.foldLevelNow = (mode) ? 1 : 0;
-
-		::SendMessage(_hParent, WM_NOTIFY, 0, reinterpret_cast<LPARAM>(&scnN));
-	}
-}
-
-void ScintillaEditView::foldAll(size_t mode, bool isNotify/* = true*/)
-{
-	auto maxLine = execute(SCI_GETLINECOUNT);
-	if (maxLine > 1)
-	{
-		::SendMessage(_hSelf, WM_SETREDRAW, FALSE, 0);
-		execute(SCI_FOLDALL, mode | SC_FOLDACTION_CONTRACT_EVERY_LEVEL, 0);
-		::SendMessage(_hSelf, WM_SETREDRAW, TRUE, 0);
-		scrollCaret();
-		::InvalidateRect(_hSelf, nullptr, TRUE);
-
-		if (isNotify)
-		{
-			intptr_t headerLine = -1;
-			intptr_t maxLine2 = (maxLine < 1000000) ? maxLine : 1000000;
-			for (intptr_t line = 0; line < maxLine2; ++line)
-			{
-				auto level = execute(SCI_GETFOLDLEVEL, line);
-				if (level & SC_FOLDLEVELHEADERFLAG)
-				{
-					headerLine = line;
-					break;
-				}
-			}
-
-			if (headerLine != -1)
-			{
-				SCNotification scnN{};
-				scnN.nmhdr.code = SCN_FOLDINGSTATECHANGED;
-				scnN.nmhdr.hwndFrom = _hSelf;
-				scnN.nmhdr.idFrom = 0;
-				scnN.line = headerLine;
-				scnN.foldLevelNow = isFolded(headerLine) ? 1 : 0;
-
-				::SendMessage(_hParent, WM_NOTIFY, 0, reinterpret_cast<LPARAM>(&scnN));
-			}
-		}
-	}
-}
-
-void ScintillaEditView::getText(char *dest, size_t start, size_t end) const
-{
-	Sci_TextRangeFull tr{};
-	tr.chrg.cpMin = static_cast<Sci_Position>(start);
-	tr.chrg.cpMax = static_cast<Sci_Position>(end);
-	tr.lpstrText = dest;
-	execute(SCI_GETTEXTRANGEFULL, 0, reinterpret_cast<LPARAM>(&tr));
-}
-
-wstring ScintillaEditView::getGenericTextAsString(size_t start, size_t end) const
-{
-	assert(end > start);
-	const size_t bufSize = end - start + 1;
-	wchar_t *buf = new wchar_t[bufSize];
-	getGenericText(buf, bufSize, start, end);
-	wstring text = buf;
-	delete[] buf;
-	return text;
-}
-
-void ScintillaEditView::getGenericText(wchar_t *dest, size_t destlen, size_t start, size_t end) const
-{
-	WcharMbcsConvertor& wmc = WcharMbcsConvertor::getInstance();
-	char *destA = new char[end - start + 1];
-	getText(destA, start, end);
-	size_t cp = execute(SCI_GETCODEPAGE);
-	const wchar_t *destW = wmc.char2wchar(destA, cp);
-	wcsncpy_s(dest, destlen, destW, _TRUNCATE);
-	delete [] destA;
-}
-
-// "mstart" and "mend" are pointers to indexes in the read string,
-// which are converted to the corresponding indexes in the returned wchar_t string.
-
-void ScintillaEditView::getGenericText(wchar_t *dest, size_t destlen, size_t start, size_t end, intptr_t* mstart, intptr_t* mend) const
-{
-	WcharMbcsConvertor& wmc = WcharMbcsConvertor::getInstance();
-	char *destA = new char[end - start + 1];
-	getText(destA, start, end);
-	size_t cp = execute(SCI_GETCODEPAGE)    ;
-	const wchar_t *destW = wmc.char2wchar(destA, cp, mstart, mend);
-	wcsncpy_s(dest, destlen, destW, _TRUNCATE);
-	delete [] destA;
-}
-
-void ScintillaEditView::insertGenericTextFrom(size_t position, const wchar_t *text2insert) const
-{
-	WcharMbcsConvertor& wmc = WcharMbcsConvertor::getInstance();
-	size_t cp = execute(SCI_GETCODEPAGE);
-	const char *text2insertA = wmc.wchar2char(text2insert, cp);
-	execute(SCI_INSERTTEXT, position, reinterpret_cast<LPARAM>(text2insertA));
-}
-
-void ScintillaEditView::replaceSelWith(const char * replaceText)
-{
-	execute(SCI_REPLACESEL, 0, reinterpret_cast<LPARAM>(replaceText));
-}
-
-void ScintillaEditView::getVisibleStartAndEndPosition(intptr_t* startPos, intptr_t* endPos)
-{
-	assert(startPos != NULL && endPos != NULL);
-	// Get the position of the 1st and last showing chars from the edit view
-	RECT rcEditView{};
-	getClientRect(rcEditView);
-	LRESULT pos = execute(SCI_POSITIONFROMPOINT, 0, 0);
-	LRESULT line = execute(SCI_LINEFROMPOSITION, pos);
-	*startPos = execute(SCI_POSITIONFROMLINE, line);
-	pos = execute(SCI_POSITIONFROMPOINT, static_cast<WPARAM>(rcEditView.right - rcEditView.left), static_cast<LPARAM>(rcEditView.bottom - rcEditView.top));
-	line = execute(SCI_LINEFROMPOSITION, pos);
-	*endPos = execute(SCI_GETLINEENDPOSITION, line);
-}
-
-char * ScintillaEditView::getWordFromRange(char * txt, size_t size, size_t pos1, size_t pos2)
-{
-    if (!size)
-		return NULL;
-    if (pos1 > pos2)
-    {
-        size_t tmp = pos1;
-        pos1 = pos2;
-        pos2 = tmp;
-    }
-
-    if (size < pos2 - pos1)
-        return NULL;
-
-    getText(txt, pos1, pos2);
-	return txt;
-}
-
-char * ScintillaEditView::getWordOnCaretPos(char * txt, size_t size)
-{
-    if (!size)
-		return NULL;
-
-    pair<size_t, size_t> range = getWordRange();
-    return getWordFromRange(txt, size, range.first, range.second);
-}
-
-wchar_t * ScintillaEditView::getGenericWordOnCaretPos(wchar_t * txt, int size)
-{
-	WcharMbcsConvertor& wmc = WcharMbcsConvertor::getInstance();
-	size_t cp = execute(SCI_GETCODEPAGE);
-	char *txtA = new char[size + 1];
-	getWordOnCaretPos(txtA, size);
-
-	const wchar_t * txtW = wmc.char2wchar(txtA, cp);
-	wcscpy_s(txt, size, txtW);
-	delete [] txtA;
-	return txt;
-}
-
-char * ScintillaEditView::getSelectedText(char * txt, size_t size, bool expand)
-{
-	if (!size)
-		return NULL;
-	Sci_CharacterRangeFull range = getSelection();
-	if (range.cpMax == range.cpMin && expand)
-	{
-		expandWordSelection();
-		range = getSelection();
-	}
-	if (!(static_cast<Sci_Position>(size) > (range.cpMax - range.cpMin)))	//there must be atleast 1 byte left for zero terminator
-	{
-		range.cpMax = range.cpMin + size -1;	//keep room for zero terminator
-	}
-	//getText(txt, range.cpMin, range.cpMax);
-	return getWordFromRange(txt, size, range.cpMin, range.cpMax);
-}
-
-wchar_t * ScintillaEditView::getGenericSelectedText(wchar_t * txt, int size, bool expand)
-{
-	WcharMbcsConvertor& wmc = WcharMbcsConvertor::getInstance();
-	size_t cp = execute(SCI_GETCODEPAGE);
-	char *txtA = new char[size + 1];
-	getSelectedText(txtA, size, expand);
-
-	const wchar_t * txtW = wmc.char2wchar(txtA, cp);
-	wcscpy_s(txt, size, txtW);
-	delete [] txtA;
-	return txt;
-}
-
-intptr_t ScintillaEditView::searchInTarget(const wchar_t * text2Find, size_t lenOfText2Find, size_t fromPos, size_t toPos) const
-{
-	execute(SCI_SETTARGETRANGE, fromPos, toPos);
-
-	WcharMbcsConvertor& wmc = WcharMbcsConvertor::getInstance();
-	size_t cp = execute(SCI_GETCODEPAGE);
-	const char *text2FindA = wmc.wchar2char(text2Find, cp);
-	size_t text2FindALen = strlen(text2FindA);
-   	size_t len = (lenOfText2Find > text2FindALen) ? lenOfText2Find : text2FindALen;
-	return execute(SCI_SEARCHINTARGET, len, reinterpret_cast<LPARAM>(text2FindA));
-}
-
-void ScintillaEditView::appandGenericText(const wchar_t * text2Append) const
-{
-	WcharMbcsConvertor& wmc = WcharMbcsConvertor::getInstance();
-	size_t cp = execute(SCI_GETCODEPAGE);
-	const char *text2AppendA =wmc.wchar2char(text2Append, cp);
-	execute(SCI_APPENDTEXT, strlen(text2AppendA), reinterpret_cast<LPARAM>(text2AppendA));
-}
-
-void ScintillaEditView::addGenericText(const wchar_t * text2Append) const
-{
-	WcharMbcsConvertor& wmc = WcharMbcsConvertor::getInstance();
-	size_t cp = execute(SCI_GETCODEPAGE);
-	const char *text2AppendA =wmc.wchar2char(text2Append, cp);
-	execute(SCI_ADDTEXT, strlen(text2AppendA), reinterpret_cast<LPARAM>(text2AppendA));
-}
-
-void ScintillaEditView::addGenericText(const wchar_t * text2Append, intptr_t* mstart, intptr_t* mend) const
-{
-	WcharMbcsConvertor& wmc = WcharMbcsConvertor::getInstance();
-	size_t cp = execute(SCI_GETCODEPAGE);
-	const char *text2AppendA =wmc.wchar2char(text2Append, cp, mstart, mend);
-	execute(SCI_ADDTEXT, strlen(text2AppendA), reinterpret_cast<LPARAM>(text2AppendA));
-}
-
-intptr_t ScintillaEditView::replaceTarget(const wchar_t * str2replace, intptr_t fromTargetPos, intptr_t toTargetPos) const
-{
-	if (fromTargetPos != -1 || toTargetPos != -1)
-	{
-		execute(SCI_SETTARGETRANGE, fromTargetPos, toTargetPos);
-	}
-	WcharMbcsConvertor& wmc = WcharMbcsConvertor::getInstance();
-	size_t cp = execute(SCI_GETCODEPAGE);
-	const char *str2replaceA = wmc.wchar2char(str2replace, cp);
-	return execute(SCI_REPLACETARGET, static_cast<WPARAM>(-1), reinterpret_cast<LPARAM>(str2replaceA));
-}
-
-intptr_t ScintillaEditView::replaceTargetRegExMode(const wchar_t * re, intptr_t fromTargetPos, intptr_t toTargetPos) const
-{
-	if (fromTargetPos != -1 || toTargetPos != -1)
-	{
-		execute(SCI_SETTARGETRANGE, fromTargetPos, toTargetPos);
-	}
-	WcharMbcsConvertor& wmc = WcharMbcsConvertor::getInstance();
-	size_t cp = execute(SCI_GETCODEPAGE);
-	const char *reA = wmc.wchar2char(re, cp);
-	return execute(SCI_REPLACETARGETRE, static_cast<WPARAM>(-1), reinterpret_cast<LPARAM>(reA));
-}
-
-void ScintillaEditView::showAutoComletion(size_t lenEntered, const wchar_t* list)
-{
-	WcharMbcsConvertor& wmc = WcharMbcsConvertor::getInstance();
-	size_t cp = execute(SCI_GETCODEPAGE);
-	const char *listA = wmc.wchar2char(list, cp);
-	execute(SCI_AUTOCSHOW, lenEntered, reinterpret_cast<LPARAM>(listA));
-	NppDarkMode::setDarkAutoCompletion();
-}
-
-void ScintillaEditView::showCallTip(size_t startPos, const wchar_t * def)
-{
-	WcharMbcsConvertor& wmc = WcharMbcsConvertor::getInstance();
-	size_t cp = execute(SCI_GETCODEPAGE);
-	const char *defA = wmc.wchar2char(def, cp);
-	execute(SCI_CALLTIPSHOW, startPos, reinterpret_cast<LPARAM>(defA));
-}
-
-wstring ScintillaEditView::getLine(size_t lineNumber) const
-{
-	size_t lineLen = execute(SCI_LINELENGTH, lineNumber);
-	const size_t bufSize = lineLen + 1;
-	std::unique_ptr<wchar_t[]> buf = std::make_unique<wchar_t[]>(bufSize);
-	getLine(lineNumber, buf.get(), bufSize);
-	return buf.get();
-}
-
-void ScintillaEditView::getLine(size_t lineNumber, wchar_t * line, size_t lineBufferLen) const
-{
-	// make sure the buffer length is enough to get the whole line
-	size_t lineLen = execute(SCI_LINELENGTH, lineNumber);
-	if (lineLen >= lineBufferLen)
-		return;
-
-	WcharMbcsConvertor& wmc = WcharMbcsConvertor::getInstance();
-	size_t cp = execute(SCI_GETCODEPAGE);
-	char *lineA = new char[lineBufferLen];
-	// From Scintilla documentation for SCI_GETLINE: "The buffer is not terminated by a 0 character."
-	memset(lineA, 0x0, sizeof(char) * lineBufferLen);
-	
-	execute(SCI_GETLINE, lineNumber, reinterpret_cast<LPARAM>(lineA));
-	const wchar_t *lineW = wmc.char2wchar(lineA, cp);
-	lstrcpyn(line, lineW, static_cast<int>(lineBufferLen));
-	delete [] lineA;
-}
-
-void ScintillaEditView::addText(size_t length, const char *buf)
-{
-	execute(SCI_ADDTEXT, length, reinterpret_cast<LPARAM>(buf));
-}
-
-void ScintillaEditView::beginOrEndSelect(bool isColumnMode)
-{
-	auto currPos = execute(SCI_GETCURRENTPOS);
-
-	if (_beginSelectPosition == -1)
-	{
-		_beginSelectPosition = currPos;
-	}
-	else
-	{
-		execute(SCI_CHANGESELECTIONMODE, static_cast<WPARAM>(isColumnMode ? SC_SEL_RECTANGLE : SC_SEL_STREAM));
-		execute(isColumnMode ? SCI_SETANCHOR : SCI_SETSEL, static_cast<WPARAM>(_beginSelectPosition), static_cast<LPARAM>(currPos));
-		_beginSelectPosition = -1;
-	}
-}
-
-void ScintillaEditView::showMargin(int whichMarge, bool willBeShowed)
-{
-	if (whichMarge == _SC_MARGE_LINENUMBER)
-	{
-		bool forcedToHide = !willBeShowed;
-		updateLineNumbersMargin(forcedToHide);
-	}
-	else
-	{
-		DPIManager& dpiManager = NppParameters::getInstance()._dpiManager;
-		int width = dpiManager.scaleX(3);
-		if (whichMarge == _SC_MARGE_SYMBOL)
-			width = dpiManager.scaleX(16);
-		else if (whichMarge == _SC_MARGE_FOLDER)
-			width = dpiManager.scaleX(14);
-
-		execute(SCI_SETMARGINWIDTHN, whichMarge, willBeShowed ? width : 0);
-	}
-}
-
-void ScintillaEditView::showChangeHistoryMargin(bool willBeShowed)
-{
-	DPIManager& dpiManager = NppParameters::getInstance()._dpiManager;
-	int	width = dpiManager.scaleX(9);
-	execute(SCI_SETMARGINWIDTHN, _SC_MARGE_CHANGEHISTORY, willBeShowed ? width : 0);
-}
-
-void ScintillaEditView::updateBeginEndSelectPosition(bool is_insert, size_t position, size_t length)
-{
-	if (_beginSelectPosition != -1 && static_cast<intptr_t>(position) < _beginSelectPosition - 1)
-	{
-		if (is_insert)
-			_beginSelectPosition += length;
-		else
-			_beginSelectPosition -= length;
-
-		assert(_beginSelectPosition >= 0);
-	}
-}
-
-void ScintillaEditView::marginClick(Sci_Position position, int modifiers)
-{
-	size_t lineClick = execute(SCI_LINEFROMPOSITION, position, 0);
-	intptr_t levelClick = execute(SCI_GETFOLDLEVEL, lineClick, 0);
-	if (levelClick & SC_FOLDLEVELHEADERFLAG)
-    {
-		if (modifiers & SCMOD_SHIFT)
-        {
-			// Ensure all children visible
-			execute(SCI_SETFOLDEXPANDED, lineClick, 1);
-			expand(lineClick, true, true, 100, levelClick);
-		}
-        else if (modifiers & SCMOD_CTRL)
-        {
-			if (isFolded(lineClick))
-            {
-				// Contract this line and all children
-				execute(SCI_SETFOLDEXPANDED, lineClick, 0);
-				expand(lineClick, false, true, 0, levelClick);
-			}
-            else
-            {
-				// Expand this line and all children
-				execute(SCI_SETFOLDEXPANDED, lineClick, 1);
-				expand(lineClick, true, true, 100, levelClick);
-			}
-		}
-        else
-        {
-			// Toggle this line
-			bool mode = isFolded(lineClick);
-			intptr_t headerLine = getHeaderLine(static_cast<intptr_t>(lineClick));
-			fold(headerLine, !mode); // fold(lineClick, !mode);
-			runMarkers(true, lineClick, true, false);
-		}
-	}
-}
-
-void ScintillaEditView::expand(size_t& line, bool doExpand, bool force, intptr_t visLevels, intptr_t level)
-{
-	size_t lineMaxSubord = execute(SCI_GETLASTCHILD, line, level & SC_FOLDLEVELNUMBERMASK);
-	++line;
-	while (line <= lineMaxSubord)
-    {
-		if (force)
-        {
-			execute(((visLevels > 0) ? SCI_SHOWLINES : SCI_HIDELINES), line, line);
-		}
-        else
-        {
-			if (doExpand)
-				execute(SCI_SHOWLINES, line, line);
-		}
-
-		intptr_t levelLine = level;
-		if (levelLine == -1)
-			levelLine = execute(SCI_GETFOLDLEVEL, line, 0);
-
-		if (levelLine & SC_FOLDLEVELHEADERFLAG)
-        {
-			if (force)
-            {
-				if (visLevels > 1)
-					execute(SCI_SETFOLDEXPANDED, line, 1);
-				else
-					execute(SCI_SETFOLDEXPANDED, line, 0);
-				expand(line, doExpand, force, visLevels - 1);
-			}
-            else
-            {
-				if (doExpand)
-                {
-					if (!isFolded(line))
-						execute(SCI_SETFOLDEXPANDED, line, 1);
-
-					expand(line, true, force, visLevels - 1);
-				}
-                else
-					expand(line, false, force, visLevels - 1);
-			}
-		}
-        else
-			++line;
-	}
-
-	runMarkers(true, 0, true, false);
-}
-
-
-void ScintillaEditView::performGlobalStyles()
-{
-	NppParameters& nppParams = NppParameters::getInstance();
-	const ScintillaViewParams& svp = nppParams.getSVP();
-	
-	StyleArray& stylers = nppParams.getMiscStylerArray();
-	const Style* pStyle{};
-
-	if (svp._currentLineHiliteMode != LINEHILITE_NONE)
-	{
-		pStyle = stylers.findByName(L"Current line background colour");
-		if (pStyle)
-		{
-			setElementColour(SC_ELEMENT_CARET_LINE_BACK, pStyle->_bgColor);
-		}
-	}
-
-	execute(SCI_SETCARETLINEFRAME, (svp._currentLineHiliteMode == LINEHILITE_FRAME) ? svp._currentLineFrameWidth : 0);
-
-	COLORREF selectColorBack = grey;
-	COLORREF selectColorFore = black;
-	pStyle = stylers.findByName(L"Selected text colour");
-	if (pStyle)
-	{
-		selectColorBack = pStyle->_bgColor;
-		selectColorFore = pStyle->_fgColor;
-	}
-	//execute(SCI_SETSELBACK, 1, selectColorBack);
-	setElementColour(SC_ELEMENT_SELECTION_BACK, selectColorBack); // SCI_SETSELBACK is deprecated
-	setElementColour(SC_ELEMENT_SELECTION_INACTIVE_BACK, selectColorBack);
-
-
-	COLORREF selectMultiSelectColorBack = liteGrey;
-	pStyle = stylers.findByName(L"Multi-selected text color");
-	if (pStyle)
-	{
-		selectMultiSelectColorBack = pStyle->_bgColor;
-	}
-	setElementColour(SC_ELEMENT_SELECTION_ADDITIONAL_BACK, selectMultiSelectColorBack);
-
-	if (nppParams.isSelectFgColorEnabled())
-	{
-		//execute(SCI_SETSELFORE, 1, selectColorFore);
-		setElementColour(SC_ELEMENT_SELECTION_TEXT, selectColorFore);  // SCI_SETSELFORE is deprecated
-		setElementColour(SC_ELEMENT_SELECTION_INACTIVE_TEXT, selectColorFore);
-		setElementColour(SC_ELEMENT_SELECTION_ADDITIONAL_TEXT, selectColorFore);
-	}
-
-	COLORREF caretColor = black;
-	pStyle = stylers.findByName(L"Caret colour");
-	if (pStyle)
-	{
-		caretColor = pStyle->_fgColor;
-	}
-	//execute(SCI_SETCARETFORE, caretColor);
-	setElementColour(SC_ELEMENT_CARET, caretColor); // SCI_SETCARETFORE is deprecated
-
-	COLORREF multiEditCaretColor = darkGrey;
-	pStyle = stylers.findByName(L"Multi-edit carets color");
-
-	if (pStyle)
-		multiEditCaretColor = pStyle->_fgColor;
-
-	setElementColour(SC_ELEMENT_CARET_ADDITIONAL, multiEditCaretColor);
-
-	COLORREF edgeColor = liteGrey;
-	pStyle = stylers.findByName(L"Edge colour");
-	if (pStyle)
-	{
-		edgeColor = pStyle->_fgColor;
-	}
-	execute(SCI_SETEDGECOLOUR, edgeColor);
-	::SendMessage(_hParent, NPPM_INTERNAL_EDGEMULTISETSIZE, 0, 0);
-
-	COLORREF foldMarginColor = grey;
-	COLORREF foldMarginHiColor = white;
-	pStyle = stylers.findByName(L"Fold margin");
-	if (pStyle)
-	{
-		foldMarginHiColor = pStyle->_fgColor;
-		foldMarginColor = pStyle->_bgColor;
-	}
-	execute(SCI_SETFOLDMARGINCOLOUR, true, foldMarginColor);
-	execute(SCI_SETFOLDMARGINHICOLOUR, true, foldMarginHiColor);
-
-	COLORREF bookmarkMarginColor = veryLiteGrey;
-	pStyle = stylers.findByName(L"Bookmark margin");
-	if (!pStyle)
-	{
-		pStyle = stylers.findByName(L"Line number margin"); // "Line number margin" is used only for getting the bg color for _SC_MARGE_SYMBOL.
-		if (pStyle)                                              // "Line number margin" has its own style (styleID="33") for setting its bg & fg color
-		{
-			bookmarkMarginColor = pStyle->_bgColor;
-		}
-	}
-	else
-	{
-		bookmarkMarginColor = pStyle->_bgColor;
-	}
-	execute(SCI_SETMARGINTYPEN, _SC_MARGE_SYMBOL, SC_MARGIN_COLOUR);
-	execute(SCI_SETMARGINBACKN, _SC_MARGE_SYMBOL, bookmarkMarginColor);
-
-	COLORREF changeHistoryMarginColor = veryLiteGrey;
-	pStyle = stylers.findByName(L"Change History margin");
-	if (!pStyle)
-	{
-		pStyle = stylers.findByName(L"Line number margin");
-		if (pStyle)
-		{
-			changeHistoryMarginColor = pStyle->_bgColor;
-		}
-	}
-	else
-	{
-		changeHistoryMarginColor = pStyle->_bgColor;
-	}
-	execute(SCI_SETMARGINTYPEN, _SC_MARGE_CHANGEHISTORY, SC_MARGIN_COLOUR);
-	execute(SCI_SETMARGINBACKN, _SC_MARGE_CHANGEHISTORY, changeHistoryMarginColor);
-
-	COLORREF changeModifiedfgColor = orange;
-	COLORREF changeModifiedbgColor = orange;
-	pStyle = stylers.findByName(L"Change History modified");
-	if (pStyle)
-	{
-		changeModifiedfgColor = pStyle->_fgColor;
-		changeModifiedbgColor = pStyle->_bgColor;
-	}
-	execute(SCI_MARKERSETFORE, SC_MARKNUM_HISTORY_MODIFIED, changeModifiedfgColor);
-	execute(SCI_MARKERSETBACK, SC_MARKNUM_HISTORY_MODIFIED, changeModifiedbgColor);
-	execute(SCI_INDICSETFORE, INDICATOR_HISTORY_MODIFIED_INSERTION, changeModifiedfgColor);
-	execute(SCI_INDICSETFORE, INDICATOR_HISTORY_MODIFIED_DELETION, changeModifiedfgColor);
-
-	COLORREF changeRevertModifiedfgColor = yellowGreen;
-	COLORREF changeRevertModifiedbgColor = yellowGreen;
-	pStyle = stylers.findByName(L"Change History revert modified");
-	if (pStyle)
-	{
-		changeRevertModifiedfgColor = pStyle->_fgColor;
-		changeRevertModifiedbgColor = pStyle->_bgColor;
-	}
-	execute(SCI_MARKERSETFORE, SC_MARKNUM_HISTORY_REVERTED_TO_MODIFIED, changeRevertModifiedfgColor);
-	execute(SCI_MARKERSETBACK, SC_MARKNUM_HISTORY_REVERTED_TO_MODIFIED, changeRevertModifiedbgColor);
-	execute(SCI_INDICSETFORE, INDICATOR_HISTORY_REVERTED_TO_MODIFIED_INSERTION, changeRevertModifiedfgColor);
-	execute(SCI_INDICSETFORE, INDICATOR_HISTORY_REVERTED_TO_MODIFIED_DELETION, changeRevertModifiedfgColor);	
-
-	COLORREF changeRevertOriginfgColor = darkCyan;
-	COLORREF changeRevertOriginbgColor = darkCyan;
-	pStyle = stylers.findByName(L"Change History revert origin");
-	if (pStyle)
-	{
-		changeRevertOriginfgColor = pStyle->_fgColor;
-		changeRevertOriginbgColor = pStyle->_bgColor;
-	}
-	execute(SCI_MARKERSETFORE, SC_MARKNUM_HISTORY_REVERTED_TO_ORIGIN, changeRevertOriginfgColor);
-	execute(SCI_MARKERSETBACK, SC_MARKNUM_HISTORY_REVERTED_TO_ORIGIN, changeRevertOriginbgColor);
-	execute(SCI_INDICSETFORE, INDICATOR_HISTORY_REVERTED_TO_ORIGIN_INSERTION, changeRevertOriginfgColor);
-	execute(SCI_INDICSETFORE, INDICATOR_HISTORY_REVERTED_TO_ORIGIN_DELETION, changeRevertOriginfgColor);
-
-	COLORREF changeSavedfgColor = midGreen;
-	COLORREF changeSavedbgColor = midGreen;
-	pStyle = stylers.findByName(L"Change History saved");
-	if (pStyle)
-	{
-		changeSavedfgColor = pStyle->_fgColor;
-		changeSavedbgColor = pStyle->_bgColor;
-	}
-	execute(SCI_MARKERSETFORE, SC_MARKNUM_HISTORY_SAVED, changeSavedfgColor);
-	execute(SCI_MARKERSETBACK, SC_MARKNUM_HISTORY_SAVED, changeSavedbgColor);
-	execute(SCI_INDICSETFORE, INDICATOR_HISTORY_SAVED_INSERTION, changeSavedfgColor);
-	execute(SCI_INDICSETFORE, INDICATOR_HISTORY_SAVED_DELETION, changeSavedfgColor);
-
-	COLORREF urlHoveredFG = grey;
-	pStyle = stylers.findByName(L"URL hovered");
-	if (pStyle)
-	{
-		urlHoveredFG = pStyle->_fgColor;
-	}
-	execute(SCI_INDICSETHOVERFORE, URL_INDIC, urlHoveredFG);
-
-	COLORREF foldfgColor = white, foldbgColor = grey, activeFoldFgColor = red;
-	getFoldColor(foldfgColor, foldbgColor, activeFoldFgColor);
-
-	for (int j = 0 ; j < NB_FOLDER_STATE ; ++j)
-		defineMarker(_markersArray[FOLDER_TYPE][j], _markersArray[svp._folderStyle][j], foldfgColor, foldbgColor, activeFoldFgColor);
-
-	execute(SCI_MARKERENABLEHIGHLIGHT, true);
-
-	COLORREF wsSymbolFgColor = black;
-	pStyle = stylers.findByName(L"White space symbol");
-	if (pStyle)
-	{
-		wsSymbolFgColor = pStyle->_fgColor;
-	}
-	execute(SCI_SETWHITESPACEFORE, true, wsSymbolFgColor);
-
-	COLORREF eolCustomColor = liteGrey;
-	pStyle = stylers.findByName(L"EOL custom color");
-	if (pStyle)
-	{
-		eolCustomColor = pStyle->_fgColor;
-	}
-	setCRLF(eolCustomColor);
-
-	COLORREF npcCustomColor = liteGrey;
-	pStyle = stylers.findByName(g_npcStyleName);
-	if (pStyle)
-	{
-		npcCustomColor = pStyle->_fgColor;
-	}
-	setNpcAndCcUniEOL(npcCustomColor);
-}
-
-void ScintillaEditView::showNpc(bool willBeShowed, bool isSearchResult)
-{
-	const auto& svp = NppParameters::getInstance().getSVP();
-
-	if (willBeShowed)
-	{
-		const auto& mode = static_cast<size_t>(svp._npcMode);
-		for (const auto& invChar : g_nonPrintingChars)
-		{
-			execute(SCI_SETREPRESENTATION, reinterpret_cast<WPARAM>(invChar.at(0)), reinterpret_cast<LPARAM>(invChar.at(mode)));
-		}
-
-		if (svp._npcCustomColor)
-		{
-			setNpcAndCcUniEOL();
-		}
-
-		// in some case npc representation is not redrawn correctly on first line
-		// therefore use of showEOL(isShownEol()) instead of redraw()
-		showEOL(isShownEol());
-	}
-	else
-	{
-		execute(SCI_CLEARALLREPRESENTATIONS);
-
-		// SCI_CLEARALLREPRESENTATIONS will also reset CRLF and CcUniEOL
-		if (!isSearchResult && svp._eolMode != svp.roundedRectangleText)
-		{
-			setCRLF();
-		}
-
-		showCcUniEol(svp._ccUniEolShow);
-	}
-}
-
-void ScintillaEditView::showCcUniEol(bool willBeShowed, bool isSearchResult)
-{
-	const auto& svp = NppParameters::getInstance().getSVP();
-
-	if (willBeShowed)
-	{
-		const auto& mode = static_cast<size_t>(svp._npcIncludeCcUniEol ? svp._npcMode : ScintillaViewParams::npcMode::abbreviation);
-		for (const auto& invChar : g_ccUniEolChars)
-		{
-			execute(SCI_SETREPRESENTATION, reinterpret_cast<WPARAM>(invChar.at(0)), reinterpret_cast<LPARAM>(invChar.at(mode)));
-		}
-
-		if (svp._npcIncludeCcUniEol && svp._npcCustomColor)
-		{
-			setNpcAndCcUniEOL();
-		}
-	}
-	else
-	{
-		execute(SCI_CLEARALLREPRESENTATIONS);
-
-		for (const auto& invChar : g_ccUniEolChars)
-		{
-			execute(SCI_SETREPRESENTATION, reinterpret_cast<WPARAM>(invChar.at(0)), reinterpret_cast<LPARAM>(g_ZWSP));
-			execute(SCI_SETREPRESENTATIONAPPEARANCE, reinterpret_cast<WPARAM>(invChar.at(0)), SC_REPRESENTATION_PLAIN);
-		}
-
-		// SCI_CLEARALLREPRESENTATIONS will also reset CRLF and NPC
-		if (!isSearchResult && svp._eolMode != svp.roundedRectangleText)
-		{
-			setCRLF();
-		}
-
-		if (svp._npcShow)
-		{
-			showNpc();
-			return; // showEOL(isShownEol()) already in showNpc()
-		}
-	}
-
-	// in some case C0, C1 and  Unicode EOL representations are not redrawn correctly on first line
-	// therefore use of showEOL(isShownEol()) instead of redraw()
-	showEOL(isShownEol());
-}
-
-void ScintillaEditView::showIndentGuideLine(bool willBeShowed)
-{
-	auto typeDoc = _currentBuffer->getLangType();
-	const int docIndentMode = isPythonStyleIndentation(typeDoc) ? SC_IV_LOOKFORWARD : SC_IV_LOOKBOTH;
-	execute(SCI_SETINDENTATIONGUIDES, willBeShowed ? docIndentMode : SC_IV_NONE);
-}
-
-void ScintillaEditView::setLineIndent(size_t line, size_t indent) const
-{
-	size_t nbSelections = execute(SCI_GETSELECTIONS);
-
-	if (nbSelections == 1)
-	{
-		Sci_CharacterRangeFull crange = getSelection();
-		int64_t posBefore = execute(SCI_GETLINEINDENTPOSITION, line);
-		execute(SCI_SETLINEINDENTATION, line, indent);
-		int64_t posAfter = execute(SCI_GETLINEINDENTPOSITION, line);
-		long long posDifference = posAfter - posBefore;
-		if (posAfter > posBefore)
-		{
-			// Move selection on
-			if (crange.cpMin >= posBefore)
-			{
-				crange.cpMin += static_cast<Sci_Position>(posDifference);
-			}
-			if (crange.cpMax >= posBefore)
-			{
-				crange.cpMax += static_cast<Sci_Position>(posDifference);
-			}
-		}
-		else if (posAfter < posBefore)
-		{
-			// Move selection back
-			if (crange.cpMin >= posAfter)
-			{
-				if (crange.cpMin >= posBefore)
-					crange.cpMin += static_cast<Sci_Position>(posDifference);
-				else
-					crange.cpMin = static_cast<Sci_Position>(posAfter);
-			}
-
-			if (crange.cpMax >= posAfter)
-			{
-				if (crange.cpMax >= posBefore)
-					crange.cpMax += static_cast<Sci_Position>(posDifference);
-				else
-					crange.cpMax = static_cast<Sci_Position>(posAfter);
-			}
-		}
-		execute(SCI_SETSEL, crange.cpMin, crange.cpMax);
-	}
-	else
-	{
-		execute(SCI_BEGINUNDOACTION);
-		for (size_t i = 0; i < nbSelections; ++i)
-		{
-			LRESULT posStart = execute(SCI_GETSELECTIONNSTART, i);
-			LRESULT posEnd = execute(SCI_GETSELECTIONNEND, i);
-			
-
-			size_t l = execute(SCI_LINEFROMPOSITION, posStart);
-			
-			int64_t posBefore = execute(SCI_GETLINEINDENTPOSITION, l);
-			execute(SCI_SETLINEINDENTATION, l, indent);
-			int64_t posAfter = execute(SCI_GETLINEINDENTPOSITION, l);
-
-			long long posDifference = posAfter - posBefore;
-			if (posAfter > posBefore)
-			{
-				// Move selection on
-				if (posStart >= posBefore)
-				{
-					posStart += static_cast<Sci_Position>(posDifference);
-				}
-				if (posEnd >= posBefore)
-				{
-					posEnd += static_cast<Sci_Position>(posDifference);
-				}
-			}
-			else if (posAfter < posBefore)
-			{
-				// Move selection back
-				if (posStart >= posAfter)
-				{
-					if (posStart >= posBefore)
-						posStart += static_cast<Sci_Position>(posDifference);
-					else
-						posStart = static_cast<Sci_Position>(posAfter);
-				}
-
-				if (posEnd >= posAfter)
-				{
-					if (posEnd >= posBefore)
-						posEnd += static_cast<Sci_Position>(posDifference);
-					else
-						posEnd = static_cast<Sci_Position>(posAfter);
-				}
-			}
-
-			execute(SCI_SETSELECTIONNSTART, i, posStart);
-			execute(SCI_SETSELECTIONNEND, i, posEnd);
-		}
-		execute(SCI_ENDUNDOACTION);
-	}
-}
-
-void ScintillaEditView::updateLineNumberWidth()
-{
-	const ScintillaViewParams& svp = NppParameters::getInstance().getSVP();
-	if (svp._lineNumberMarginShow)
-	{
-		auto linesVisible = execute(SCI_LINESONSCREEN);
-		if (linesVisible)
-		{
-			int nbDigits = 0;
-
-			if (svp._lineNumberMarginDynamicWidth)
-			{
-				auto firstVisibleLineVis = execute(SCI_GETFIRSTVISIBLELINE);
-				auto lastVisibleLineVis = linesVisible + firstVisibleLineVis + 1;
-				auto lastVisibleLineDoc = execute(SCI_DOCLINEFROMVISIBLE, lastVisibleLineVis);
-
-				nbDigits = nbDigitsFromNbLines(lastVisibleLineDoc);
-				nbDigits = nbDigits < 3 ? 3 : nbDigits;
-			}
-			else
-			{
-				auto nbLines = execute(SCI_GETLINECOUNT);
-				nbDigits = nbDigitsFromNbLines(nbLines);
-				nbDigits = nbDigits < 4 ? 4 : nbDigits;
-			}
-
-			auto pixelWidth = 8 + nbDigits * execute(SCI_TEXTWIDTH, STYLE_LINENUMBER, reinterpret_cast<LPARAM>("8"));
-			execute(SCI_SETMARGINWIDTHN, _SC_MARGE_LINENUMBER, pixelWidth);
-		}
-	}
-}
-
-
-const char * ScintillaEditView::getCompleteKeywordList(std::basic_string<char> & kwl, LangType langType, int keywordIndex)
-{
-	kwl += " ";
-	const wchar_t *defKwl_generic = NppParameters::getInstance().getWordList(langType, keywordIndex);
-
-	WcharMbcsConvertor& wmc = WcharMbcsConvertor::getInstance();
-	const char * defKwl = wmc.wchar2char(defKwl_generic, CP_ACP);
-	kwl += defKwl?defKwl:"";
-
-	return kwl.c_str();
-}
-
-void ScintillaEditView::setMultiSelections(const ColumnModeInfos & cmi)
-{
-	for (size_t i = 0, len = cmi.size(); i < len ; ++i)
-	{
-		if (cmi[i].isValid())
-		{
-			intptr_t selStart = cmi[i]._direction == L2R?cmi[i]._selLpos:cmi[i]._selRpos;
-			intptr_t selEnd   = cmi[i]._direction == L2R?cmi[i]._selRpos:cmi[i]._selLpos;
-			execute(SCI_SETSELECTIONNSTART, i, selStart);
-			execute(SCI_SETSELECTIONNEND, i, selEnd);
-		}
-
-		if (cmi[i]._nbVirtualAnchorSpc)
-			execute(SCI_SETSELECTIONNANCHORVIRTUALSPACE, i, cmi[i]._nbVirtualAnchorSpc);
-		if (cmi[i]._nbVirtualCaretSpc)
-			execute(SCI_SETSELECTIONNCARETVIRTUALSPACE, i, cmi[i]._nbVirtualCaretSpc);
-	}
-}
-
-// Get selection range (fromLine, toLine) for the specified selection
-// specify selectionNumber = -1 for the MAIN selection
-pair<size_t, size_t> ScintillaEditView::getSelectionLinesRange(intptr_t selectionNumber /* = -1 */) const
-{
-	size_t nbSelections = execute(SCI_GETSELECTIONS);
-
-	size_t start_pos, end_pos;
-
-	if ((selectionNumber < 0) || (static_cast<size_t>(selectionNumber) >= nbSelections))
-	{
-		start_pos = execute(SCI_GETSELECTIONSTART);
-		end_pos = execute(SCI_GETSELECTIONEND);
-	}
-	else
-	{
-		start_pos = execute(SCI_GETSELECTIONNSTART, selectionNumber);
-		end_pos = execute(SCI_GETSELECTIONNEND, selectionNumber);
-	}
-
-	size_t line1 = execute(SCI_LINEFROMPOSITION, start_pos);
-	size_t line2 = execute(SCI_LINEFROMPOSITION, end_pos);
-
-	if ((line1 != line2) && (static_cast<size_t>(execute(SCI_POSITIONFROMLINE, line2)) == end_pos))
-	{
-		// if the end of the selection includes the line-ending, 
-		// then don't include the following line in the range
-		--line2;
-	}
-
-	return pair<size_t, size_t>(line1, line2);
-}
-
-void ScintillaEditView::currentLinesUp() const
-{
-	execute(SCI_MOVESELECTEDLINESUP);
-}
-
-void ScintillaEditView::currentLinesDown() const
-{
-	execute(SCI_MOVESELECTEDLINESDOWN);
-
-	// Ensure the selection is within view
-	execute(SCI_SCROLLRANGE, execute(SCI_GETSELECTIONEND), execute(SCI_GETSELECTIONSTART));
-}
-
-// Case converts the document byte range [start:end] in place and returns the
-// change in its length in bytes. On any error, does nothing and returns zero.
-intptr_t ScintillaEditView::caseConvertRange(intptr_t start, intptr_t end, TextCase caseToConvert)
-{
-	if (end <= start || uintptr_t(end) - uintptr_t(start) > INT_MAX/2)
-		return 0;
-
-	unsigned codepage = getCurrentBuffer()->getUnicodeMode() == uni8Bit ? _codepage : CP_UTF8;
-
-	int mbLen = int(end - start);
-	const int mbLenMax = 2 * mbLen + 1;  // allow final NUL + substantial expansion
-
-	char *mbStr = new char[mbLenMax];
-	getText(mbStr, start, end);
-
-	if (int wideLen = ::MultiByteToWideChar(codepage, 0, mbStr, mbLen, NULL, 0))
-	{
-		wchar_t *wideStr = new wchar_t[wideLen];  // not NUL terminated
-		::MultiByteToWideChar(codepage, 0, mbStr, mbLen, wideStr, wideLen);
-
-		changeCase(wideStr, wideLen, caseToConvert);
-
-		if (int mbLenOut = ::WideCharToMultiByte(codepage, 0, wideStr, wideLen, mbStr, mbLenMax, NULL, NULL))
-		{
-			// mbStr isn't NUL terminated either at this point
-			mbLen = mbLenOut;
-
-			execute(SCI_SETTARGETRANGE, start, end);
-			execute(SCI_REPLACETARGET, mbLen, reinterpret_cast<LPARAM>(mbStr));
-		}
-
-		delete [] wideStr;
-	}
-
-	delete [] mbStr;
-
-	return (start + mbLen) - end;
-}
-
-void ScintillaEditView::changeCase(__inout wchar_t * const strWToConvert, const int & nbChars, const TextCase & caseToConvert) const
-{
-	if (strWToConvert == nullptr || nbChars == 0)
-		return;
-
-	switch (caseToConvert)
-	{
-		case UPPERCASE:
-		{
-			for (int i = 0; i < nbChars; ++i)
-			{
-				strWToConvert[i] = (wchar_t)(UINT_PTR)::CharUpperW(reinterpret_cast<LPWSTR>(strWToConvert[i]));
-			}
-			break; 
-		} //case UPPERCASE
-		case LOWERCASE:
-		{
-			for (int i = 0; i < nbChars; ++i)
-			{
-				strWToConvert[i] = (wchar_t)(UINT_PTR)::CharLowerW(reinterpret_cast<LPWSTR>(strWToConvert[i]));
-			}
-			break; 
-		} //case LOWERCASE
-		case PROPERCASE_FORCE:
-		case PROPERCASE_BLEND:
-		{
-			for (int i = 0; i < nbChars; ++i)
-			{
-				if (::IsCharAlphaW(strWToConvert[i]))
-				{
-					// Exception for single quote and smart single quote
-					if ((i < 2) ? false :
-						(isCharSingleQuote(strWToConvert[i - 1]) && ::IsCharAlphaNumericW(strWToConvert[i - 2])))
-					{
-						if (caseToConvert == PROPERCASE_FORCE)
-							strWToConvert[i] = (wchar_t)(UINT_PTR)::CharLowerW(reinterpret_cast<LPWSTR>(strWToConvert[i]));
-					}
-					else if ((i < 1) ? true : !::IsCharAlphaNumericW(strWToConvert[i - 1]))
-						strWToConvert[i] = (wchar_t)(UINT_PTR)::CharUpperW(reinterpret_cast<LPWSTR>(strWToConvert[i]));
-					else if (caseToConvert == PROPERCASE_FORCE)
-						strWToConvert[i] = (wchar_t)(UINT_PTR)::CharLowerW(reinterpret_cast<LPWSTR>(strWToConvert[i]));
-				}
-			}
-			break;
-		} //case PROPERCASE
-		case SENTENCECASE_FORCE:
-		case SENTENCECASE_BLEND:
-		{
-			bool isNewSentence = true;
-			bool wasEolR = false;
-			bool wasEolN = false;
-			for (int i = 0; i < nbChars; ++i)
-			{
-				if (::IsCharAlphaW(strWToConvert[i]))
-				{
-					if (isNewSentence)
-					{
-						strWToConvert[i] = (wchar_t)(UINT_PTR)::CharUpperW(reinterpret_cast<LPWSTR>(strWToConvert[i]));
-						isNewSentence = false;
-					}
-					else if (caseToConvert == SENTENCECASE_FORCE)
-					{
-						strWToConvert[i] = (wchar_t)(UINT_PTR)::CharLowerW(reinterpret_cast<LPWSTR>(strWToConvert[i]));
-					}
-					wasEolR = false;
-					wasEolN = false;
-					//An exception
-					if (strWToConvert[i] == L'i' &&
-						((i < 1) ? false : (::iswspace(strWToConvert[i - 1]) || strWToConvert[i - 1] == L'(' || strWToConvert[i - 1] == L'"')) &&
-						((i + 1 == nbChars) ? false : (::iswspace(strWToConvert[i + 1]) || strWToConvert[i + 1] == L'\'')))
-					{
-						strWToConvert[i] = L'I';
-					}
-				}
-				else if (strWToConvert[i] == L'.' || strWToConvert[i] == L'!' || strWToConvert[i] == L'?')
-				{
-					if ((i + 1 == nbChars) ? true : ::IsCharAlphaNumericW(strWToConvert[i + 1]))
-						isNewSentence = false;
-					else
-						isNewSentence = true;
-				}
-				else if (strWToConvert[i] == L'\r')
-				{
-					if (wasEolR)
-						isNewSentence = true;
-					else
-						wasEolR = true;
-				}
-				else if (strWToConvert[i] == L'\n')
-				{
-					if (wasEolN)
-						isNewSentence = true;
-					else
-						wasEolN = true;
-				}
-			}
-			break;
-		} //case SENTENCECASE
-		case INVERTCASE:
-		{
-			for (int i = 0; i < nbChars; ++i)
-			{
-				if (::IsCharLowerW(strWToConvert[i]))
-					strWToConvert[i] = (wchar_t)(UINT_PTR)::CharUpperW(reinterpret_cast<LPWSTR>(strWToConvert[i]));
-				else
-					strWToConvert[i] = (wchar_t)(UINT_PTR)::CharLowerW(reinterpret_cast<LPWSTR>(strWToConvert[i]));
-			}
-			break; 
-		} //case INVERTCASE
-		case RANDOMCASE:
-		{
-			for (int i = 0; i < nbChars; ++i)
-			{
-				if (::IsCharAlphaW(strWToConvert[i]))
-				{
-					if (std::rand() & true)
-						strWToConvert[i] = (wchar_t)(UINT_PTR)::CharUpperW(reinterpret_cast<LPWSTR>(strWToConvert[i]));
-					else
-						strWToConvert[i] = (wchar_t)(UINT_PTR)::CharLowerW(reinterpret_cast<LPWSTR>(strWToConvert[i]));
-				}
-			}
-			break; 
-		} //case RANDOMCASE
-	} //switch (caseToConvert)
-}
-
-void ScintillaEditView::convertSelectedTextTo(const TextCase & caseToConvert)
-{
-	if (execute(SCI_GETSELECTIONS) > 1) // Multi-Selection || Column mode
-	{
-        execute(SCI_BEGINUNDOACTION);
-
-		ColumnModeInfos cmi = getColumnModeSelectInfo();
-		// The fixup logic needs the selections to be sorted, but that has visible side effects,
-		// like the highlighted row jumping around, so try to restore the original order afterwards.
-		bool reversed = !cmi.empty() && cmi.back()._selLpos < cmi.front()._selLpos;
-		std::sort(cmi.begin(), cmi.end(), SortInPositionOrder());
-
-		intptr_t sizedelta = 0;
-		for (ColumnModeInfo& info : cmi)
-		{
-			info._selLpos += sizedelta;
-			sizedelta += caseConvertRange(info._selLpos, info._selRpos + sizedelta, caseToConvert);
-			info._selRpos += sizedelta;
-		}
-
-		if (reversed)
-			std::reverse(cmi.begin(), cmi.end());
-		setMultiSelections(cmi);
-
-		execute(SCI_ENDUNDOACTION);
-		return;
-	}
-
-	size_t selectionStart = execute(SCI_GETSELECTIONSTART);
-	size_t selectionEnd = execute(SCI_GETSELECTIONEND);
-
-	if (selectionStart < selectionEnd)
-	{
-		selectionEnd += caseConvertRange(selectionStart, selectionEnd, caseToConvert);
-		execute(SCI_SETSEL, selectionStart, selectionEnd);
-	}
-}
-
-
-pair<size_t, size_t> ScintillaEditView::getWordRange()
-{
-	size_t caretPos = execute(SCI_GETCURRENTPOS, 0, 0);
-	size_t startPos = execute(SCI_WORDSTARTPOSITION, caretPos, true);
-	size_t endPos = execute(SCI_WORDENDPOSITION, caretPos, true);
-    return pair<size_t, size_t>(startPos, endPos);
-}
-
-bool ScintillaEditView::expandWordSelection()
-{
-    pair<size_t, size_t> wordRange = getWordRange();
-    if (wordRange.first != wordRange.second)
-	{
-        execute(SCI_SETSELECTIONSTART, wordRange.first);
-        execute(SCI_SETSELECTIONEND, wordRange.second);
-		return true;
-	}
-	return false;
-}
-
-
-ColumnModeInfos ScintillaEditView::getColumnModeSelectInfo()
-{
-	ColumnModeInfos columnModeInfos;
-	if (execute(SCI_GETSELECTIONS) > 1) // Multi-Selection || Column mode
-	{
-		intptr_t nbSel = execute(SCI_GETSELECTIONS);
-
-		for (int i = 0 ; i < nbSel ; ++i)
-		{
-			intptr_t absPosSelStartPerLine = execute(SCI_GETSELECTIONNANCHOR, i);
-			intptr_t absPosSelEndPerLine = execute(SCI_GETSELECTIONNCARET, i);
-			intptr_t nbVirtualAnchorSpc = execute(SCI_GETSELECTIONNANCHORVIRTUALSPACE, i);
-			intptr_t nbVirtualCaretSpc = execute(SCI_GETSELECTIONNCARETVIRTUALSPACE, i);
-
-			if (absPosSelStartPerLine == absPosSelEndPerLine && execute(SCI_SELECTIONISRECTANGLE))
-			{
-				bool dir = nbVirtualAnchorSpc<nbVirtualCaretSpc?L2R:R2L;
-				columnModeInfos.push_back(ColumnModeInfo(absPosSelStartPerLine, absPosSelEndPerLine, i, dir, nbVirtualAnchorSpc, nbVirtualCaretSpc));
-			}
-			else if (absPosSelStartPerLine > absPosSelEndPerLine)
-				columnModeInfos.push_back(ColumnModeInfo(absPosSelEndPerLine, absPosSelStartPerLine, i, R2L, nbVirtualAnchorSpc, nbVirtualCaretSpc));
-			else
-				columnModeInfos.push_back(ColumnModeInfo(absPosSelStartPerLine, absPosSelEndPerLine, i, L2R, nbVirtualAnchorSpc, nbVirtualCaretSpc));
-		}
-	}
-	return columnModeInfos;
-}
-
-void ScintillaEditView::columnReplace(ColumnModeInfos & cmi, const wchar_t *str)
-{
-	intptr_t totalDiff = 0;
-	for (size_t i = 0, len = cmi.size(); i < len ; ++i)
-	{
-		if (cmi[i].isValid())
-		{
-			intptr_t len2beReplace = cmi[i]._selRpos - cmi[i]._selLpos;
-			intptr_t diff = lstrlen(str) - len2beReplace;
-
-			cmi[i]._selLpos += totalDiff;
-			cmi[i]._selRpos += totalDiff;
-			bool hasVirtualSpc = cmi[i]._nbVirtualAnchorSpc > 0;
-
-			if (hasVirtualSpc) // if virtual space is present, then insert space
-			{
-				for (intptr_t j = 0, k = cmi[i]._selLpos; j < cmi[i]._nbVirtualCaretSpc ; ++j, ++k)
-				{
-					execute(SCI_INSERTTEXT, k, reinterpret_cast<LPARAM>(" "));
-				}
-				cmi[i]._selLpos += cmi[i]._nbVirtualAnchorSpc;
-				cmi[i]._selRpos += cmi[i]._nbVirtualCaretSpc;
-			}
-
-			execute(SCI_SETTARGETRANGE, cmi[i]._selLpos, cmi[i]._selRpos);
-
-			WcharMbcsConvertor& wmc = WcharMbcsConvertor::getInstance();
-			size_t cp = execute(SCI_GETCODEPAGE);
-			const char *strA = wmc.wchar2char(str, cp);
-			execute(SCI_REPLACETARGET, static_cast<WPARAM>(-1), reinterpret_cast<LPARAM>(strA));
-
-			if (hasVirtualSpc)
-			{
-				totalDiff += cmi[i]._nbVirtualAnchorSpc + lstrlen(str);
-
-				// Now there's no more virtual space
-				cmi[i]._nbVirtualAnchorSpc = 0;
-				cmi[i]._nbVirtualCaretSpc = 0;
-			}
-			else
-			{
-				totalDiff += diff;
-			}
-			cmi[i]._selRpos += diff;
-		}
-	}
-}
-
-void ScintillaEditView::columnReplace(ColumnModeInfos & cmi, size_t initial, size_t incr, size_t repeat, UCHAR format, ColumnEditorParam::leadingChoice lead)
-{
-	assert(repeat > 0);
-
-	// If there is no column mode info available, no need to do anything
-	// If required a message can be shown to user, that select column properly or something similar
-	// It is just a double check as taken in callee method (in case this method is called from multiple places)
-	if (cmi.size() <= 0)
-		return;
-	// 0000 00 00 : Dec BASE_10
-	// 0000 00 01 : Hex BASE_16
-	// 0000 00 10 : Oct BASE_08
-	// 0000 00 11 : Bin BASE_02
-
-	//Defined in ScintillaEditView.h :
-	//const UCHAR MASK_FORMAT = 0x03;
-
-	UCHAR f = format & MASK_FORMAT;
-
-	int base = 10;
-	if (f == BASE_16)
-		base = 16;
-	else if (f == BASE_08)
-		base = 8;
-	else if (f == BASE_02)
-		base = 2;
-
-	const int stringSize = 512;
-	char str[stringSize];
-
-	// Compute the numbers to be placed at each column.
-	std::vector<size_t> numbers;
-
-	size_t curNumber = initial;
-	const size_t kiMaxSize = cmi.size();
-	while (numbers.size() < kiMaxSize)
-	{
-		for (size_t i = 0; i < repeat; i++)
-		{
-			numbers.push_back(curNumber);
-			if (numbers.size() >= kiMaxSize)
-			{
-				break;
-			}
-		}
-		curNumber += incr;
-	}
-
-	const size_t kibEnd = getNbDigits(*numbers.rbegin(), base);
-	const size_t kibInit = getNbDigits(initial, base);
-	const size_t kib = std::max<size_t>(kibInit, kibEnd);
-
-	intptr_t totalDiff = 0;
-	const size_t len = cmi.size();
-	for (size_t i = 0 ; i < len ; i++)
-	{
-		if (cmi[i].isValid())
-		{
-			const intptr_t len2beReplaced = cmi[i]._selRpos - cmi[i]._selLpos;
-			const intptr_t diff = kib - len2beReplaced;
-
-			cmi[i]._selLpos += totalDiff;
-			cmi[i]._selRpos += totalDiff;
-
-			variedFormatNumber2String<char>(str, stringSize, numbers.at(i), base, kib, lead);
-
-			const bool hasVirtualSpc = cmi[i]._nbVirtualAnchorSpc > 0;
-			if (hasVirtualSpc) // if virtual space is present, then insert space
-			{
-				for (intptr_t j = 0, k = cmi[i]._selLpos; j < cmi[i]._nbVirtualCaretSpc ; ++j, ++k)
-				{
-					execute(SCI_INSERTTEXT, k, reinterpret_cast<LPARAM>(" "));
-				}
-				cmi[i]._selLpos += cmi[i]._nbVirtualAnchorSpc;
-				cmi[i]._selRpos += cmi[i]._nbVirtualCaretSpc;
-			}
-			execute(SCI_SETTARGETRANGE, cmi[i]._selLpos, cmi[i]._selRpos);
-			execute(SCI_REPLACETARGET, static_cast<WPARAM>(-1), reinterpret_cast<LPARAM>(str));
-
-			if (hasVirtualSpc)
-			{
-				totalDiff += cmi[i]._nbVirtualAnchorSpc + strlen(str);
-				// Now there's no more virtual space
-				cmi[i]._nbVirtualAnchorSpc = 0;
-				cmi[i]._nbVirtualCaretSpc = 0;
-			}
-			else
-			{
-				totalDiff += diff;
-			}
-			cmi[i]._selRpos += diff;
-		}
-	}
-}
-
-bool ScintillaEditView::getIndicatorRange(size_t indicatorNumber, size_t* from, size_t* to, size_t* cur)
-{
-	size_t curPos = execute(SCI_GETCURRENTPOS);
-	size_t indicMsk = execute(SCI_INDICATORALLONFOR, curPos);
-	if (!(static_cast<int>(indicMsk) & (1 << indicatorNumber)))
-		return false;
-	size_t startPos = execute(SCI_INDICATORSTART, indicatorNumber, curPos);
-	size_t endPos = execute(SCI_INDICATOREND, indicatorNumber, curPos);
-	if ((curPos < startPos) || (curPos > endPos))
-		return false;
-	if (from) *from = startPos;
-	if (to) *to = endPos;
-	if (cur) *cur = curPos;
-	return true;
-}
-
-
-void ScintillaEditView::scrollPosToCenter(size_t pos)
-{
-	_positionRestoreNeeded = false;
-
-	execute(SCI_GOTOPOS, pos);
-	size_t line = execute(SCI_LINEFROMPOSITION, pos);
-
-	size_t firstVisibleDisplayLine = execute(SCI_GETFIRSTVISIBLELINE);
-	size_t firstVisibleDocLine = execute(SCI_DOCLINEFROMVISIBLE, firstVisibleDisplayLine);
-	size_t nbLine = execute(SCI_LINESONSCREEN, firstVisibleDisplayLine);
-	size_t lastVisibleDocLine = execute(SCI_DOCLINEFROMVISIBLE, firstVisibleDisplayLine + nbLine);
-
-	size_t middleLine;
-	if (line - firstVisibleDocLine < lastVisibleDocLine - line)
-		middleLine = firstVisibleDocLine + nbLine/2;
-	else
-		middleLine = lastVisibleDocLine -  nbLine/2;
-	size_t nbLines2scroll =  line - middleLine;
-	scroll(0, nbLines2scroll);
-	execute(SCI_ENSUREVISIBLEENFORCEPOLICY, line);
-}
-
-void ScintillaEditView::hideLines()
-{
-	//Folding can screw up hide lines badly if it unfolds a hidden section.
-	//Adding runMarkers(hide, foldstart) directly (folding on single document) can help
-
-	//Special func on buffer. If markers are added, create notification with location of start, and hide bool set to true
-	size_t startLine = execute(SCI_LINEFROMPOSITION, execute(SCI_GETSELECTIONSTART));
-	size_t endLine = execute(SCI_LINEFROMPOSITION, execute(SCI_GETSELECTIONEND));
-	//perform range check: cannot hide very first and very last lines
-	//Offset them one off the edges, and then check if they are within the reasonable
-	size_t nbLines = execute(SCI_GETLINECOUNT);
-	if (nbLines < 3)
-		return;	//cannot possibly hide anything
-	if (!startLine)
-		++startLine;
-	if (endLine == (nbLines-1))
-		--endLine;
-
-	if (startLine > endLine)
-		return;	//tried to hide line at edge
-
-	int scope = 0;
-	bool recentMarkerWasOpen = false;
-
-	auto removeMarker = [this, &scope, &recentMarkerWasOpen](size_t line, int markerMask)
-	{
-		auto state = execute(SCI_MARKERGET, line) & markerMask;
-		bool closePresent = (state & (1 << MARK_HIDELINESEND)) != 0;
-		bool openPresent = (state & (1 << MARK_HIDELINESBEGIN)) != 0;
-
-		if (closePresent)
-		{
-			execute(SCI_MARKERDELETE, line, MARK_HIDELINESEND);
-			recentMarkerWasOpen = false;
-			--scope;
-		}
-
-		if (openPresent)
-		{
-			execute(SCI_MARKERDELETE, line, MARK_HIDELINESBEGIN);
-			recentMarkerWasOpen = true;
-			++scope;
-		}
-	};
-
-	size_t startMarker = startLine - 1;
-	size_t endMarker = endLine + 1;
-
-	// Previous markers must be removed in the selected region:
-
-	removeMarker(startMarker, 1 << MARK_HIDELINESBEGIN);
-	for (size_t i = startLine; i <= endLine; ++i)
-		removeMarker(i, (1 << MARK_HIDELINESBEGIN) | (1 << MARK_HIDELINESEND));
-	removeMarker(endMarker, 1 << MARK_HIDELINESEND);
-
-	// When hiding lines just below/above other hidden lines,
-	// merge them into one hidden section:
-
-	if (scope == 0 && recentMarkerWasOpen)
-	{
-		// Special case: user wants to hide every line in between other hidden sections.
-		// Both "while" loops are executed (merge with above AND below hidden section):
-
-		while (scope == 0 && static_cast<intptr_t>(startMarker) >= 0)
-			removeMarker(--startMarker, 1 << MARK_HIDELINESBEGIN);
-
-		while (scope != 0 && endMarker < nbLines)
-			removeMarker(++endMarker, 1 << MARK_HIDELINESEND);
-	}
-	else
-	{
-		// User wants to hide some lines below/above other hidden section.
-		// If true, only one "while" loop is executed (merge with adjacent hidden section):
-
-		while (scope < 0 && static_cast<intptr_t>(startMarker) >= 0)
-			removeMarker(--startMarker, 1 << MARK_HIDELINESBEGIN);
-
-		while (scope > 0 && endMarker < nbLines)
-			removeMarker(++endMarker, 1 << MARK_HIDELINESEND);
-	}
-
-	execute(SCI_MARKERADD, startMarker, MARK_HIDELINESBEGIN);
-	execute(SCI_MARKERADD, endMarker, MARK_HIDELINESEND);
-
-	_currentBuffer->setHideLineChanged(true, startMarker);
-}
-
-bool ScintillaEditView::markerMarginClick(intptr_t lineNumber)
-{
-	auto state = execute(SCI_MARKERGET, lineNumber);
-	bool openPresent = (state & (1 << MARK_HIDELINESBEGIN)) != 0;
-	bool closePresent = (state & (1 << MARK_HIDELINESEND)) != 0;
-
-	if (!openPresent && !closePresent)
-		return false;
-		
-	//Special func on buffer. First call show with location of opening marker. Then remove the marker manually
-	if (openPresent)
-	{
-		closePresent = false; // when there are two overlapping markers, always open the lower section
-		_currentBuffer->setHideLineChanged(false, lineNumber);
-	}
-
-	if (closePresent)
-	{
-		openPresent = false;
-		intptr_t i = lineNumber - 1;
-		for (; i >= 0 && !openPresent; i--)
-		{
-			state = execute(SCI_MARKERGET, i);
-			openPresent = (state & (1 << MARK_HIDELINESBEGIN)) != 0;
-		}
-
-		if (openPresent)
-		{
-			_currentBuffer->setHideLineChanged(false, i + 1);
-		}
-		else // problem -> only close but no open: let's remove the errno close marker
-		{
-			execute(SCI_MARKERDELETE, lineNumber, MARK_HIDELINESEND);
-		}
-	}
-
-	return true;
-}
-
-void ScintillaEditView::notifyMarkers(Buffer * buf, bool isHide, size_t location, bool del)
-{
-	if (buf != _currentBuffer)	//if not visible buffer dont do a thing
-		return;
-	runMarkers(isHide, location, false, del);
-}
-
-//Run through full document. When switching in or opening folding
-//hide is false only when user click on margin
-void ScintillaEditView::runMarkers(bool doHide, size_t searchStart, bool endOfDoc, bool doDelete)
-{
-	//Removes markers if opening
-	/*
-	AllLines = (start,ENDOFDOCUMENT)
-	Hide:
-		Run through all lines.
-			Find open hiding marker:
-				set hiding start
-			Find closing:
-				if (hiding):
-					Hide lines between now and start
-					if (endOfDoc = false)
-						return
-					else
-						search for other hidden sections
-
-	Show:
-		Run through all lines
-			Find open hiding marker
-				set last start
-			Find closing:
-				Show from last start. Stop.
-			Find closed folding header:
-				Show from last start to folding header
-				Skip to LASTCHILD
-				Set last start to lastchild
-	*/
-
-	const auto flag_MARK_HIDELINESBEGIN = (1 << MARK_HIDELINESBEGIN);
-	const auto flag_MARK_HIDELINESEND = (1 << MARK_HIDELINESEND);
-	intptr_t nextLine = execute(SCI_MARKERNEXT, searchStart, static_cast<LPARAM>(flag_MARK_HIDELINESBEGIN));
-	if (nextLine >= 0)
-	{
-		searchStart = static_cast<size_t>(nextLine);
-	}
-	else
-	{
-		return;
-	}
-
-	size_t maxLines = execute(SCI_GETLINECOUNT);
-	if (doHide)
-	{
-		auto startHiding = searchStart;
-		bool isInSection = false;
-		for (auto i = searchStart; i < maxLines; ++i)
-		{
-			auto state = execute(SCI_MARKERGET, i);
-			if (((state & (flag_MARK_HIDELINESEND)) != 0))
-			{
-				if (isInSection)
-				{
-					execute(SCI_HIDELINES, startHiding, i-1);
-					if (!endOfDoc)
-					{
-						return;	//done, only single section requested
-					}	//otherwise keep going
-
-					intptr_t nextLine2 = execute(SCI_MARKERNEXT, i, static_cast<LPARAM>(flag_MARK_HIDELINESBEGIN));
-					if (nextLine2 > 0)
-					{
-						i = static_cast<size_t>(nextLine2);
-					}
-					else
-					{
-						return;
-					}
-				}
-				isInSection = false;
-			}
-			else if ((state & (flag_MARK_HIDELINESBEGIN)) != 0)
-			{
-				isInSection = true;
-				startHiding = i+1;
-				++i;
-			}
-
-		}
-	}
-	else
-	{
-		auto startShowing = searchStart;
-		bool isInSection = false;
-		for (auto i = searchStart; i < maxLines; ++i)
-		{
-			auto state = execute(SCI_MARKERGET, i);
-			if ((state & (flag_MARK_HIDELINESBEGIN)) != 0 && !isInSection)
-			{
-				isInSection = true;
-				if (doDelete)
-				{
-					execute(SCI_MARKERDELETE, i, MARK_HIDELINESBEGIN);
-				}
-				else
-				{
-					startShowing = i + 1;
-				}
-			}
-			else if ((state & (flag_MARK_HIDELINESEND)) != 0)
-			{
-				if (doDelete)
-				{
-					execute(SCI_MARKERDELETE, i, MARK_HIDELINESEND);
-					if (!endOfDoc)
-					{
-						return;	//done, only single section requested
-					}	//otherwise keep going
-
-					intptr_t nextLine2 = execute(SCI_MARKERNEXT, i, static_cast<LPARAM>(flag_MARK_HIDELINESBEGIN));
-					if (nextLine2 > 0)
-					{
-						i = static_cast<size_t>(nextLine2);
-					}
-					else
-					{
-						return;
-					}
-
-					isInSection = false;
-				}
-				else if (isInSection)
-				{
-					if (startShowing >= i)
-					{	//because of fold skipping, we passed the close tag. In that case we cant do anything
-						if (!endOfDoc)
-						{
-							return;
-						}
-						else
-						{
-							isInSection = false; // assume we passed the close tag
-							continue;
-						}
-					}
-					execute(SCI_SHOWLINES, startShowing, i-1);
-					if (!endOfDoc)
-					{
-						return;	//done, only single section requested
-					}	//otherwise keep going
-
-					intptr_t nextLine2 = execute(SCI_MARKERNEXT, i, static_cast<LPARAM>(flag_MARK_HIDELINESBEGIN));
-					if (nextLine2 > 0)
-					{
-						i = static_cast<size_t>(nextLine2);
-					}
-					else
-					{
-						return;
-					}
-
-					isInSection = false;
-				}
-			}
-
-			auto levelLine = execute(SCI_GETFOLDLEVEL, i, 0);
-			if (levelLine & SC_FOLDLEVELHEADERFLAG)
-			{	//fold section. Dont show lines if fold is closed
-				if (isInSection && !isFolded(i))
-				{
-					execute(SCI_SHOWLINES, startShowing, i);
-				}
-			}
-		}
-	}
-}
-
-void ScintillaEditView::restoreHiddenLines()
-{
-	intptr_t line = 0;
-
-	while (line != -1)
-	{
-		line = static_cast<intptr_t>(execute(SCI_MARKERNEXT, line, 1 << MARK_HIDELINESBEGIN));
-
-		if (line != -1)
-		{
-			intptr_t startHiding = line + 1;
-			line = static_cast<intptr_t>(execute(SCI_MARKERNEXT, line, 1 << MARK_HIDELINESEND));
-
-			if (line != -1)
-			{
-				execute(SCI_HIDELINES, startHiding, line - 1);
-			}
-		}
-	}
-}
-
-void ScintillaEditView::setTabSettings(Lang* lang)
-{
-	if (lang && lang->_tabSize != -1 && lang->_tabSize != 0)
-	{
-		if (lang->_langID == L_JAVASCRIPT)
-		{
-			Lang* ljs = NppParameters::getInstance().getLangFromID(L_JS);
-			execute(SCI_SETTABWIDTH, ljs->_tabSize > 0 ? ljs->_tabSize : lang->_tabSize);
-			execute(SCI_SETUSETABS, !ljs->_isTabReplacedBySpace);
-			execute(SCI_SETBACKSPACEUNINDENTS, ljs->_isBackspaceUnindent);
-		}
-		else
-		{
-			execute(SCI_SETTABWIDTH, lang->_tabSize);
-			execute(SCI_SETUSETABS, !lang->_isTabReplacedBySpace);
-			execute(SCI_SETBACKSPACEUNINDENTS, lang->_isBackspaceUnindent);
-		}
-	}
-	else
-	{
-		const NppGUI& nppgui = NppParameters::getInstance().getNppGUI();
-		execute(SCI_SETTABWIDTH, nppgui._tabSize > 0 ? nppgui._tabSize : 4);
-		execute(SCI_SETUSETABS, !nppgui._tabReplacedBySpace);
-		execute(SCI_SETBACKSPACEUNINDENTS, nppgui._backspaceUnindent);
-	}
-}
-
-void ScintillaEditView::insertNewLineAboveCurrentLine()
-{
-	wstring newline = getEOLString();
-	const auto current_line = getCurrentLineNumber();
-	if (current_line == 0)
-	{
-		// Special handling if caret is at first line.
-		insertGenericTextFrom(0, newline.c_str());
-	}
-	else
-	{
-		const auto eol_length = newline.length();
-		const auto position = execute(SCI_POSITIONFROMLINE, current_line) - eol_length;
-		insertGenericTextFrom(position, newline.c_str());
-	}
-	execute(SCI_SETEMPTYSELECTION, execute(SCI_POSITIONFROMLINE, current_line));
-}
-
-
-void ScintillaEditView::insertNewLineBelowCurrentLine()
-{
-	wstring newline = getEOLString();
-	const auto line_count = execute(SCI_GETLINECOUNT);
-	const auto current_line = getCurrentLineNumber();
-	if (current_line == line_count - 1)
-	{
-		// Special handling if caret is at last line.
-		appandGenericText(newline.c_str());
-	}
-	else
-	{
-		const auto eol_length = newline.length();
-		const auto position = eol_length + execute(SCI_GETLINEENDPOSITION, current_line);
-		insertGenericTextFrom(position, newline.c_str());
-	}
-	execute(SCI_SETEMPTYSELECTION, execute(SCI_POSITIONFROMLINE, current_line + 1));
-}
-
-void ScintillaEditView::sortLines(size_t fromLine, size_t toLine, ISorter* pSort)
-{
-	if (fromLine >= toLine)
-	{
-		return;
-	}
-
-	const auto startPos = execute(SCI_POSITIONFROMLINE, fromLine);
-	const auto endPos = execute(SCI_POSITIONFROMLINE, toLine) + execute(SCI_LINELENGTH, toLine);
-	const wstring text = getGenericTextAsString(startPos, endPos);
-	std::vector<wstring> splitText;
-	stringSplit(text, getEOLString(), splitText);
-	const size_t lineCount = execute(SCI_GETLINECOUNT);
-	const bool sortEntireDocument = toLine == lineCount - 1;
-	if (!sortEntireDocument)
-	{
-		if (splitText.rbegin()->empty())
-		{
-			splitText.pop_back();
-		}
-	}
-	assert(toLine - fromLine + 1 == splitText.size());
-	pSort->sort(splitText);
-	wstring joined;
-	stringJoin(splitText, getEOLString(), joined);
-
-	if (sortEntireDocument)
-	{
-		assert(joined.length() == text.length());
-	}
-	else
-	{
-		assert(joined.length() + getEOLString().length() == text.length());
-		joined += getEOLString();
-	}
-	if (text != joined)
-	{
-		replaceTarget(joined.c_str(), startPos, endPos);
-	}
-}
-
-bool ScintillaEditView::isTextDirectionRTL() const
-{
-	long exStyle = static_cast<long>(::GetWindowLongPtr(_hSelf, GWL_EXSTYLE));
-	return (exStyle & WS_EX_LAYOUTRTL) != 0;
-}
-
-void ScintillaEditView::changeTextDirection(bool isRTL)
-{
-	if (isTextDirectionRTL() == isRTL)
-		return;
-
-	NppParameters& nppParamInst = NppParameters::getInstance();
-	if (isRTL && nppParamInst.getNppGUI()._writeTechnologyEngine == directWriteTechnology) // RTL is not compatible with Direct Write Technology
-	{
-		static bool theWarningIsGiven = false;
-
-		if (!theWarningIsGiven)
-		{
-			(nppParamInst.getNativeLangSpeaker())->messageBox("RTLvsDirectWrite",
-				getHSelf(),
-				L"RTL is not compatible with Direct Write mode. Please disable DirectWrite mode in MISC. section of Preferences dialog, and restart Notepad++.",
-				L"Cannot run RTL",
-				MB_OK | MB_APPLMODAL);
-
-			theWarningIsGiven = true;
-		}
-		return;
-	}
-
-	long exStyle = static_cast<long>(::GetWindowLongPtr(_hSelf, GWL_EXSTYLE));
-	exStyle = isRTL ? (exStyle | WS_EX_LAYOUTRTL) : (exStyle & (~WS_EX_LAYOUTRTL));
-	::SetWindowLongPtr(_hSelf, GWL_EXSTYLE, exStyle);
-
-	if (isRTL)
-	{
-		execute(SCI_ASSIGNCMDKEY, SCK_RIGHT, SCI_CHARLEFT);
-		execute(SCI_ASSIGNCMDKEY, SCK_RIGHT + (SCMOD_SHIFT << 16), SCI_CHARLEFTEXTEND);
-		execute(SCI_ASSIGNCMDKEY, SCK_RIGHT + ((SCMOD_SHIFT + SCMOD_ALT) << 16), SCI_CHARLEFTRECTEXTEND);
-		execute(SCI_ASSIGNCMDKEY, SCK_RIGHT + (SCMOD_CTRL << 16), SCI_WORDLEFT);
-		execute(SCI_ASSIGNCMDKEY, SCK_RIGHT + ((SCMOD_SHIFT + SCMOD_CTRL) << 16), SCI_WORDLEFTEXTEND);
-
-		execute(SCI_ASSIGNCMDKEY, SCK_LEFT, SCI_CHARRIGHT);
-		execute(SCI_ASSIGNCMDKEY, SCK_LEFT + (SCMOD_SHIFT << 16), SCI_CHARRIGHTEXTEND);
-		execute(SCI_ASSIGNCMDKEY, SCK_LEFT + ((SCMOD_SHIFT + SCMOD_ALT) << 16), SCI_CHARRIGHTRECTEXTEND);
-		execute(SCI_ASSIGNCMDKEY, SCK_LEFT + (SCMOD_CTRL << 16), SCI_WORDRIGHT);
-		execute(SCI_ASSIGNCMDKEY, SCK_LEFT + ((SCMOD_SHIFT + SCMOD_CTRL) << 16), SCI_WORDRIGHTEXTEND);
-	}
-	else
-	{
-		execute(SCI_ASSIGNCMDKEY, SCK_RIGHT, SCI_CHARRIGHT);
-		execute(SCI_ASSIGNCMDKEY, SCK_RIGHT + (SCMOD_SHIFT << 16), SCI_CHARRIGHTEXTEND);
-		execute(SCI_ASSIGNCMDKEY, SCK_RIGHT + ((SCMOD_SHIFT + SCMOD_ALT) << 16), SCI_CHARRIGHTRECTEXTEND);
-		execute(SCI_ASSIGNCMDKEY, SCK_RIGHT + (SCMOD_CTRL << 16), SCI_WORDRIGHT);
-		execute(SCI_ASSIGNCMDKEY, SCK_RIGHT + ((SCMOD_SHIFT + SCMOD_CTRL) << 16), SCI_WORDRIGHTEXTEND);
-
-		execute(SCI_ASSIGNCMDKEY, SCK_LEFT, SCI_CHARLEFT);
-		execute(SCI_ASSIGNCMDKEY, SCK_LEFT + (SCMOD_SHIFT << 16), SCI_CHARLEFTEXTEND);
-		execute(SCI_ASSIGNCMDKEY, SCK_LEFT + ((SCMOD_SHIFT + SCMOD_ALT) << 16), SCI_CHARLEFTRECTEXTEND);
-		execute(SCI_ASSIGNCMDKEY, SCK_LEFT + (SCMOD_CTRL << 16), SCI_WORDLEFT);
-		execute(SCI_ASSIGNCMDKEY, SCK_LEFT + ((SCMOD_SHIFT + SCMOD_CTRL) << 16), SCI_WORDLEFTEXTEND);
-	}
-
-	Buffer* buf = getCurrentBuffer();
-	buf->setRTL(isRTL);
-}
-
-wstring ScintillaEditView::getEOLString() const
-{
-	intptr_t eol_mode = execute(SCI_GETEOLMODE);
-	if (eol_mode == SC_EOL_CRLF)
-	{
-		return L"\r\n";
-	}
-	else if (eol_mode == SC_EOL_LF)
-	{
-		return L"\n";
-	}
-	else
-	{
-		return L"\r";
-	}
-}
-
-void ScintillaEditView::setBorderEdge(bool doWithBorderEdge)
-{
-	long style = static_cast<long>(::GetWindowLongPtr(_hSelf, GWL_STYLE));
-	long exStyle = static_cast<long>(::GetWindowLongPtr(_hSelf, GWL_EXSTYLE));
-
-	if (NppDarkMode::isEnabled())
-	{
-		exStyle &= ~WS_EX_CLIENTEDGE;
-
-		if (doWithBorderEdge)
-			style |= WS_BORDER;
-		else
-			style &= ~WS_BORDER;
-	}
-	else
-	{
-		style &= ~WS_BORDER;
-
-		if (doWithBorderEdge)
-			exStyle |= WS_EX_CLIENTEDGE;
-		else
-			exStyle &= ~WS_EX_CLIENTEDGE;
-	}
-
-	::SetWindowLongPtr(_hSelf, GWL_STYLE, style);
-	::SetWindowLongPtr(_hSelf, GWL_EXSTYLE, exStyle);
-	::SetWindowPos(_hSelf, NULL, 0, 0, 0, 0, SWP_NOMOVE | SWP_NOSIZE | SWP_NOZORDER | SWP_FRAMECHANGED);
-}
-
-void ScintillaEditView::getFoldColor(COLORREF& fgColor, COLORREF& bgColor, COLORREF& activeFgColor)
-{
-	StyleArray & stylers = NppParameters::getInstance().getMiscStylerArray();
-
-	const Style * pStyle = stylers.findByName(L"Fold");
-	if (pStyle)
-	{
-		fgColor = pStyle->_bgColor;
-		bgColor = pStyle->_fgColor;
-	}
-
-	pStyle = stylers.findByName(L"Fold active");
-	if (pStyle)
-	{
-		activeFgColor = pStyle->_fgColor;
-	}
-}
-
-int ScintillaEditView::getTextZoneWidth() const
-{
-	RECT editorRect;
-	getClientRect(editorRect);
-
-	intptr_t marginWidths = 0;
-	for (int m = 0; m < 4; ++m)
-	{
-		marginWidths += execute(SCI_GETMARGINWIDTHN, m);
-	}
-	return editorRect.right - editorRect.left - static_cast<LONG>(marginWidths);
-}
-
-pair<size_t, size_t> ScintillaEditView::getSelectedCharsAndLinesCount(long long maxSelectionsForLineCount /* = -1 */) const
-{
-	pair<size_t, size_t> selectedCharsAndLines(0, 0);
-
-	selectedCharsAndLines.first = getUnicodeSelectedLength();
-
-	size_t nbSelections = execute(SCI_GETSELECTIONS);
-
-	if (nbSelections == 1)
-	{
-		pair<size_t, size_t> lineRange = getSelectionLinesRange();
-		selectedCharsAndLines.second = lineRange.second - lineRange.first + 1;
-	}
-	else if (execute(SCI_SELECTIONISRECTANGLE))
-	{
-		selectedCharsAndLines.second = nbSelections;
-	}
-	else if ((maxSelectionsForLineCount == -1) ||  // -1 means process ALL of the selections
-		(nbSelections <= static_cast<size_t>(maxSelectionsForLineCount)))
-	{
-		// selections are obtained from Scintilla in the order user creates them,
-		// not in a lowest-to-highest position-based order;
-		// to be able to get a line-count that can't count the same line more than once,
-		// we have to reorder the lines touched
-		// by selection into low-to-high line number order before processing them further
-
-		vector< pair <size_t, size_t> > v;
-		for (size_t s = 0; s < nbSelections; ++s)
-		{
-			v.push_back(getSelectionLinesRange(s));
-		}
-		sort(v.begin(), v.end());
-		intptr_t previousSecondLine = -1;
-		for (const auto& lineRange : v)
-		{
-			selectedCharsAndLines.second += lineRange.second - lineRange.first;
-			if (lineRange.first != static_cast<size_t>(previousSecondLine))
-			{
-				++selectedCharsAndLines.second;
-			}
-			previousSecondLine = static_cast<intptr_t>(lineRange.second);
-		}
-	}
-
-	return selectedCharsAndLines;
-}
-
-size_t ScintillaEditView::getUnicodeSelectedLength() const
-{
-	size_t length = 0;
-	size_t nbSelections = execute(SCI_GETSELECTIONS);
-
-	for (size_t s = 0; s < nbSelections; ++s)
-	{
-		size_t start = execute(SCI_GETSELECTIONNSTART, s);
-		size_t end = execute(SCI_GETSELECTIONNEND, s);
-		length += execute(SCI_COUNTCHARACTERS, start, end);
-	}
-
-	return length;
-}
-
-
-void ScintillaEditView::markedTextToClipboard(int indiStyle, bool doAll /*= false*/)
-{
-	int styleIndicators[] =
-	{
-		SCE_UNIVERSAL_FOUND_STYLE_EXT1,
-		SCE_UNIVERSAL_FOUND_STYLE_EXT2,
-		SCE_UNIVERSAL_FOUND_STYLE_EXT3,
-		SCE_UNIVERSAL_FOUND_STYLE_EXT4,
-		SCE_UNIVERSAL_FOUND_STYLE_EXT5,
-		-1  // end signifier
-	};
-
-	if (!doAll)
-	{
-		styleIndicators[0] = indiStyle;
-		styleIndicators[1] = -1;
-	}
-
-	// vector of pairs: starting position of styled text, and styled text
-	std::vector<std::pair<size_t, wstring>> styledVect;
-
-	const wstring cr = L"\r";
-	const wstring lf = L"\n";
-
-	bool textContainsLineEndingChar = false;
-
-	for (int si = 0; styleIndicators[si] != -1; ++si)
-	{
-		size_t pos = execute(SCI_INDICATOREND, styleIndicators[si], 0);
-		if (pos > 0)
-		{
-			bool atEndOfIndic = execute(SCI_INDICATORVALUEAT, styleIndicators[si], 0) != 0;
-			size_t prevPos = pos;
-			if (atEndOfIndic) prevPos = 0;
-
-			do
-			{
-				if (atEndOfIndic)
-				{
-					wstring styledText = getGenericTextAsString(prevPos, pos);
-					if (!textContainsLineEndingChar)
-					{
-						if (styledText.find(cr) != std::string::npos ||
-							styledText.find(lf) != std::string::npos)
-						{
-							textContainsLineEndingChar = true;
-						}
-					}
-					styledVect.push_back(::make_pair(prevPos, styledText));
-				}
-				atEndOfIndic = !atEndOfIndic;
-				prevPos = pos;
-				pos = execute(SCI_INDICATOREND, styleIndicators[si], pos);
-			} while (pos != prevPos);
-		}
-	}
-
-	if (styledVect.size() > 0)
-	{
-		if (doAll)
-		{
-			// sort by starting position of styled text
-			std::sort(styledVect.begin(), styledVect.end());
-		}
-
-		const wstring delim =
-			(textContainsLineEndingChar && styledVect.size() > 1) ?
-			L"\r\n----\r\n" : L"\r\n";
-
-		wstring joined;
-		for (const auto& item : styledVect)
-		{
-			joined += delim + item.second;
-		}
-		joined = joined.substr(delim.length());
-		if (styledVect.size() > 1)
-		{
-			joined += L"\r\n";
-		}
-
-		str2Clipboard(joined, NULL);
-	}
-}
-
-void ScintillaEditView::removeAnyDuplicateLines()
-{
-	size_t fromLine = 0, toLine = 0;
-	bool hasLineSelection = false;
-
-	auto selStart = execute(SCI_GETSELECTIONSTART);
-	auto selEnd = execute(SCI_GETSELECTIONEND);
-	hasLineSelection = selStart != selEnd;
-
-	if (hasLineSelection)
-	{
-		const pair<size_t, size_t> lineRange = getSelectionLinesRange();
-		// One single line selection is not allowed.
-		if (lineRange.first == lineRange.second)
-		{
-			return;
-		}
-		fromLine = lineRange.first;
-		toLine = lineRange.second;
-	}
-	else
-	{
-		// No selection.
-		fromLine = 0;
-		toLine = execute(SCI_GETLINECOUNT) - 1;
-	}
-
-	if (fromLine >= toLine)
-	{
-		return;
-	}
-
-	const auto startPos = execute(SCI_POSITIONFROMLINE, fromLine);
-	const auto endPos = execute(SCI_POSITIONFROMLINE, toLine) + execute(SCI_LINELENGTH, toLine);
-	const wstring text = getGenericTextAsString(startPos, endPos);
-	std::vector<wstring> linesVect;
-	stringSplit(text, getEOLString(), linesVect);
-	const size_t lineCount = execute(SCI_GETLINECOUNT);
-
-	const bool doingEntireDocument = toLine == lineCount - 1;
-	if (!doingEntireDocument)
-	{
-		if (linesVect.rbegin()->empty())
-		{
-			linesVect.pop_back();
-		}
-	}
-
-	size_t origSize = linesVect.size();
-	size_t newSize = vecRemoveDuplicates(linesVect);
-	if (origSize != newSize)
-	{
-		wstring joined;
-		stringJoin(linesVect, getEOLString(), joined);
-		if (!doingEntireDocument)
-		{
-			joined += getEOLString();
-		}
-		if (text != joined)
-		{
-			replaceTarget(joined.c_str(), startPos, endPos);
-		}
-	}
-}
-
-bool ScintillaEditView::pasteToMultiSelection() const
-{
-	size_t nbSelections = execute(SCI_GETSELECTIONS);
-	if (nbSelections <= 1)
-		return false;
-
-	// "MSDEVColumnSelect" is column format from Scintilla 
-	CLIPFORMAT cfColumnSelect = static_cast<CLIPFORMAT>(::RegisterClipboardFormat(L"MSDEVColumnSelect"));
-	if (!::IsClipboardFormatAvailable(cfColumnSelect) || !::OpenClipboard(NULL))
-		return false;
-
-	HANDLE clipboardData = ::GetClipboardData(CF_UNICODETEXT);
-	if (!clipboardData)
-	{
-		::CloseClipboard();
-		return false;
-	}
-
-	LPVOID clipboardDataPtr = ::GlobalLock(clipboardData);
-	if (!clipboardDataPtr)
-	{
-		::CloseClipboard();
-		return false;
-	}
-
-	wstring clipboardStr = static_cast<const wchar_t*>(clipboardDataPtr);
-	::GlobalUnlock(clipboardData);
-	::CloseClipboard();
-
-	vector<wstring> clipboardStrings;
-	stringSplit(clipboardStr, getEOLString(), clipboardStrings);
-	clipboardStrings.erase(clipboardStrings.cend() - 1); // remove the last empty string
-	size_t nbClipboardStr = clipboardStrings.size();
-
-	if (nbSelections >= nbClipboardStr) // enough holes for every insertion, keep holes empty if there are some left
-	{
-		execute(SCI_BEGINUNDOACTION);
-		for (size_t i = 0; i < nbClipboardStr; ++i)
-		{
-			LRESULT posStart = execute(SCI_GETSELECTIONNSTART, i);
-			LRESULT posEnd = execute(SCI_GETSELECTIONNEND, i);
-			replaceTarget(clipboardStrings[i].c_str(), posStart, posEnd);
-			posStart += clipboardStrings[i].length();
-			execute(SCI_SETSELECTIONNSTART, i, posStart);
-			execute(SCI_SETSELECTIONNEND, i, posStart);
-		}
-		execute(SCI_ENDUNDOACTION);
-		return true;
-	}
-	else if (nbSelections < nbClipboardStr) // not enough holes for insertion, every hole has several insertions
-	{
-		size_t nbStr2takeFromClipboard = nbClipboardStr / nbSelections;
-
-		execute(SCI_BEGINUNDOACTION);
-		size_t j = 0;
-		for (size_t i = 0; i < nbSelections; ++i)
-		{
-			LRESULT posStart = execute(SCI_GETSELECTIONNSTART, i);
-			LRESULT posEnd = execute(SCI_GETSELECTIONNEND, i);
-			wstring severalStr;
-			wstring eol = getEOLString();
-			for (size_t k = 0; k < nbStr2takeFromClipboard && j < nbClipboardStr; ++k)
-			{
-				severalStr += clipboardStrings[j];
-				severalStr += eol;
-				++j;
-			}
-
-			// remove the latest added EOL
-			severalStr.erase(severalStr.length() - eol.length());
-
-			replaceTarget(severalStr.c_str(), posStart, posEnd);
-			posStart += severalStr.length();
-			execute(SCI_SETSELECTIONNSTART, i, posStart);
-			execute(SCI_SETSELECTIONNEND, i, posStart);
-		}
-		execute(SCI_ENDUNDOACTION);
-		return true;
-	}
-
-	return false;
-}
+// This file is part of Notepad++ project
+// Copyright (C)2021 Don HO <don.h@free.fr>
+
+// This program is free software: you can redistribute it and/or modify
+// it under the terms of the GNU General Public License as published by
+// the Free Software Foundation, either version 3 of the License, or
+// at your option any later version.
+//
+// This program is distributed in the hope that it will be useful,
+// but WITHOUT ANY WARRANTY; without even the implied warranty of
+// MERCHANTABILITY or FITNESS FOR A PARTICULAR PURPOSE. See the
+// GNU General Public License for more details.
+//
+// You should have received a copy of the GNU General Public License
+// along with this program.  If not, see <https://www.gnu.org/licenses/>.
+
+#include <memory>
+#include <bitset>
+#include <shlwapi.h>
+#include <cinttypes>
+#include <windowsx.h>
+#include <versionhelpers.h>
+#include "ScintillaEditView.h"
+#include "Parameters.h"
+#include "localization.h"
+#include "Sorters.h"
+#include "verifySignedfile.h"
+#include "ILexer.h"
+#include "Lexilla.h"
+
+using namespace std;
+
+// initialize the static variable
+bool ScintillaEditView::_SciInit = false;
+int ScintillaEditView::_refCount = 0;
+UserDefineDialog ScintillaEditView::_userDefineDlg;
+
+const int ScintillaEditView::_SC_MARGE_LINENUMBER = 0;
+const int ScintillaEditView::_SC_MARGE_SYMBOL = 1;
+const int ScintillaEditView::_SC_MARGE_CHANGEHISTORY = 2;
+const int ScintillaEditView::_SC_MARGE_FOLDER = 3;
+
+WNDPROC ScintillaEditView::_scintillaDefaultProc = NULL;
+string ScintillaEditView::_defaultCharList = "";
+
+/*
+SC_MARKNUM_*     | Arrow               Plus/minus           Circle tree                 Box tree
+-------------------------------------------------------------------------------------------------------------
+FOLDEROPEN       | SC_MARK_ARROWDOWN   SC_MARK_MINUS     SC_MARK_CIRCLEMINUS            SC_MARK_BOXMINUS
+FOLDER           | SC_MARK_ARROW       SC_MARK_PLUS      SC_MARK_CIRCLEPLUS             SC_MARK_BOXPLUS
+FOLDERSUB        | SC_MARK_EMPTY       SC_MARK_EMPTY     SC_MARK_VLINE                  SC_MARK_VLINE
+FOLDERTAIL       | SC_MARK_EMPTY       SC_MARK_EMPTY     SC_MARK_LCORNERCURVE           SC_MARK_LCORNER
+FOLDEREND        | SC_MARK_EMPTY       SC_MARK_EMPTY     SC_MARK_CIRCLEPLUSCONNECTED    SC_MARK_BOXPLUSCONNECTED
+FOLDEROPENMID    | SC_MARK_EMPTY       SC_MARK_EMPTY     SC_MARK_CIRCLEMINUSCONNECTED   SC_MARK_BOXMINUSCONNECTED
+FOLDERMIDTAIL    | SC_MARK_EMPTY       SC_MARK_EMPTY     SC_MARK_TCORNERCURVE           SC_MARK_TCORNER
+*/
+
+const int ScintillaEditView::_markersArray[][NB_FOLDER_STATE] = {
+  {SC_MARKNUM_FOLDEROPEN, SC_MARKNUM_FOLDER, SC_MARKNUM_FOLDERSUB, SC_MARKNUM_FOLDERTAIL, SC_MARKNUM_FOLDEREND,        SC_MARKNUM_FOLDEROPENMID,     SC_MARKNUM_FOLDERMIDTAIL},
+  {SC_MARK_MINUS,         SC_MARK_PLUS,      SC_MARK_EMPTY,        SC_MARK_EMPTY,         SC_MARK_EMPTY,               SC_MARK_EMPTY,                SC_MARK_EMPTY},
+  {SC_MARK_ARROWDOWN,     SC_MARK_ARROW,     SC_MARK_EMPTY,        SC_MARK_EMPTY,         SC_MARK_EMPTY,               SC_MARK_EMPTY,                SC_MARK_EMPTY},
+  {SC_MARK_CIRCLEMINUS,   SC_MARK_CIRCLEPLUS,SC_MARK_VLINE,        SC_MARK_LCORNERCURVE,  SC_MARK_CIRCLEPLUSCONNECTED, SC_MARK_CIRCLEMINUSCONNECTED, SC_MARK_TCORNERCURVE},
+  {SC_MARK_BOXMINUS,      SC_MARK_BOXPLUS,   SC_MARK_VLINE,        SC_MARK_LCORNER,       SC_MARK_BOXPLUSCONNECTED,    SC_MARK_BOXMINUSCONNECTED,    SC_MARK_TCORNER}
+};
+
+// Array with all the names of all languages
+// The order of lang type (enum LangType) must be respected
+LanguageNameInfo ScintillaEditView::_langNameInfoArray[L_EXTERNAL + 1] = {
+	//
+	//_langName           _shortName                 _longName                                             _langID            _lexerID
+	//
+	{L"normal",           L"Normal text",            L"Normal text file",                                  L_TEXT,            "null"},
+	{L"php",              L"PHP",                    L"PHP Hypertext Preprocessor file",                   L_PHP,             "phpscript"},
+	{L"c",                L"C",                      L"C source file",                                     L_C,               "cpp"},
+	{L"cpp",              L"C++",                    L"C++ source file",                                   L_CPP,             "cpp"},
+	{L"cs",               L"C#",                     L"C# source file",                                    L_CS,              "cpp"},
+	{L"objc",             L"Objective-C",            L"Objective-C source file",                           L_OBJC,            "objc"},
+	{L"java",             L"Java",                   L"Java source file",                                  L_JAVA,            "cpp"},
+	{L"rc",               L"RC",                     L"Windows Resource file",                             L_RC,              "cpp"},
+	{L"html",             L"HTML",                   L"Hyper Text Markup Language file",                   L_HTML,            "hypertext"},
+	{L"xml",              L"XML",                    L"eXtensible Markup Language file",                   L_XML,             "xml"},
+	{L"makefile",         L"Makefile",               L"Makefile",                                          L_MAKEFILE,        "makefile"},
+	{L"pascal",           L"Pascal",                 L"Pascal source file",                                L_PASCAL,          "pascal"},
+	{L"batch",            L"Batch",                  L"Batch file",                                        L_BATCH,           "batch"},
+	{L"ini",              L"ini",                    L"MS ini file",                                       L_INI,             "props"},
+	{L"nfo",              L"NFO",                    L"MSDOS Style/ASCII Art",                             L_ASCII,           "null"},
+	{L"udf",              L"udf",                    L"User Defined language file",                        L_USER,            "user"},
+	{L"asp",              L"ASP",                    L"Active Server Pages script file",                   L_ASP,             "hypertext"},
+	{L"sql",              L"SQL",                    L"Structured Query Language file",                    L_SQL,             "sql"},
+	{L"vb",               L"Visual Basic",           L"Visual Basic file",                                 L_VB,              "vb"},
+	{L"javascript",       L"JavaScript",             L"JavaScript file",                                   L_JS,              "cpp"},
+	{L"css",              L"CSS",                    L"Cascade Style Sheets File",                         L_CSS,             "css"},
+	{L"perl",             L"Perl",                   L"Perl source file",                                  L_PERL,            "perl"},
+	{L"python",           L"Python",                 L"Python file",                                       L_PYTHON,          "python"},
+	{L"lua",              L"Lua",                    L"Lua source File",                                   L_LUA,             "lua"},
+	{L"tex",              L"TeX",                    L"TeX file",                                          L_TEX,             "tex"},
+	{L"fortran",          L"Fortran free form",      L"Fortran free form source file",                     L_FORTRAN,         "fortran"},
+	{L"bash",             L"Shell",                  L"Unix script file",                                  L_BASH,            "bash"},
+	{L"actionscript",     L"ActionScript",           L"Flash ActionScript file",                           L_FLASH,           "cpp"},
+	{L"nsis",             L"NSIS",                   L"Nullsoft Scriptable Install System script file",    L_NSIS,            "nsis"},
+	{L"tcl",              L"TCL",                    L"Tool Command Language file",                        L_TCL,             "tcl"},
+	{L"lisp",             L"Lisp",                   L"List Processing language file",                     L_LISP,            "lisp"},
+	{L"scheme",           L"Scheme",                 L"Scheme file",                                       L_SCHEME,          "lisp"},
+	{L"asm",              L"Assembly",               L"Assembly language source file",                     L_ASM,             "asm"},
+	{L"diff",             L"Diff",                   L"Diff file",                                         L_DIFF,            "diff"},
+	{L"props",            L"Properties file",        L"Properties file",                                   L_PROPS,           "props"},
+	{L"postscript",       L"PostScript",             L"PostScript file",                                   L_PS,              "ps"},
+	{L"ruby",             L"Ruby",                   L"Ruby file",                                         L_RUBY,            "ruby"},
+	{L"smalltalk",        L"Smalltalk",              L"Smalltalk file",                                    L_SMALLTALK,       "smalltalk"},
+	{L"vhdl",             L"VHDL",                   L"VHSIC Hardware Description Language file",          L_VHDL,            "vhdl"},
+	{L"kix",              L"KiXtart",                L"KiXtart file",                                      L_KIX,             "kix"},
+	{L"autoit",           L"AutoIt",                 L"AutoIt",                                            L_AU3,             "au3"},
+	{L"caml",             L"CAML",                   L"Categorical Abstract Machine Language",             L_CAML,            "caml"},
+	{L"ada",              L"Ada",                    L"Ada file",                                          L_ADA,             "ada"},
+	{L"verilog",          L"Verilog",                L"Verilog file",                                      L_VERILOG,         "verilog"},
+	{L"matlab",           L"MATLAB",                 L"MATrix LABoratory",                                 L_MATLAB,          "matlab"},
+	{L"haskell",          L"Haskell",                L"Haskell",                                           L_HASKELL,         "haskell"},
+	{L"inno",             L"Inno Setup",             L"Inno Setup script",                                 L_INNO,            "inno"},
+	{L"searchResult",     L"Internal Search",        L"Internal Search",                                   L_SEARCHRESULT,    "searchResult"},
+	{L"cmake",            L"CMake",                  L"CMake file",                                        L_CMAKE,           "cmake"},
+	{L"yaml",             L"YAML",                   L"YAML Ain't Markup Language",                        L_YAML,            "yaml"},
+	{L"cobol",            L"COBOL",                  L"COmmon Business Oriented Language",                 L_COBOL,           "COBOL"},
+	{L"gui4cli",          L"Gui4Cli",                L"Gui4Cli file",                                      L_GUI4CLI,         "gui4cli"},
+	{L"d",                L"D",                      L"D programming language",                            L_D,               "d"},
+	{L"powershell",       L"PowerShell",             L"Windows PowerShell",                                L_POWERSHELL,      "powershell"},
+	{L"r",                L"R",                      L"R programming language",                            L_R,               "r"},
+	{L"jsp",              L"JSP",                    L"JavaServer Pages script file",                      L_JSP,             "hypertext"},
+	{L"coffeescript",     L"CoffeeScript",           L"CoffeeScript file",                                 L_COFFEESCRIPT,    "coffeescript"},
+	{L"json",             L"json",                   L"JSON file",                                         L_JSON,            "json"},
+	{L"javascript.js",    L"JavaScript",             L"JavaScript file",                                   L_JAVASCRIPT,      "cpp"},
+	{L"fortran77",        L"Fortran fixed form",     L"Fortran fixed form source file",                    L_FORTRAN_77,      "f77"},
+	{L"baanc",            L"BaanC",                  L"BaanC File",                                        L_BAANC,           "baan"},
+	{L"srec",             L"S-Record",               L"Motorola S-Record binary data",                     L_SREC,            "srec"},
+	{L"ihex",             L"Intel HEX",              L"Intel HEX binary data",                             L_IHEX,            "ihex"},
+	{L"tehex",            L"Tektronix extended HEX", L"Tektronix extended HEX binary data",                L_TEHEX,           "tehex"},
+	{L"swift",            L"Swift",                  L"Swift file",                                        L_SWIFT,           "cpp"},
+	{L"asn1",             L"ASN.1",                  L"Abstract Syntax Notation One file",                 L_ASN1,            "asn1"},
+	{L"avs",              L"AviSynth",               L"AviSynth scripts files",                            L_AVS,             "avs"},
+	{L"blitzbasic",       L"BlitzBasic",             L"BlitzBasic file",                                   L_BLITZBASIC,      "blitzbasic"},
+	{L"purebasic",        L"PureBasic",              L"PureBasic file",                                    L_PUREBASIC,       "purebasic"},
+	{L"freebasic",        L"FreeBasic",              L"FreeBasic file",                                    L_FREEBASIC,       "freebasic"},
+	{L"csound",           L"Csound",                 L"Csound file",                                       L_CSOUND,          "csound"},
+	{L"erlang",           L"Erlang",                 L"Erlang file",                                       L_ERLANG,          "erlang"},
+	{L"escript",          L"ESCRIPT",                L"ESCRIPT file",                                      L_ESCRIPT,         "escript"},
+	{L"forth",            L"Forth",                  L"Forth file",                                        L_FORTH,           "forth"},
+	{L"latex",            L"LaTeX",                  L"LaTeX file",                                        L_LATEX,           "latex"},
+	{L"mmixal",           L"MMIXAL",                 L"MMIXAL file",                                       L_MMIXAL,          "mmixal"},
+	{L"nim",              L"Nim",                    L"Nim file",                                          L_NIM,             "nimrod"},
+	{L"nncrontab",        L"Nncrontab",              L"extended crontab file",                             L_NNCRONTAB,       "nncrontab"},
+	{L"oscript",          L"OScript",                L"OScript source file",                               L_OSCRIPT,         "oscript"},
+	{L"rebol",            L"REBOL",                  L"REBOL file",                                        L_REBOL,           "rebol"},
+	{L"registry",         L"registry",               L"registry file",                                     L_REGISTRY,        "registry"},
+	{L"rust",             L"Rust",                   L"Rust file",                                         L_RUST,            "rust"},
+	{L"spice",            L"Spice",                  L"spice file",                                        L_SPICE,           "spice"},
+	{L"txt2tags",         L"txt2tags",               L"txt2tags file",                                     L_TXT2TAGS,        "txt2tags"},
+	{L"visualprolog",     L"Visual Prolog",          L"Visual Prolog file",                                L_VISUALPROLOG,    "visualprolog"},
+	{L"typescript",       L"TypeScript",             L"TypeScript file",                                   L_TYPESCRIPT,      "cpp"},
+	{L"json5",            L"json5",                  L"JSON5 file",                                        L_JSON5,           "json"},
+	{L"mssql",            L"mssql",                  L"Microsoft Transact-SQL (SQL Server) file",          L_MSSQL,           "mssql"},
+	{L"gdscript",         L"GDScript",               L"GDScript file",                                     L_GDSCRIPT,        "gdscript"},
+	{L"hollywood",        L"Hollywood",              L"Hollywood script",                                  L_HOLLYWOOD,       "hollywood"},
+	{L"go",               L"Go",                     L"Go source file",                                    L_GOLANG,          "cpp"},
+	{L"raku",             L"Raku",                   L"Raku source file",                                  L_RAKU,            "raku"},
+	{L"toml",             L"TOML",                   L"Tom's Obvious Minimal Language file",               L_TOML,            "toml"},
+	{L"ext",              L"External",               L"External",                                          L_EXTERNAL,        "null"}
+};
+
+
+size_t getNbDigits(size_t aNum, size_t base)
+{
+	size_t nbDigits = 0;
+
+	do
+	{
+		++nbDigits;
+		aNum /= base;
+	} while (aNum != 0);
+
+	return nbDigits;
+}
+
+bool isCharSingleQuote(__inout wchar_t const c)
+{
+    if (c == L'\'' || c == L'\u2019' || c == L'\u2018') return true;
+    else return false;
+}
+
+void ScintillaEditView::init(HINSTANCE hInst, HWND hPere)
+{
+	if (!_SciInit)
+	{
+		if (!Scintilla_RegisterClasses(hInst))
+		{
+			throw std::runtime_error("ScintillaEditView::init : SCINTILLA ERROR - Scintilla_RegisterClasses failed");
+		}
+		_SciInit = true;
+	}
+
+	Window::init(hInst, hPere);
+	_hSelf = ::CreateWindowEx(
+					0,\
+					L"Scintilla",\
+					L"Notepad++",\
+					WS_CHILD | WS_VSCROLL | WS_HSCROLL | WS_CLIPCHILDREN | WS_EX_RTLREADING,\
+					0, 0, 100, 100,\
+					_hParent,\
+					NULL,\
+					_hInst,\
+					NULL);
+
+	if (!_hSelf)
+	{
+		throw std::runtime_error("ScintillaEditView::init : CreateWindowEx() function return null");
+	}
+
+	NppDarkMode::setDarkScrollBar(_hSelf);
+
+	_pScintillaFunc = (SCINTILLA_FUNC)::SendMessage(_hSelf, SCI_GETDIRECTFUNCTION, 0, 0);
+	_pScintillaPtr = (SCINTILLA_PTR)::SendMessage(_hSelf, SCI_GETDIRECTPOINTER, 0, 0);
+
+	_userDefineDlg.init(_hInst, _hParent, this);
+
+	if (!_pScintillaFunc)
+	{
+		throw std::runtime_error("ScintillaEditView::init : SCI_GETDIRECTFUNCTION message failed");
+	}
+
+	if (!_pScintillaPtr)
+	{
+		throw std::runtime_error("ScintillaEditView::init : SCI_GETDIRECTPOINTER message failed");
+	}
+
+	execute(SCI_SETMODEVENTMASK, MODEVENTMASK_OFF);
+	execute(SCI_SETIDLESTYLING, SC_IDLESTYLING_ALL, 0);
+	execute(SCI_SETMARGINMASKN, _SC_MARGE_FOLDER, SC_MASK_FOLDERS);
+	showMargin(_SC_MARGE_FOLDER, true);
+
+	execute(SCI_SETMARGINMASKN, _SC_MARGE_SYMBOL, (1 << MARK_BOOKMARK) | (1 << MARK_HIDELINESBEGIN) | (1 << MARK_HIDELINESEND));
+
+	execute(SCI_SETMARGINMASKN, _SC_MARGE_CHANGEHISTORY, (1 << SC_MARKNUM_HISTORY_REVERTED_TO_ORIGIN) | (1 << SC_MARKNUM_HISTORY_SAVED) | (1 << SC_MARKNUM_HISTORY_MODIFIED) | (1 << SC_MARKNUM_HISTORY_REVERTED_TO_MODIFIED));
+	COLORREF modifiedColor = RGB(255, 128, 0);
+	//COLORREF savedColor = RGB(0, 255, 0);
+	//COLORREF revertedToModifiedColor = RGB(255, 255, 0);
+	//COLORREF revertedToOriginColor = RGB(0, 0, 255);
+	execute(SCI_MARKERSETBACK, SC_MARKNUM_HISTORY_MODIFIED, modifiedColor);
+	//execute(SCI_MARKERSETBACK, SC_MARKNUM_HISTORY_SAVED, savedColor);
+	//execute(SCI_MARKERSETBACK, SC_MARKNUM_HISTORY_REVERTED_TO_MODIFIED, revertedToModifiedColor);
+	//execute(SCI_MARKERSETBACK, SC_MARKNUM_HISTORY_REVERTED_TO_ORIGIN, revertedToOriginColor);
+
+	execute(SCI_MARKERSETALPHA, MARK_BOOKMARK, 70);
+
+	const COLORREF hiddenLinesGreen = RGB(0x77, 0xCC, 0x77);
+	long hiddenLinesGreenWithAlpha = hiddenLinesGreen | 0xFF000000;
+	setElementColour(SC_ELEMENT_HIDDEN_LINE, hiddenLinesGreenWithAlpha);
+	
+	NppParameters& nppParams = NppParameters::getInstance();
+	if (nppParams._dpiManager.scaleX(100) >= 150)
+	{
+		execute(SCI_RGBAIMAGESETWIDTH, 18);
+		execute(SCI_RGBAIMAGESETHEIGHT, 18);
+		execute(SCI_MARKERDEFINERGBAIMAGE, MARK_BOOKMARK, reinterpret_cast<LPARAM>(bookmark18));
+		execute(SCI_MARKERDEFINERGBAIMAGE, MARK_HIDELINESBEGIN, reinterpret_cast<LPARAM>(hidelines_begin18));
+		execute(SCI_MARKERDEFINERGBAIMAGE, MARK_HIDELINESEND, reinterpret_cast<LPARAM>(hidelines_end18));
+	}
+	else
+	{
+		execute(SCI_RGBAIMAGESETWIDTH, 14);
+		execute(SCI_RGBAIMAGESETHEIGHT, 14);
+		execute(SCI_MARKERDEFINERGBAIMAGE, MARK_BOOKMARK, reinterpret_cast<LPARAM>(bookmark14));
+		execute(SCI_MARKERDEFINERGBAIMAGE, MARK_HIDELINESBEGIN, reinterpret_cast<LPARAM>(hidelines_begin14));
+		execute(SCI_MARKERDEFINERGBAIMAGE, MARK_HIDELINESEND, reinterpret_cast<LPARAM>(hidelines_end14));
+	}
+
+    execute(SCI_SETMARGINSENSITIVEN, _SC_MARGE_FOLDER, true); // Make margin sensitive for getting notification on mouse click
+    execute(SCI_SETMARGINSENSITIVEN, _SC_MARGE_SYMBOL, true); // Make margin sensitive for getting notification on mouse click
+
+    execute(SCI_SETFOLDFLAGS, SC_FOLDFLAG_LINEAFTER_CONTRACTED);
+	execute(SCI_SETSCROLLWIDTHTRACKING, true);
+	execute(SCI_SETSCROLLWIDTH, 1);	//default empty document: override default width of 2000
+
+	// smart hilighting
+	execute(SCI_INDICSETSTYLE, SCE_UNIVERSAL_FOUND_STYLE_SMART, INDIC_ROUNDBOX);
+	execute(SCI_INDICSETSTYLE, SCE_UNIVERSAL_FOUND_STYLE, INDIC_ROUNDBOX);
+	execute(SCI_INDICSETSTYLE, SCE_UNIVERSAL_FOUND_STYLE_INC, INDIC_ROUNDBOX);
+	execute(SCI_INDICSETSTYLE, SCE_UNIVERSAL_TAGMATCH, INDIC_ROUNDBOX);
+	execute(SCI_INDICSETSTYLE, SCE_UNIVERSAL_TAGATTR, INDIC_ROUNDBOX);
+	execute(SCI_INDICSETSTYLE, SCE_UNIVERSAL_FOUND_STYLE_EXT1, INDIC_ROUNDBOX);
+	execute(SCI_INDICSETSTYLE, SCE_UNIVERSAL_FOUND_STYLE_EXT2, INDIC_ROUNDBOX);
+	execute(SCI_INDICSETSTYLE, SCE_UNIVERSAL_FOUND_STYLE_EXT3, INDIC_ROUNDBOX);
+	execute(SCI_INDICSETSTYLE, SCE_UNIVERSAL_FOUND_STYLE_EXT4, INDIC_ROUNDBOX);
+	execute(SCI_INDICSETSTYLE, SCE_UNIVERSAL_FOUND_STYLE_EXT5, INDIC_ROUNDBOX);
+
+	execute(SCI_INDICSETALPHA, SCE_UNIVERSAL_FOUND_STYLE_SMART, 100);
+	execute(SCI_INDICSETALPHA, SCE_UNIVERSAL_FOUND_STYLE, 100);
+	execute(SCI_INDICSETALPHA, SCE_UNIVERSAL_FOUND_STYLE_INC, 100);
+	execute(SCI_INDICSETALPHA, SCE_UNIVERSAL_TAGMATCH, 100);
+	execute(SCI_INDICSETALPHA, SCE_UNIVERSAL_TAGATTR, 100);
+	execute(SCI_INDICSETALPHA, SCE_UNIVERSAL_FOUND_STYLE_EXT1, 100);
+	execute(SCI_INDICSETALPHA, SCE_UNIVERSAL_FOUND_STYLE_EXT2, 100);
+	execute(SCI_INDICSETALPHA, SCE_UNIVERSAL_FOUND_STYLE_EXT3, 100);
+	execute(SCI_INDICSETALPHA, SCE_UNIVERSAL_FOUND_STYLE_EXT4, 100);
+	execute(SCI_INDICSETALPHA, SCE_UNIVERSAL_FOUND_STYLE_EXT5, 100);
+
+	execute(SCI_INDICSETUNDER, SCE_UNIVERSAL_FOUND_STYLE_SMART, true);
+	execute(SCI_INDICSETUNDER, SCE_UNIVERSAL_FOUND_STYLE, true);
+	execute(SCI_INDICSETUNDER, SCE_UNIVERSAL_FOUND_STYLE_INC, true);
+	execute(SCI_INDICSETUNDER, SCE_UNIVERSAL_TAGMATCH, true);
+	execute(SCI_INDICSETUNDER, SCE_UNIVERSAL_TAGATTR, true);
+	execute(SCI_INDICSETUNDER, SCE_UNIVERSAL_FOUND_STYLE_EXT1, true);
+	execute(SCI_INDICSETUNDER, SCE_UNIVERSAL_FOUND_STYLE_EXT2, true);
+	execute(SCI_INDICSETUNDER, SCE_UNIVERSAL_FOUND_STYLE_EXT3, true);
+	execute(SCI_INDICSETUNDER, SCE_UNIVERSAL_FOUND_STYLE_EXT4, true);
+	execute(SCI_INDICSETUNDER, SCE_UNIVERSAL_FOUND_STYLE_EXT5, true);
+
+	NppGUI& nppGui = nppParams.getNppGUI();
+
+	HMODULE hNtdllModule = ::GetModuleHandle(L"ntdll.dll");
+	FARPROC isWINE = nullptr;
+	if (hNtdllModule)
+		isWINE = ::GetProcAddress(hNtdllModule, "wine_get_version");
+
+	if (isWINE || // There is a performance issue under WINE when DirectWrite is ON, so we turn it off if user uses Notepad++ under WINE
+		isCoreWindows()) // In the case of Windows Server Core, DirectWrite cannot be on.
+	{
+		nppGui._writeTechnologyEngine = directWriteTechnologyUnavailable;
+	}
+	else
+	{
+		// allow IDC_CHECK_DIRECTWRITE_ENABLE to be set in Preferences > MISC. again
+		if (nppGui._writeTechnologyEngine == directWriteTechnologyUnavailable)
+			nppGui._writeTechnologyEngine = defaultTechnology;
+	}
+
+	if (nppGui._writeTechnologyEngine == directWriteTechnology)
+	{
+		execute(SCI_SETTECHNOLOGY, SC_TECHNOLOGY_DIRECTWRITE);
+		// If useDirectWrite is turned off, leave the technology setting untouched,
+		// so that existing plugins using SCI_SETTECHNOLOGY behave like before
+	}
+
+	_codepage = ::GetACP();
+
+	::SetWindowLongPtr(_hSelf, GWLP_USERDATA, reinterpret_cast<LONG_PTR>(this));
+	_callWindowProc = CallWindowProc;
+	_scintillaDefaultProc = reinterpret_cast<WNDPROC>(::SetWindowLongPtr(_hSelf, GWLP_WNDPROC, reinterpret_cast<LONG_PTR>(scintillaStatic_Proc)));
+
+	if (_defaultCharList.empty())
+	{
+		auto defaultCharListLen = execute(SCI_GETWORDCHARS);
+		char *defaultCharList = new char[defaultCharListLen + 1];
+		if(defaultCharList)
+		{
+			execute(SCI_GETWORDCHARS, 0, reinterpret_cast<LPARAM>(defaultCharList));
+			defaultCharList[defaultCharListLen] = '\0';
+			_defaultCharList = defaultCharList;
+			delete[] defaultCharList;
+		}
+	}
+	unsigned long MODEVENTMASK_ON = nppParams.getScintillaModEventMask();
+	execute(SCI_SETMODEVENTMASK, MODEVENTMASK_ON);
+	//Get the startup document and make a buffer for it so it can be accessed like a file
+	attachDefaultDoc();
+}
+
+LRESULT CALLBACK ScintillaEditView::scintillaStatic_Proc(HWND hwnd, UINT Message, WPARAM wParam, LPARAM lParam)
+{
+	ScintillaEditView *pScint = (ScintillaEditView *)(::GetWindowLongPtr(hwnd, GWLP_USERDATA));
+
+	if (Message == WM_MOUSEWHEEL || Message == WM_MOUSEHWHEEL)
+	{
+		POINT pt{};
+		POINTS pts = MAKEPOINTS(lParam);
+		POINTSTOPOINT(pt, pts);
+		HWND hwndOnMouse = WindowFromPoint(pt);
+
+		//Hack for Synaptics TouchPad Driver
+		char synapticsHack[26]{};
+		GetClassNameA(hwndOnMouse, (LPSTR)&synapticsHack, 26);
+		bool isSynpnatic = std::string(synapticsHack) == "SynTrackCursorWindowClass";
+		bool makeTouchPadCompetible = ((NppParameters::getInstance()).getSVP())._disableAdvancedScrolling;
+
+		if (pScint && (isSynpnatic || makeTouchPadCompetible))
+			return (pScint->scintillaNew_Proc(hwnd, Message, wParam, lParam));
+
+		const ScintillaEditView* pScintillaOnMouse = reinterpret_cast<const ScintillaEditView *>(::GetWindowLongPtr(hwndOnMouse, GWLP_USERDATA));
+		if (pScintillaOnMouse != pScint)
+			return ::SendMessage(hwndOnMouse, Message, wParam, lParam);
+	}
+	if (pScint)
+		return (pScint->scintillaNew_Proc(hwnd, Message, wParam, lParam));
+	else
+		return ::DefWindowProc(hwnd, Message, wParam, lParam);
+
+}
+
+LRESULT ScintillaEditView::scintillaNew_Proc(HWND hwnd, UINT Message, WPARAM wParam, LPARAM lParam)
+{
+	switch (Message)
+	{
+		case NPPM_INTERNAL_REFRESHDARKMODE:
+		{
+			NppDarkMode::setDarkScrollBar(_hSelf);
+			return TRUE;
+		}
+
+		case WM_MOUSEHWHEEL :
+		{
+			::CallWindowProc(_scintillaDefaultProc, hwnd, WM_HSCROLL, ((short)HIWORD(wParam) > 0)?SB_LINERIGHT:SB_LINELEFT, 0);
+			return TRUE;
+		}
+
+		case WM_MOUSEWHEEL :
+		{
+			if (LOWORD(wParam) & MK_RBUTTON)
+			{
+				::SendMessage(_hParent, Message, wParam, lParam);
+				return TRUE;
+			}
+
+			if (LOWORD(wParam) & MK_SHIFT)
+			{
+				// move 3 columns at a time
+				::CallWindowProc(_scintillaDefaultProc, hwnd, WM_HSCROLL, ((short)HIWORD(wParam) < 0) ? SB_LINERIGHT : SB_LINELEFT, 0);
+				::CallWindowProc(_scintillaDefaultProc, hwnd, WM_HSCROLL, ((short)HIWORD(wParam) < 0) ? SB_LINERIGHT : SB_LINELEFT, 0);
+				::CallWindowProc(_scintillaDefaultProc, hwnd, WM_HSCROLL, ((short)HIWORD(wParam) < 0) ? SB_LINERIGHT : SB_LINELEFT, 0);
+				return TRUE;
+			}
+
+			//Have to perform the scroll first, because the first/last line do not get updated untill after the scroll has been parsed
+			LRESULT scrollResult = ::CallWindowProc(_scintillaDefaultProc, hwnd, Message, wParam, lParam);
+			return scrollResult;
+		}
+
+		case WM_IME_REQUEST:
+		{
+
+			if (wParam == IMR_RECONVERTSTRING)
+			{
+				intptr_t					textLength = 0;
+				intptr_t					selectSize = 0;
+				char				smallTextBuffer[128] = { '\0' };
+				char			  *	selectedStr = smallTextBuffer;
+				RECONVERTSTRING   *	reconvert = (RECONVERTSTRING *)lParam;
+
+				// does nothing with a rectangular selection
+				if (execute(SCI_SELECTIONISRECTANGLE, 0, 0))
+					return 0;
+
+				// get the codepage of the text
+
+				size_t cp = execute(SCI_GETCODEPAGE);
+				UINT codepage = static_cast<UINT>(cp);
+
+				// get the current text selection
+
+				Sci_CharacterRangeFull range = getSelection();
+				if (range.cpMax == range.cpMin)
+				{
+					// no selection: select the current word instead
+
+					expandWordSelection();
+					range = getSelection();
+				}
+				selectSize = range.cpMax - range.cpMin;
+
+				// does nothing if still no luck with the selection
+
+				if (selectSize == 0)
+					return 0;
+
+				if (static_cast<size_t>(selectSize + 1) > sizeof(smallTextBuffer))
+					selectedStr = new char[selectSize + 1];
+				getText(selectedStr, range.cpMin, range.cpMax);
+
+				if (reconvert == NULL)
+				{
+					// convert the selection to Unicode, and get the number
+					// of bytes required for the converted text
+					textLength = sizeof(wchar_t) * ::MultiByteToWideChar(codepage, 0, selectedStr, (int)selectSize, NULL, 0);
+				}
+				else
+				{
+					// convert the selection to Unicode, and store it at the end of the structure.
+					// Beware: For a Unicode IME, dwStrLen , dwCompStrLen, and dwTargetStrLen
+					// are wchar_t values, that is, character counts. The members dwStrOffset,
+					// dwCompStrOffset, and dwTargetStrOffset specify byte counts.
+
+					textLength = ::MultiByteToWideChar(	codepage, 0,
+														selectedStr, (int)selectSize,
+														(LPWSTR)((LPSTR)reconvert + sizeof(RECONVERTSTRING)),
+														static_cast<int>(reconvert->dwSize - sizeof(RECONVERTSTRING)));
+
+					// fill the structure
+					reconvert->dwVersion		 = 0;
+					reconvert->dwStrLen			 = static_cast<DWORD>(textLength);
+					reconvert->dwStrOffset		 = sizeof(RECONVERTSTRING);
+					reconvert->dwCompStrLen		 = static_cast<DWORD>(textLength);
+					reconvert->dwCompStrOffset	 = 0;
+					reconvert->dwTargetStrLen	 = reconvert->dwCompStrLen;
+					reconvert->dwTargetStrOffset = reconvert->dwCompStrOffset;
+
+					textLength *= sizeof(wchar_t);
+				}
+
+				if (selectedStr != smallTextBuffer)
+					delete [] selectedStr;
+
+				// return the total length of the structure
+				return sizeof(RECONVERTSTRING) + textLength;
+			}
+			break;
+		}
+
+		case WM_CHAR:
+		{
+			// prevent "control characters" from being entered in text
+			// (don't need to be concerned about Tab or CR or LF etc here)
+			if ((NppParameters::getInstance()).getSVP()._npcNoInputC0 &&
+				(wParam <= 31 || wParam == 127))
+			{
+				return FALSE;
+			}
+			break;
+		}
+
+		case WM_KEYUP:
+		{
+			if (wParam == VK_PRIOR || wParam == VK_NEXT)
+			{
+				// find hotspots
+				SCNotification notification = {};
+				notification.nmhdr.code = SCN_PAINTED;
+				notification.nmhdr.hwndFrom = _hSelf;
+				notification.nmhdr.idFrom = ::GetDlgCtrlID(_hSelf);
+				::SendMessage(_hParent, WM_NOTIFY, LINKTRIGGERED, reinterpret_cast<LPARAM>(&notification));
+
+			}
+			break;
+		}
+
+		case WM_KEYDOWN:
+		{
+			struct MultiCaretInfo {
+				int _len2remove;
+				size_t _selIndex;
+				MultiCaretInfo(int len, size_t n) : _len2remove(len), _selIndex(n) {};
+			};
+
+			bool isColumnSelection = (execute(SCI_GETSELECTIONMODE) == SC_SEL_RECTANGLE) || (execute(SCI_GETSELECTIONMODE) == SC_SEL_THIN);
+			bool column2MultSelect = (NppParameters::getInstance()).getSVP()._columnSel2MultiEdit;
+
+			if (wParam == VK_DELETE)
+			{
+				SHORT ctrl = GetKeyState(VK_CONTROL);
+				SHORT alt = GetKeyState(VK_MENU);
+				SHORT shift = GetKeyState(VK_SHIFT);
+
+				if (!(shift & 0x8000) && !(ctrl & 0x8000) && !(alt & 0x8000)) // DEL & Multi-edit
+				{
+					size_t nbSelections = execute(SCI_GETSELECTIONS);
+					if (nbSelections > 1) // Multi-edit
+					{
+						vector<MultiCaretInfo> edgeOfEol; // parir <start, end>, pair <len2remove, selN>
+						int nbCaseForScint = 0;
+
+						for (size_t i = 0; i < nbSelections; ++i)
+						{
+							LRESULT posStart = execute(SCI_GETSELECTIONNSTART, i);
+							LRESULT posEnd = execute(SCI_GETSELECTIONNEND, i);
+							if (posStart != posEnd)
+							{
+								++nbCaseForScint;
+							}
+							else // posStart == posEnd)
+							{
+								size_t docLen = getCurrentDocLen();
+
+								char eolStr[3] = { '\0' };
+								Sci_TextRangeFull tr{};
+
+								tr.chrg.cpMin = posStart;
+								tr.chrg.cpMax = posEnd + 2;
+								if (tr.chrg.cpMax > static_cast<Sci_Position>(docLen))
+								{
+									tr.chrg.cpMax = docLen;
+								}
+								tr.lpstrText = eolStr;
+
+								if (tr.chrg.cpMin != tr.chrg.cpMax)
+									execute(SCI_GETTEXTRANGEFULL, 0, reinterpret_cast<LPARAM>(&tr));
+
+								// Remember EOL length
+								// in the case of other characters let Scintilla do its job
+								int len2remove = -1;
+
+								if (eolStr[0] == '\r' && eolStr[1] == '\n')
+									len2remove = 2;
+								else if (eolStr[0] == '\r' || eolStr[0] == '\n')
+									len2remove = 1;
+
+								if (len2remove == -1)
+									++nbCaseForScint;
+								else
+									edgeOfEol.push_back(MultiCaretInfo(len2remove, i));
+							}
+						}
+
+						execute(SCI_BEGINUNDOACTION);
+
+						// Let Scitilla do its job, if any
+						if (nbCaseForScint)
+							_callWindowProc(_scintillaDefaultProc, hwnd, Message, wParam, lParam);
+
+						// then do our job, if it's not column mode
+						if (!isColumnSelection)
+						{
+							for (const auto& i : edgeOfEol)
+							{
+								// because the current caret modification will change the other caret positions,
+								// so we get them dynamically in the loop.
+								LRESULT posStart = execute(SCI_GETSELECTIONNSTART, i._selIndex);
+								LRESULT posEnd = execute(SCI_GETSELECTIONNEND, i._selIndex);
+
+								replaceTarget(L"", posStart, posEnd + i._len2remove);
+								execute(SCI_SETSELECTIONNSTART, i._selIndex, posStart);
+								execute(SCI_SETSELECTIONNEND, i._selIndex, posStart);
+							}
+						}
+
+						execute(SCI_ENDUNDOACTION);
+
+						return TRUE;
+
+					}
+				}
+			}
+			else if (isColumnSelection && column2MultSelect)
+			{
+				//
+				// Transform the column selection to multi-edit
+				//
+				switch (wParam)
+				{
+					case VK_LEFT:
+					case VK_RIGHT:
+					case VK_UP:
+					case VK_DOWN:
+					case VK_HOME:
+					case VK_END:
+					case VK_RETURN:
+					case VK_BACK:
+						execute(SCI_SETSELECTIONMODE, SC_SEL_STREAM); // When it's rectangular selection and the arrow keys are pressed, we switch the mode for having multiple carets.
+
+						execute(SCI_SETSELECTIONMODE, SC_SEL_STREAM); // the 2nd call for removing the unwanted selection while moving carets.
+																	  // Solution suggested by Neil Hodgson. See:
+																	  // https://sourceforge.net/p/scintilla/bugs/2412/
+						break;
+	
+					case VK_ESCAPE:
+					{
+						int selection = static_cast<int>(execute(SCI_GETMAINSELECTION, 0, 0));
+						int caret = static_cast<int>(execute(SCI_GETSELECTIONNCARET, selection, 0));
+						execute(SCI_SETSELECTION, caret, caret);
+						execute(SCI_SETSELECTIONMODE, SC_SEL_STREAM);
+						break;
+					}
+
+					default:
+						break;
+
+				}
+
+			}
+			break;
+		}
+
+		case WM_VSCROLL :
+		{
+			break;
+		}
+
+		case WM_RBUTTONDOWN:
+		{
+			bool rightClickKeepsSelection = ((NppParameters::getInstance()).getSVP())._rightClickKeepsSelection;
+			if (rightClickKeepsSelection)
+			{
+				size_t clickX = GET_X_LPARAM(lParam);
+				size_t marginX = execute(SCI_POINTXFROMPOSITION, 0, 0);
+				if (clickX >= marginX)
+				{
+					// if right-click in the editing area (not the margins!),
+					// don't let this go to Scintilla because it will 
+					// move the caret to the right-clicked location,
+					// cancelling any selection made by the user
+					return TRUE;
+				}
+			}
+			break;
+		}
+	}
+	return _callWindowProc(_scintillaDefaultProc, hwnd, Message, wParam, lParam);
+}
+
+#define DEFAULT_FONT_NAME "Courier New"
+
+void ScintillaEditView::setSpecialStyle(const Style & styleToSet)
+{
+	int styleID = styleToSet._styleID;
+	if ( styleToSet._colorStyle & COLORSTYLE_FOREGROUND )
+	    execute(SCI_STYLESETFORE, styleID, styleToSet._fgColor);
+
+    if ( styleToSet._colorStyle & COLORSTYLE_BACKGROUND )
+	    execute(SCI_STYLESETBACK, styleID, styleToSet._bgColor);
+
+    if (!styleToSet._fontName.empty())
+	{
+		if (!NppParameters::getInstance().isInFontList(styleToSet._fontName))
+		{
+			execute(SCI_STYLESETFONT, styleID, reinterpret_cast<LPARAM>(DEFAULT_FONT_NAME));
+		}
+		else
+		{
+			std::string fontNameA = wstring2string(styleToSet._fontName, CP_UTF8);
+			execute(SCI_STYLESETFONT, styleID, reinterpret_cast<LPARAM>(fontNameA.c_str()));
+		}
+	}
+	int fontStyle = styleToSet._fontStyle;
+    if (fontStyle != STYLE_NOT_USED)
+    {
+        execute(SCI_STYLESETBOLD,		styleID, fontStyle & FONTSTYLE_BOLD);
+        execute(SCI_STYLESETITALIC,		styleID, fontStyle & FONTSTYLE_ITALIC);
+        execute(SCI_STYLESETUNDERLINE,	styleID, fontStyle & FONTSTYLE_UNDERLINE);
+    }
+
+	if (styleToSet._fontSize > 0)
+		execute(SCI_STYLESETSIZE, styleID, styleToSet._fontSize);
+}
+
+void ScintillaEditView::setHotspotStyle(const Style& styleToSet)
+{
+	StyleMap* styleMap;
+	if ( _hotspotStyles.find(_currentBuffer) == _hotspotStyles.end() )
+	{
+		_hotspotStyles[_currentBuffer] = new StyleMap;
+	}
+	styleMap = _hotspotStyles[_currentBuffer];
+	(*styleMap)[styleToSet._styleID] = styleToSet;
+
+	setStyle(styleToSet);
+}
+
+void ScintillaEditView::setStyle(Style styleToSet)
+{
+	GlobalOverride & go = NppParameters::getInstance().getGlobalOverrideStyle();
+
+	if (go.isEnable())
+	{
+		const Style * pStyle = NppParameters::getInstance().getMiscStylerArray().findByName(L"Global override");
+		if (pStyle)
+		{
+			if (go.enableFg)
+			{
+				if (pStyle->_colorStyle & COLORSTYLE_FOREGROUND)
+				{
+					styleToSet._colorStyle |= COLORSTYLE_FOREGROUND;
+					styleToSet._fgColor = pStyle->_fgColor;
+				}
+				else
+				{
+					if (styleToSet._styleID == STYLE_DEFAULT) //if global is set to transparent, use default style color
+						styleToSet._colorStyle |= COLORSTYLE_FOREGROUND;
+					else
+						styleToSet._colorStyle &= ~COLORSTYLE_FOREGROUND;
+				}
+			}
+
+			if (go.enableBg)
+			{
+				if (pStyle->_colorStyle & COLORSTYLE_BACKGROUND)
+				{
+					styleToSet._colorStyle |= COLORSTYLE_BACKGROUND;
+					styleToSet._bgColor = pStyle->_bgColor;
+				}
+				else
+				{
+					if (styleToSet._styleID == STYLE_DEFAULT) 	//if global is set to transparent, use default style color
+						styleToSet._colorStyle |= COLORSTYLE_BACKGROUND;
+					else
+						styleToSet._colorStyle &= ~COLORSTYLE_BACKGROUND;
+				}
+			}
+			if (go.enableFont && !pStyle->_fontName.empty())
+				styleToSet._fontName = pStyle->_fontName;
+			if (go.enableFontSize && (pStyle->_fontSize > 0))
+				styleToSet._fontSize = pStyle->_fontSize;
+
+			if (pStyle->_fontStyle != STYLE_NOT_USED)
+			{
+				if (go.enableBold)
+				{
+					if (pStyle->_fontStyle & FONTSTYLE_BOLD)
+						styleToSet._fontStyle |= FONTSTYLE_BOLD;
+					else
+						styleToSet._fontStyle &= ~FONTSTYLE_BOLD;
+				}
+				if (go.enableItalic)
+				{
+					if (pStyle->_fontStyle & FONTSTYLE_ITALIC)
+						styleToSet._fontStyle |= FONTSTYLE_ITALIC;
+					else
+						styleToSet._fontStyle &= ~FONTSTYLE_ITALIC;
+				}
+				if (go.enableUnderLine)
+				{
+					if (pStyle->_fontStyle & FONTSTYLE_UNDERLINE)
+						styleToSet._fontStyle |= FONTSTYLE_UNDERLINE;
+					else
+						styleToSet._fontStyle &= ~FONTSTYLE_UNDERLINE;
+				}
+			}
+		}
+	}
+	setSpecialStyle(styleToSet);
+}
+
+
+void ScintillaEditView::setXmlLexer(LangType type)
+{
+	if (type == L_XML)
+	{
+		const wchar_t *pKwArray[NB_LIST] = {NULL};
+		
+		setLexerFromLangID(L_XML);
+		
+		for (int i = 0 ; i < 4 ; ++i)
+			execute(SCI_SETKEYWORDS, i, reinterpret_cast<LPARAM>(L""));
+
+        makeStyle(type, pKwArray);
+
+		// the XML portion of the lexer only allows substyles for attributes, not for tags (since it treats all tags the same),
+		//	so allocate all 8 substyles to attributes
+		populateSubStyleKeywords(type, SCE_H_ATTRIBUTE, 8, LANG_INDEX_SUBSTYLE1, pKwArray);
+
+		execute(SCI_SETPROPERTY, reinterpret_cast<WPARAM>("lexer.xml.allow.scripts"), reinterpret_cast<LPARAM>("0"));
+	}
+	else if ((type == L_HTML) || (type == L_PHP) || (type == L_ASP) || (type == L_JSP))
+	{
+		setLexerFromLangID(L_HTML);
+
+        setHTMLLexer();
+        setEmbeddedJSLexer();
+        setEmbeddedPhpLexer();
+		setEmbeddedAspLexer();
+	}
+	execute(SCI_SETPROPERTY, reinterpret_cast<WPARAM>("fold"), reinterpret_cast<LPARAM>("1"));
+	execute(SCI_SETPROPERTY, reinterpret_cast<WPARAM>("fold.compact"), reinterpret_cast<LPARAM>("0"));
+	execute(SCI_SETPROPERTY, reinterpret_cast<WPARAM>("fold.html"), reinterpret_cast<LPARAM>("1"));
+	// This allow to fold comment strem in php/javascript code
+	execute(SCI_SETPROPERTY, reinterpret_cast<WPARAM>("fold.hypertext.comment"), reinterpret_cast<LPARAM>("1"));
+}
+
+void ScintillaEditView::setHTMLLexer()
+{
+	const wchar_t *pKwArray[NB_LIST] = {NULL};
+	makeStyle(L_HTML, pKwArray);
+
+	basic_string<char> keywordList("");
+	if (pKwArray[LANG_INDEX_INSTR])
+	{
+		basic_string<wchar_t> kwlW = pKwArray[LANG_INDEX_INSTR];
+		keywordList = wstring2string(kwlW, CP_ACP);
+	}
+
+	execute(SCI_SETKEYWORDS, 0, reinterpret_cast<LPARAM>(getCompleteKeywordList(keywordList, L_HTML, LANG_INDEX_INSTR)));
+	
+	// HTML allows substyle lists for both tags and attributes, so allocate four of each
+	populateSubStyleKeywords(L_HTML, SCE_H_TAG, 4, LANG_INDEX_SUBSTYLE1, pKwArray);
+	populateSubStyleKeywords(L_HTML, SCE_H_ATTRIBUTE, 4, LANG_INDEX_SUBSTYLE5, pKwArray);
+}
+
+void ScintillaEditView::setEmbeddedJSLexer()
+{
+	const wchar_t *pKwArray[NB_LIST] = {NULL};
+	makeStyle(L_JS, pKwArray);
+
+	basic_string<char> keywordList("");
+	if (pKwArray[LANG_INDEX_INSTR])
+	{
+		basic_string<wchar_t> kwlW = pKwArray[LANG_INDEX_INSTR];
+		keywordList = wstring2string(kwlW, CP_ACP);
+	}
+
+	execute(SCI_SETKEYWORDS, 1, reinterpret_cast<LPARAM>(getCompleteKeywordList(keywordList, L_JS, LANG_INDEX_INSTR)));
+	populateSubStyleKeywords(L_JS, SCE_HJ_WORD, 8, LANG_INDEX_SUBSTYLE1, pKwArray);
+	execute(SCI_STYLESETEOLFILLED, SCE_HJ_DEFAULT, true);
+	execute(SCI_STYLESETEOLFILLED, SCE_HJ_COMMENT, true);
+	execute(SCI_STYLESETEOLFILLED, SCE_HJ_COMMENTDOC, true);
+	execute(SCI_STYLESETEOLFILLED, SCE_HJ_TEMPLATELITERAL, true);
+	execute(SCI_STYLESETEOLFILLED, SCE_HJA_TEMPLATELITERAL, true);
+}
+
+void ScintillaEditView::setJsonLexer(bool isJson5)
+{
+	setLexerFromLangID(isJson5 ? L_JSON5 : L_JSON);
+
+	const wchar_t *pKwArray[NB_LIST] = {NULL};
+
+	makeStyle(L_JSON, pKwArray);
+
+	string keywordList;
+	string keywordList2;
+	if (pKwArray[LANG_INDEX_INSTR])
+	{
+		wstring kwlW = pKwArray[LANG_INDEX_INSTR];
+		keywordList = wstring2string(kwlW, CP_ACP);
+	}
+
+	if (pKwArray[LANG_INDEX_INSTR2])
+	{
+		wstring kwlW = pKwArray[LANG_INDEX_INSTR2];
+		keywordList2 = wstring2string(kwlW, CP_ACP);
+	}
+
+	execute(SCI_SETKEYWORDS, 0, reinterpret_cast<LPARAM>(getCompleteKeywordList(keywordList, L_JSON, LANG_INDEX_INSTR)));
+	execute(SCI_SETKEYWORDS, 1, reinterpret_cast<LPARAM>(getCompleteKeywordList(keywordList2, L_JSON, LANG_INDEX_INSTR2)));
+
+	execute(SCI_SETPROPERTY, reinterpret_cast<WPARAM>("fold"), reinterpret_cast<LPARAM>("1"));
+	execute(SCI_SETPROPERTY, reinterpret_cast<WPARAM>("fold.compact"), reinterpret_cast<LPARAM>("0"));
+
+	execute(SCI_SETPROPERTY, reinterpret_cast<WPARAM>("lexer.json.escape.sequence"), reinterpret_cast<LPARAM>("1"));
+
+	if (isJson5)
+		execute(SCI_SETPROPERTY, reinterpret_cast<WPARAM>("lexer.json.allow.comments"), reinterpret_cast<LPARAM>("1"));
+}
+
+void ScintillaEditView::setEmbeddedPhpLexer()
+{
+	const wchar_t *pKwArray[NB_LIST] = {NULL};
+	makeStyle(L_PHP, pKwArray);
+
+	basic_string<char> keywordList("");
+	if (pKwArray[LANG_INDEX_INSTR])
+	{
+		basic_string<wchar_t> kwlW = pKwArray[LANG_INDEX_INSTR];
+		keywordList = wstring2string(kwlW, CP_ACP);
+	}
+
+	execute(SCI_SETKEYWORDS, 4, reinterpret_cast<LPARAM>(getCompleteKeywordList(keywordList, L_PHP, LANG_INDEX_INSTR)));
+	populateSubStyleKeywords(L_PHP, SCE_HPHP_WORD, 8, LANG_INDEX_SUBSTYLE1, pKwArray);
+
+	execute(SCI_STYLESETEOLFILLED, SCE_HPHP_DEFAULT, true);
+	execute(SCI_STYLESETEOLFILLED, SCE_HPHP_COMMENT, true);
+}
+
+void ScintillaEditView::setEmbeddedAspLexer()
+{
+	const wchar_t *pKwArray[NB_LIST] = {NULL};
+	makeStyle(L_ASP, pKwArray);
+
+	basic_string<char> keywordList("");
+	if (pKwArray[LANG_INDEX_INSTR])
+	{
+		basic_string<wchar_t> kwlW = pKwArray[LANG_INDEX_INSTR];
+		keywordList = wstring2string(kwlW, CP_ACP);
+	}
+
+	execute(SCI_SETPROPERTY, reinterpret_cast<WPARAM>("asp.default.language"), reinterpret_cast<LPARAM>("2"));
+
+	execute(SCI_SETKEYWORDS, 2, reinterpret_cast<LPARAM>(getCompleteKeywordList(keywordList, L_VB, LANG_INDEX_INSTR)));
+
+	populateSubStyleKeywords(L_ASP, SCE_HB_WORD, 8, LANG_INDEX_SUBSTYLE1, pKwArray);
+
+    execute(SCI_STYLESETEOLFILLED, SCE_HBA_DEFAULT, true);
+}
+
+void ScintillaEditView::setUserLexer(const wchar_t *userLangName)
+{
+	int setKeywordsCounter = 0;
+	setLexerFromLangID(L_USER);
+
+	UserLangContainer * userLangContainer = userLangName? NppParameters::getInstance().getULCFromName(userLangName):_userDefineDlg._pCurrentUserLang;
+
+	if (!userLangContainer)
+		return;
+
+	UINT codepage = CP_ACP;
+	UniMode unicodeMode = _currentBuffer->getUnicodeMode();
+	int encoding = _currentBuffer->getEncoding();
+	if (encoding == -1)
+	{
+		if (unicodeMode == uniUTF8 || unicodeMode == uniCookie)
+			codepage = CP_UTF8;
+	}
+	else
+	{
+		codepage = CP_OEMCP;	// system OEM code page might not match user selection for character set,
+								// but this is the best match WideCharToMultiByte offers
+	}
+
+	execute(SCI_SETPROPERTY, reinterpret_cast<WPARAM>("fold"), reinterpret_cast<LPARAM>("1"));
+	execute(SCI_SETPROPERTY, reinterpret_cast<WPARAM>("userDefine.isCaseIgnored"),		  reinterpret_cast<LPARAM>(userLangContainer->_isCaseIgnored ? "1":"0"));
+	execute(SCI_SETPROPERTY, reinterpret_cast<WPARAM>("userDefine.allowFoldOfComments"),  reinterpret_cast<LPARAM>(userLangContainer->_allowFoldOfComments ? "1":"0"));
+	execute(SCI_SETPROPERTY, reinterpret_cast<WPARAM>("userDefine.foldCompact"),		  reinterpret_cast<LPARAM>(userLangContainer->_foldCompact ? "1":"0"));
+
+    char name[] = "userDefine.prefixKeywords0";
+	for (int i=0 ; i<SCE_USER_TOTAL_KEYWORD_GROUPS ; ++i)
+	{
+		itoa(i+1, (name+25), 10);
+		execute(SCI_SETPROPERTY, reinterpret_cast<WPARAM>(name), reinterpret_cast<LPARAM>(userLangContainer->_isPrefix[i] ? "1" : "0"));
+	}
+
+	char* temp = new char[max_char];
+	for (int i = 0 ; i < SCE_USER_KWLIST_TOTAL ; ++i)
+	{
+		WcharMbcsConvertor& wmc = WcharMbcsConvertor::getInstance();
+		const char * keyWords_char = wmc.wchar2char(userLangContainer->_keywordLists[i], codepage);
+
+		if (globalMappper().setLexerMapper.find(i) != globalMappper().setLexerMapper.end())
+		{
+			execute(SCI_SETPROPERTY, reinterpret_cast<WPARAM>(globalMappper().setLexerMapper[i].c_str()), reinterpret_cast<LPARAM>(keyWords_char));
+		}
+		else // OPERATORS2, FOLDERS_IN_CODE2, FOLDERS_IN_COMMENT, KEYWORDS1-8
+		{
+			bool inDoubleQuote = false;
+			bool inSingleQuote = false;
+			bool nonWSFound = false;
+			int index = 0;
+			for (size_t j=0, len = strlen(keyWords_char); j<len && index < (max_char-1); ++j)
+			{
+				if (!inSingleQuote && keyWords_char[j] == '"')
+				{
+					inDoubleQuote = !inDoubleQuote;
+					continue;
+				}
+
+				if (!inDoubleQuote && keyWords_char[j] == '\'')
+				{
+					inSingleQuote = !inSingleQuote;
+					continue;
+				}
+
+				if (keyWords_char[j] == '\\' && (keyWords_char[j+1] == '"' || keyWords_char[j+1] == '\'' || keyWords_char[j+1] == '\\'))
+				{
+					++j;
+					temp[index++] = keyWords_char[j];
+					continue;
+				}
+
+				if (inDoubleQuote || inSingleQuote)
+				{
+					if (keyWords_char[j] > ' ')		// copy non-whitespace unconditionally
+					{
+						temp[index++] = keyWords_char[j];
+						if (nonWSFound == false)
+							nonWSFound = true;
+					}
+					else if (nonWSFound == true && keyWords_char[j-1] != '"' && keyWords_char[j+1] != '"' && keyWords_char[j+1] > ' ')
+					{
+						temp[index++] = inDoubleQuote ? '\v' : '\b';
+					}
+					else
+						continue;
+				}
+				else
+				{
+					temp[index++] = keyWords_char[j];
+				}
+
+			}
+			temp[index++] = 0;
+			execute(SCI_SETKEYWORDS, setKeywordsCounter++, reinterpret_cast<LPARAM>(temp));
+		}
+	}
+	delete[] temp;
+
+ 	char intBuffer[32];
+
+	sprintf(intBuffer, "%d", userLangContainer->_forcePureLC);
+	execute(SCI_SETPROPERTY, reinterpret_cast<WPARAM>("userDefine.forcePureLC"), reinterpret_cast<LPARAM>(intBuffer));
+
+	sprintf(intBuffer, "%d", userLangContainer->_decimalSeparator);
+	execute(SCI_SETPROPERTY, reinterpret_cast<WPARAM>("userDefine.decimalSeparator"), reinterpret_cast<LPARAM>(intBuffer));
+
+	// at the end (position SCE_USER_KWLIST_TOTAL) send id values
+	sprintf(intBuffer, "%" PRIuPTR, reinterpret_cast<uintptr_t>(userLangContainer->getName())); // use numeric value of wchar_t pointer
+	execute(SCI_SETPROPERTY, reinterpret_cast<WPARAM>("userDefine.udlName"), reinterpret_cast<LPARAM>(intBuffer));
+
+	sprintf(intBuffer, "%" PRIuPTR, reinterpret_cast<uintptr_t>(_currentBufferID)); // use numeric value of BufferID pointer
+    execute(SCI_SETPROPERTY, reinterpret_cast<WPARAM>("userDefine.currentBufferID"), reinterpret_cast<LPARAM>(intBuffer));
+
+	for (const Style & style : userLangContainer->_styles)
+	{
+		if (style._styleID == STYLE_NOT_USED)
+			continue;
+
+		char nestingBuffer[32];
+		sprintf(nestingBuffer, "userDefine.nesting.%02d", style._styleID);
+		sprintf(intBuffer, "%d", style._nesting);
+		execute(SCI_SETPROPERTY, reinterpret_cast<WPARAM>(nestingBuffer), reinterpret_cast<LPARAM>(intBuffer));
+
+		setStyle(style);
+	}
+}
+
+void ScintillaEditView::setExternalLexer(LangType typeDoc)
+{
+	int id = typeDoc - L_EXTERNAL;
+
+	ExternalLangContainer& externalLexer = NppParameters::getInstance().getELCFromIndex(id);
+	if (!externalLexer.fnCL)
+		return;
+	ILexer5* iLex5 = externalLexer.fnCL(externalLexer._name.c_str());
+	if (!iLex5)
+		return;
+	execute(SCI_SETILEXER, 0, reinterpret_cast<LPARAM>(iLex5));
+
+	::SendMessage(_hParent, NPPM_INTERNAL_EXTERNALLEXERBUFFER, 0, (LPARAM)getCurrentBufferID());
+
+	WcharMbcsConvertor& wmc = WcharMbcsConvertor::getInstance();
+	const wchar_t* lexerNameW = wmc.char2wchar(externalLexer._name.c_str(), CP_ACP);
+	LexerStyler *pStyler = (NppParameters::getInstance().getLStylerArray()).getLexerStylerByName(lexerNameW);
+	if (pStyler)
+	{
+		for (const Style & style : *pStyler)
+		{
+			setStyle(style);
+
+			if (style._keywordClass >= 0 && style._keywordClass <= KEYWORDSET_MAX)
+			{
+				basic_string<char> keywordList("");
+				if (!style._keywords.empty())
+				{
+					keywordList = wstring2string(style._keywords, CP_ACP);
+				}
+				execute(SCI_SETKEYWORDS, style._keywordClass, reinterpret_cast<LPARAM>(getCompleteKeywordList(keywordList, typeDoc, style._keywordClass)));
+			}
+		}
+	}
+}
+
+void ScintillaEditView::setCppLexer(LangType langType)
+{
+    const char *cppInstrs;
+    const char *cppTypes;
+    const char *cppGlobalclass;
+    const wchar_t *doxygenKeyWords  = NppParameters::getInstance().getWordList(L_CPP, LANG_INDEX_TYPE2);
+
+    setLexerFromLangID(L_CPP);
+
+	if (langType != L_RC)
+    {
+        if (doxygenKeyWords)
+		{
+			WcharMbcsConvertor& wmc = WcharMbcsConvertor::getInstance();
+			const char * doxygenKeyWords_char = wmc.wchar2char(doxygenKeyWords, CP_ACP);
+			execute(SCI_SETKEYWORDS, 2, reinterpret_cast<LPARAM>(doxygenKeyWords_char));
+		}
+    }
+
+	const wchar_t *pKwArray[NB_LIST] = {NULL};
+	makeStyle(langType, pKwArray);
+
+	basic_string<char> keywordListInstruction("");
+	basic_string<char> keywordListType("");
+	basic_string<char> keywordListGlobalclass("");
+	if (pKwArray[LANG_INDEX_INSTR])
+	{
+		basic_string<wchar_t> kwlW = pKwArray[LANG_INDEX_INSTR];
+		keywordListInstruction = wstring2string(kwlW, CP_ACP);
+	}
+	cppInstrs = getCompleteKeywordList(keywordListInstruction, langType, LANG_INDEX_INSTR);
+
+	if (pKwArray[LANG_INDEX_TYPE])
+	{
+		basic_string<wchar_t> kwlW = pKwArray[LANG_INDEX_TYPE];
+		keywordListType = wstring2string(kwlW, CP_ACP);
+	}
+	cppTypes = getCompleteKeywordList(keywordListType, langType, LANG_INDEX_TYPE);
+
+	if (pKwArray[LANG_INDEX_INSTR2])
+	{
+		basic_string<wchar_t> kwlW = pKwArray[LANG_INDEX_INSTR2];
+		keywordListGlobalclass = wstring2string(kwlW, CP_ACP);
+	}
+	cppGlobalclass = getCompleteKeywordList(keywordListGlobalclass, langType, LANG_INDEX_INSTR2);
+
+	execute(SCI_SETKEYWORDS, 0, reinterpret_cast<LPARAM>(cppInstrs));
+	execute(SCI_SETKEYWORDS, 1, reinterpret_cast<LPARAM>(cppTypes));
+	execute(SCI_SETKEYWORDS, 3, reinterpret_cast<LPARAM>(cppGlobalclass));
+
+	populateSubStyleKeywords(langType, SCE_C_IDENTIFIER, 8, LANG_INDEX_SUBSTYLE1, pKwArray);
+
+	execute(SCI_SETPROPERTY, reinterpret_cast<WPARAM>("fold"), reinterpret_cast<LPARAM>("1"));
+	execute(SCI_SETPROPERTY, reinterpret_cast<WPARAM>("fold.compact"), reinterpret_cast<LPARAM>("0"));
+
+	execute(SCI_SETPROPERTY, reinterpret_cast<WPARAM>("fold.comment"), reinterpret_cast<LPARAM>("1"));
+	execute(SCI_SETPROPERTY, reinterpret_cast<WPARAM>("fold.cpp.comment.explicit"), reinterpret_cast<LPARAM>("0"));
+	execute(SCI_SETPROPERTY, reinterpret_cast<WPARAM>("fold.preprocessor"), reinterpret_cast<LPARAM>("1"));
+
+	// Disable track preprocessor to avoid incorrect detection.
+	// In the most of cases, the symbols are defined outside of file.
+	execute(SCI_SETPROPERTY, reinterpret_cast<WPARAM>("lexer.cpp.track.preprocessor"), reinterpret_cast<LPARAM>("0"));
+}
+
+void ScintillaEditView::setJsLexer()
+{
+	const wchar_t *doxygenKeyWords = NppParameters::getInstance().getWordList(L_CPP, LANG_INDEX_TYPE2);
+
+	setLexerFromLangID(L_JAVASCRIPT);
+	const wchar_t *pKwArray[NB_LIST] = {NULL};
+	makeStyle(L_JAVASCRIPT, pKwArray);
+
+	if (doxygenKeyWords)
+	{
+		WcharMbcsConvertor& wmc = WcharMbcsConvertor::getInstance();
+		const char * doxygenKeyWords_char = wmc.wchar2char(doxygenKeyWords, CP_ACP);
+		execute(SCI_SETKEYWORDS, 2, reinterpret_cast<LPARAM>(doxygenKeyWords_char));
+	}
+
+	const wchar_t *newLexerName = ScintillaEditView::_langNameInfoArray[L_JAVASCRIPT]._langName;
+	LexerStyler *pNewStyler = (NppParameters::getInstance().getLStylerArray()).getLexerStylerByName(newLexerName);
+	if (pNewStyler) // New js styler is available, so we can use it do more modern styling
+	{
+		for (const Style & style : *pNewStyler)
+		{
+			setStyle(style);
+		}
+
+		basic_string<char> keywordListInstruction("");
+		basic_string<char> keywordListType("");
+		basic_string<char> keywordListInstruction2("");
+
+		if (pKwArray[LANG_INDEX_INSTR])
+		{
+			basic_string<wchar_t> kwlW = pKwArray[LANG_INDEX_INSTR];
+			keywordListInstruction = wstring2string(kwlW, CP_ACP);
+		}
+		const char *jsInstrs = getCompleteKeywordList(keywordListInstruction, L_JAVASCRIPT, LANG_INDEX_INSTR);
+
+		if (pKwArray[LANG_INDEX_TYPE])
+		{
+			basic_string<wchar_t> kwlW = pKwArray[LANG_INDEX_TYPE];
+			keywordListType = wstring2string(kwlW, CP_ACP);
+		}
+		const char *jsTypes = getCompleteKeywordList(keywordListType, L_JAVASCRIPT, LANG_INDEX_TYPE);
+
+		if (pKwArray[LANG_INDEX_INSTR2])
+		{
+			basic_string<wchar_t> kwlW = pKwArray[LANG_INDEX_INSTR2];
+			keywordListInstruction2 = wstring2string(kwlW, CP_ACP);
+		}
+		const char *jsInstrs2 = getCompleteKeywordList(keywordListInstruction2, L_JAVASCRIPT, LANG_INDEX_INSTR2);
+
+		execute(SCI_SETKEYWORDS, 0, reinterpret_cast<LPARAM>(jsInstrs));
+		execute(SCI_SETKEYWORDS, 1, reinterpret_cast<LPARAM>(jsTypes));
+		execute(SCI_SETKEYWORDS, 3, reinterpret_cast<LPARAM>(jsInstrs2));
+
+		populateSubStyleKeywords(L_JAVASCRIPT, SCE_C_IDENTIFIER, 8, LANG_INDEX_SUBSTYLE1, pKwArray);
+
+	}
+	else // New js styler is not available, we use the old styling for the sake of retro-compatibility
+	{
+		const wchar_t *lexerName = ScintillaEditView::_langNameInfoArray[L_JS]._langName;
+		LexerStyler *pOldStyler = (NppParameters::getInstance().getLStylerArray()).getLexerStylerByName(lexerName);
+
+		if (pOldStyler)
+		{
+			for (Style style : *pOldStyler) //not by reference, but copy
+			{
+				int cppID = style._styleID;
+
+				switch (style._styleID)
+				{
+					case SCE_HJ_DEFAULT: cppID = SCE_C_DEFAULT; break;
+					case SCE_HJ_WORD: cppID = SCE_C_IDENTIFIER; break;
+					case SCE_HJ_SYMBOLS: cppID = SCE_C_OPERATOR; break;
+					case SCE_HJ_COMMENT: cppID = SCE_C_COMMENT; break;
+					case SCE_HJ_COMMENTLINE: cppID = SCE_C_COMMENTLINE; break;
+					case SCE_HJ_COMMENTDOC: cppID = SCE_C_COMMENTDOC; break;
+					case SCE_HJ_NUMBER: cppID = SCE_C_NUMBER; break;
+					case SCE_HJ_KEYWORD: cppID = SCE_C_WORD; break;
+					case SCE_HJ_DOUBLESTRING: cppID = SCE_C_STRING; break;
+					case SCE_HJ_SINGLESTRING: cppID = SCE_C_CHARACTER; break;
+					case SCE_HJ_REGEX: cppID = SCE_C_REGEX; break;
+				}
+				style._styleID = cppID;
+				setStyle(style);
+			}
+		}
+		execute(SCI_STYLESETEOLFILLED, SCE_C_DEFAULT, true);
+		execute(SCI_STYLESETEOLFILLED, SCE_C_COMMENTLINE, true);
+		execute(SCI_STYLESETEOLFILLED, SCE_C_COMMENT, true);
+		execute(SCI_STYLESETEOLFILLED, SCE_C_COMMENTDOC, true);
+
+		makeStyle(L_JS, pKwArray);
+
+		basic_string<char> keywordListInstruction("");
+		if (pKwArray[LANG_INDEX_INSTR])
+		{
+			basic_string<wchar_t> kwlW = pKwArray[LANG_INDEX_INSTR];
+			keywordListInstruction = wstring2string(kwlW, CP_ACP);
+		}
+		const char *jsEmbeddedInstrs = getCompleteKeywordList(keywordListInstruction, L_JS, LANG_INDEX_INSTR);
+		execute(SCI_SETKEYWORDS, 0, reinterpret_cast<LPARAM>(jsEmbeddedInstrs));
+	}
+
+	execute(SCI_SETPROPERTY, reinterpret_cast<WPARAM>("fold"), reinterpret_cast<LPARAM>("1"));
+	execute(SCI_SETPROPERTY, reinterpret_cast<WPARAM>("fold.compact"), reinterpret_cast<LPARAM>("0"));
+
+	execute(SCI_SETPROPERTY, reinterpret_cast<WPARAM>("fold.comment"), reinterpret_cast<LPARAM>("1"));
+	execute(SCI_SETPROPERTY, reinterpret_cast<WPARAM>("fold.cpp.comment.explicit"), reinterpret_cast<LPARAM>("0"));
+	execute(SCI_SETPROPERTY, reinterpret_cast<WPARAM>("fold.preprocessor"), reinterpret_cast<LPARAM>("1"));
+
+	// Disable track preprocessor to avoid incorrect detection.
+	// In the most of cases, the symbols are defined outside of file.
+	execute(SCI_SETPROPERTY, reinterpret_cast<WPARAM>("lexer.cpp.track.preprocessor"), reinterpret_cast<LPARAM>("0"));
+	execute(SCI_SETPROPERTY, reinterpret_cast<WPARAM>("lexer.cpp.backquoted.strings"), reinterpret_cast<LPARAM>("1"));
+	execute(SCI_SETPROPERTY, reinterpret_cast<WPARAM>("lexer.cpp.backquoted.strings"), reinterpret_cast<LPARAM>("2"));
+}
+
+void ScintillaEditView::setTclLexer()
+{
+	const char *tclInstrs;
+    const char *tclTypes;
+
+
+	setLexerFromLangID(L_TCL);
+
+	const wchar_t *pKwArray[NB_LIST] = {NULL};
+	makeStyle(L_TCL, pKwArray);
+
+	basic_string<char> keywordListInstruction("");
+	basic_string<char> keywordListType("");
+	if (pKwArray[LANG_INDEX_INSTR])
+	{
+		basic_string<wchar_t> kwlW = pKwArray[LANG_INDEX_INSTR];
+		keywordListInstruction = wstring2string(kwlW, CP_ACP);
+	}
+	tclInstrs = getCompleteKeywordList(keywordListInstruction, L_TCL, LANG_INDEX_INSTR);
+
+	if (pKwArray[LANG_INDEX_TYPE])
+	{
+		basic_string<wchar_t> kwlW = pKwArray[LANG_INDEX_TYPE];
+		keywordListType = wstring2string(kwlW, CP_ACP);
+	}
+	tclTypes = getCompleteKeywordList(keywordListType, L_TCL, LANG_INDEX_TYPE);
+
+	execute(SCI_SETKEYWORDS, 0, reinterpret_cast<LPARAM>(tclInstrs));
+	execute(SCI_SETKEYWORDS, 1, reinterpret_cast<LPARAM>(tclTypes));
+}
+
+void ScintillaEditView::setObjCLexer(LangType langType)
+{
+	setLexerFromLangID(L_OBJC);
+
+	const wchar_t *pKwArray[NB_LIST] = {NULL};
+
+	makeStyle(langType, pKwArray);
+
+	basic_string<char> objcInstr1Kwl("");
+	if (pKwArray[LANG_INDEX_INSTR])
+	{
+		objcInstr1Kwl = wstring2string(pKwArray[LANG_INDEX_INSTR], CP_ACP);
+	}
+	const char *objcInstrs = getCompleteKeywordList(objcInstr1Kwl, langType, LANG_INDEX_INSTR);
+
+	basic_string<char> objcInstr2Kwl("");
+	if (pKwArray[LANG_INDEX_INSTR2])
+	{
+		objcInstr2Kwl = wstring2string(pKwArray[LANG_INDEX_INSTR2], CP_ACP);
+	}
+	const char *objCDirective = getCompleteKeywordList(objcInstr2Kwl, langType, LANG_INDEX_INSTR2);
+
+	basic_string<char> objcTypeKwl("");
+	if (pKwArray[LANG_INDEX_TYPE])
+	{
+		objcTypeKwl = wstring2string(pKwArray[LANG_INDEX_TYPE], CP_ACP);
+	}
+	const char *objcTypes = getCompleteKeywordList(objcTypeKwl, langType, LANG_INDEX_TYPE);
+
+
+	basic_string<char> objcType2Kwl("");
+	if (pKwArray[LANG_INDEX_TYPE2])
+	{
+		objcType2Kwl = wstring2string(pKwArray[LANG_INDEX_TYPE2], CP_ACP);
+	}
+	const char *objCQualifier = getCompleteKeywordList(objcType2Kwl, langType, LANG_INDEX_TYPE2);
+
+
+
+	basic_string<char> doxygenKeyWordsString("");
+	const wchar_t *doxygenKeyWordsW = NppParameters::getInstance().getWordList(L_CPP, LANG_INDEX_TYPE2);
+	if (doxygenKeyWordsW)
+	{
+		doxygenKeyWordsString = wstring2string(doxygenKeyWordsW, CP_ACP);
+	}
+	const char *doxygenKeyWords = doxygenKeyWordsString.c_str();
+
+	execute(SCI_SETKEYWORDS, 0, reinterpret_cast<LPARAM>(objcInstrs));
+    execute(SCI_SETKEYWORDS, 1, reinterpret_cast<LPARAM>(objcTypes));
+	execute(SCI_SETKEYWORDS, 2, reinterpret_cast<LPARAM>(doxygenKeyWords));
+	execute(SCI_SETKEYWORDS, 3, reinterpret_cast<LPARAM>(objCDirective));
+	execute(SCI_SETKEYWORDS, 4, reinterpret_cast<LPARAM>(objCQualifier));
+
+	execute(SCI_SETPROPERTY, reinterpret_cast<WPARAM>("fold"), reinterpret_cast<LPARAM>("1"));
+	execute(SCI_SETPROPERTY, reinterpret_cast<WPARAM>("fold.compact"), reinterpret_cast<LPARAM>("0"));
+
+	execute(SCI_SETPROPERTY, reinterpret_cast<WPARAM>("fold.comment"), reinterpret_cast<LPARAM>("1"));
+	execute(SCI_SETPROPERTY, reinterpret_cast<WPARAM>("fold.cpp.comment.explicit"), reinterpret_cast<LPARAM>("0"));
+	execute(SCI_SETPROPERTY, reinterpret_cast<WPARAM>("fold.preprocessor"), reinterpret_cast<LPARAM>("1"));
+}
+
+void ScintillaEditView::setTypeScriptLexer()
+{
+	const wchar_t* doxygenKeyWords = NppParameters::getInstance().getWordList(L_CPP, LANG_INDEX_TYPE2);
+	setLexerFromLangID(L_TYPESCRIPT);
+
+	if (doxygenKeyWords)
+	{
+		WcharMbcsConvertor& wmc = WcharMbcsConvertor::getInstance();
+		const char* doxygenKeyWords_char = wmc.wchar2char(doxygenKeyWords, CP_ACP);
+		execute(SCI_SETKEYWORDS, 2, reinterpret_cast<LPARAM>(doxygenKeyWords_char));
+	}
+
+	const wchar_t *pKwArray[NB_LIST] = {NULL};
+	makeStyle(L_TYPESCRIPT, pKwArray);
+
+	auto getKeywordList = [&pKwArray](const int i) 
+	{
+		if (pKwArray[i])
+		{
+			basic_string<wchar_t> kwlW = pKwArray[i];
+			return wstring2string(kwlW, CP_ACP);
+		}
+		return basic_string<char>("");
+	};
+
+	std::string keywordListInstruction = getKeywordList(LANG_INDEX_INSTR);
+	const char* tsInstructions = getCompleteKeywordList(keywordListInstruction, L_TYPESCRIPT, LANG_INDEX_INSTR);
+
+	string keywordListType = getKeywordList(LANG_INDEX_TYPE);
+	const char* tsTypes = getCompleteKeywordList(keywordListType, L_TYPESCRIPT, LANG_INDEX_TYPE);
+
+	execute(SCI_SETKEYWORDS, 0, reinterpret_cast<LPARAM>(tsInstructions));
+	execute(SCI_SETKEYWORDS, 1, reinterpret_cast<LPARAM>(tsTypes));
+
+	populateSubStyleKeywords(L_TYPESCRIPT, SCE_C_IDENTIFIER, 8, LANG_INDEX_SUBSTYLE1, pKwArray);
+
+	execute(SCI_SETPROPERTY, reinterpret_cast<WPARAM>("fold"), reinterpret_cast<LPARAM>("1"));
+	execute(SCI_SETPROPERTY, reinterpret_cast<WPARAM>("fold.compact"), reinterpret_cast<LPARAM>("0"));
+
+	execute(SCI_SETPROPERTY, reinterpret_cast<WPARAM>("fold.comment"), reinterpret_cast<LPARAM>("1"));
+	execute(SCI_SETPROPERTY, reinterpret_cast<WPARAM>("fold.cpp.comment.explicit"), reinterpret_cast<LPARAM>("0"));
+	execute(SCI_SETPROPERTY, reinterpret_cast<WPARAM>("fold.preprocessor"), reinterpret_cast<LPARAM>("1"));
+
+	execute(SCI_SETPROPERTY, reinterpret_cast<WPARAM>("lexer.cpp.track.preprocessor"), reinterpret_cast<LPARAM>("0"));
+	execute(SCI_SETPROPERTY, reinterpret_cast<WPARAM>("lexer.cpp.backquoted.strings"), reinterpret_cast<LPARAM>("1"));
+}
+
+void ScintillaEditView::setKeywords(LangType langType, const char *keywords, int index)
+{
+	std::basic_string<char> wordList;
+	wordList = (keywords)?keywords:"";
+	execute(SCI_SETKEYWORDS, index, reinterpret_cast<LPARAM>(getCompleteKeywordList(wordList, langType, index)));
+}
+
+void ScintillaEditView::populateSubStyleKeywords(LangType langType, int baseStyleID, int numSubStyles, int firstLangIndex, const wchar_t **pKwArray)
+{
+	WcharMbcsConvertor& wmc = WcharMbcsConvertor::getInstance();
+	int firstID = execute(SCI_ALLOCATESUBSTYLES, baseStyleID, numSubStyles) & 0xFF;
+
+	if(pKwArray && (firstID>=0))
+	{
+		for (int i = 0; i < numSubStyles; i++)
+		{
+			int ss = firstLangIndex + i;
+			int styleID = firstID + i;
+			basic_string<char> userWords = pKwArray[ss] ? wmc.wchar2char(pKwArray[ss], CP_ACP) : "";
+			execute(SCI_SETIDENTIFIERS, styleID, reinterpret_cast<LPARAM>(getCompleteKeywordList(userWords, langType, ss)));
+		}
+	}
+}
+
+void ScintillaEditView::setLexer(LangType langType, int whichList, int baseStyleID, int numSubStyles)
+{
+	setLexerFromLangID(langType);
+
+	const wchar_t *pKwArray[NB_LIST] = {NULL};
+
+	makeStyle(langType, pKwArray);
+
+	WcharMbcsConvertor& wmc = WcharMbcsConvertor::getInstance();
+
+	if (whichList & LIST_0)
+	{
+		const char * keyWords_char = wmc.wchar2char(pKwArray[LANG_INDEX_INSTR], CP_ACP);
+		setKeywords(langType, keyWords_char, LANG_INDEX_INSTR);
+	}
+
+	if (whichList & LIST_1)
+	{
+		const char * keyWords_char = wmc.wchar2char(pKwArray[LANG_INDEX_INSTR2], CP_ACP);
+		setKeywords(langType, keyWords_char, LANG_INDEX_INSTR2);
+	}
+
+	if (whichList & LIST_2)
+	{
+		const char * keyWords_char = wmc.wchar2char(pKwArray[LANG_INDEX_TYPE], CP_ACP);
+		setKeywords(langType, keyWords_char, LANG_INDEX_TYPE);
+	}
+
+	if (whichList & LIST_3)
+	{
+		const char * keyWords_char = wmc.wchar2char(pKwArray[LANG_INDEX_TYPE2], CP_ACP);
+		setKeywords(langType, keyWords_char, LANG_INDEX_TYPE2);
+	}
+
+	if (whichList & LIST_4)
+	{
+		const char * keyWords_char = wmc.wchar2char(pKwArray[LANG_INDEX_TYPE3], CP_ACP);
+		setKeywords(langType, keyWords_char, LANG_INDEX_TYPE3);
+	}
+
+	if (whichList & LIST_5)
+	{
+		const char * keyWords_char = wmc.wchar2char(pKwArray[LANG_INDEX_TYPE4], CP_ACP);
+		setKeywords(langType, keyWords_char, LANG_INDEX_TYPE4);
+	}
+
+	if (whichList & LIST_6)
+	{
+		const char * keyWords_char = wmc.wchar2char(pKwArray[LANG_INDEX_TYPE5], CP_ACP);
+		setKeywords(langType, keyWords_char, LANG_INDEX_TYPE5);
+	}
+
+	if (whichList & LIST_7)
+	{
+		const char * keyWords_char = wmc.wchar2char(pKwArray[LANG_INDEX_TYPE6], CP_ACP);
+		setKeywords(langType, keyWords_char, LANG_INDEX_TYPE6);
+	}
+
+	if (whichList & LIST_8)
+	{
+		const char * keyWords_char = wmc.wchar2char(pKwArray[LANG_INDEX_TYPE7], CP_ACP);
+		setKeywords(langType, keyWords_char, LANG_INDEX_TYPE7);
+	}
+	
+	if (baseStyleID != STYLE_NOT_USED)
+	{
+		populateSubStyleKeywords(langType, baseStyleID, numSubStyles, LANG_INDEX_SUBSTYLE1, pKwArray);
+	}
+
+	execute(SCI_SETPROPERTY, reinterpret_cast<WPARAM>("fold"), reinterpret_cast<LPARAM>("1"));
+	execute(SCI_SETPROPERTY, reinterpret_cast<WPARAM>("fold.compact"), reinterpret_cast<LPARAM>("0"));
+	execute(SCI_SETPROPERTY, reinterpret_cast<WPARAM>("fold.comment"), reinterpret_cast<LPARAM>("1"));
+}
+
+void ScintillaEditView::makeStyle(LangType language, const wchar_t **keywordArray)
+{
+	const wchar_t * lexerName = ScintillaEditView::_langNameInfoArray[language]._langName;
+	LexerStyler *pStyler = (NppParameters::getInstance().getLStylerArray()).getLexerStylerByName(lexerName);
+	if (pStyler)
+	{
+		for (const Style & style : *pStyler)
+		{
+			setStyle(style);
+			if (keywordArray)
+			{
+				if ((style._keywordClass != STYLE_NOT_USED) && (!style._keywords.empty()))
+					keywordArray[style._keywordClass] = style._keywords.c_str();
+			}
+		}
+	}
+}
+
+void ScintillaEditView::restoreDefaultWordChars()
+{
+	execute(SCI_SETWORDCHARS, 0, reinterpret_cast<LPARAM>(_defaultCharList.c_str()));
+}
+
+void ScintillaEditView::addCustomWordChars()
+{
+	NppParameters& nppParam = NppParameters::getInstance();
+	const NppGUI & nppGUI = nppParam.getNppGUI();
+
+	if (nppGUI._customWordChars.empty())
+		return;
+
+	string chars2addStr;
+	for (size_t i = 0; i < nppGUI._customWordChars.length(); ++i)
+	{
+		bool found = false;
+		char char2check = nppGUI._customWordChars[i];
+		for (size_t j = 0; j < _defaultCharList.length(); ++j)
+		{
+			char wordChar = _defaultCharList[j];
+			if (char2check == wordChar)
+			{
+				found = true;
+				break;
+			}
+		}
+		if (!found)
+		{
+			chars2addStr.push_back(char2check);
+		}
+	}
+
+	if (!chars2addStr.empty())
+	{
+		string newCharList = _defaultCharList;
+		newCharList += chars2addStr;
+		execute(SCI_SETWORDCHARS, 0, reinterpret_cast<LPARAM>(newCharList.c_str()));
+	}
+}
+
+void ScintillaEditView::setWordChars()
+{
+	NppParameters& nppParam = NppParameters::getInstance();
+	const NppGUI & nppGUI = nppParam.getNppGUI();
+	if (nppGUI._isWordCharDefault)
+		restoreDefaultWordChars();
+	else
+		addCustomWordChars();
+}
+
+void ScintillaEditView::setCRLF(long color)
+{
+	NppParameters& nppParams = NppParameters::getInstance();
+	const ScintillaViewParams& svp = nppParams.getSVP();
+	
+	COLORREF eolCustomColor = liteGrey;
+
+	if (color == -1)
+	{
+		StyleArray& stylers = nppParams.getMiscStylerArray();
+		Style* pStyle = stylers.findByName(L"EOL custom color");
+		if (pStyle)
+		{
+			eolCustomColor = pStyle->_fgColor;
+		}
+	}
+	else
+	{
+		eolCustomColor = color;
+	}
+
+	ScintillaViewParams::crlfMode eolMode = svp._eolMode;
+	long appearance = SC_REPRESENTATION_BLOB;
+
+	if (eolMode == ScintillaViewParams::crlfMode::plainText)
+		appearance = SC_REPRESENTATION_PLAIN;
+	else if (eolMode == ScintillaViewParams::crlfMode::plainTextCustomColor)
+		appearance = SC_REPRESENTATION_PLAIN | SC_REPRESENTATION_COLOUR;
+	else if (eolMode == ScintillaViewParams::crlfMode::roundedRectangleText)
+		appearance = SC_REPRESENTATION_BLOB;
+	else if (eolMode == ScintillaViewParams::crlfMode::roundedRectangleTextCustomColor)
+		appearance = SC_REPRESENTATION_BLOB | SC_REPRESENTATION_COLOUR;
+
+	const wchar_t* cr = L"\x0d";
+	const wchar_t* lf = L"\x0a";
+	
+	long alphaEolCustomColor = eolCustomColor;
+	alphaEolCustomColor |= 0xFF000000; // add alpha color to make DirectWrite mode work
+
+	execute(SCI_SETREPRESENTATIONCOLOUR, reinterpret_cast<WPARAM>(cr), alphaEolCustomColor);
+	execute(SCI_SETREPRESENTATIONCOLOUR, reinterpret_cast<WPARAM>(lf), alphaEolCustomColor);
+
+	execute(SCI_SETREPRESENTATIONAPPEARANCE, reinterpret_cast<WPARAM>(cr), appearance);
+	execute(SCI_SETREPRESENTATIONAPPEARANCE, reinterpret_cast<WPARAM>(lf), appearance);
+
+	redraw();
+}
+
+void ScintillaEditView::setNpcAndCcUniEOL(long color)
+{
+	NppParameters& nppParams = NppParameters::getInstance();
+	const ScintillaViewParams& svp = nppParams.getSVP();
+
+	COLORREF npcCustomColor = liteGrey;
+
+	if (color == -1)
+	{
+		StyleArray& stylers = nppParams.getMiscStylerArray();
+		Style* pStyle = stylers.findByName(g_npcStyleName);
+		if (pStyle)
+		{
+			npcCustomColor = pStyle->_fgColor;
+		}
+	}
+	else
+	{
+		npcCustomColor = color;
+	}
+
+	const long appearance = svp._npcCustomColor ? SC_REPRESENTATION_BLOB | SC_REPRESENTATION_COLOUR : SC_REPRESENTATION_BLOB;
+	const long alphaNpcCustomColor = npcCustomColor | 0xFF000000; // add alpha color to make DirectWrite mode work
+
+	if (svp._npcShow)
+	{
+		for (const auto& invChar : g_nonPrintingChars)
+		{
+			execute(SCI_SETREPRESENTATIONCOLOUR, reinterpret_cast<WPARAM>(invChar.at(0)), alphaNpcCustomColor);
+			execute(SCI_SETREPRESENTATIONAPPEARANCE, reinterpret_cast<WPARAM>(invChar.at(0)), appearance);
+		}
+	}
+
+	if (svp._ccUniEolShow && svp._npcIncludeCcUniEol)
+	{
+		for (const auto& invChar : g_ccUniEolChars)
+		{
+			execute(SCI_SETREPRESENTATIONCOLOUR, reinterpret_cast<WPARAM>(invChar.at(0)), alphaNpcCustomColor);
+			execute(SCI_SETREPRESENTATIONAPPEARANCE, reinterpret_cast<WPARAM>(invChar.at(0)), appearance);
+		}
+	}
+
+	redraw();
+}
+
+void ScintillaEditView::setLanguage(LangType langType)
+{
+	unsigned long MODEVENTMASK_ON = NppParameters::getInstance().getScintillaModEventMask();
+
+	if (_currentBuffer->getLastLangType() > 0)
+	{
+		saveCurrentPos();
+		Document prev = execute(SCI_GETDOCPOINTER);
+		execute(SCI_SETMODEVENTMASK, MODEVENTMASK_OFF);
+		execute(SCI_SETDOCPOINTER, 0, getBlankDocument());
+		execute(SCI_SETMODEVENTMASK, MODEVENTMASK_ON);
+
+		_currentBuffer->setLangType(langType);
+		
+		execute(SCI_SETMODEVENTMASK, MODEVENTMASK_OFF);
+		execute(SCI_SETDOCPOINTER, 0, prev);
+		execute(SCI_SETMODEVENTMASK, MODEVENTMASK_ON);
+
+		maintainStateForNpc();
+		setCRLF();
+		restoreCurrentPosPreStep();
+	}
+	else
+	{
+		_currentBuffer->setLangType(langType);
+	}
+}
+
+void ScintillaEditView::defineDocType(LangType typeDoc)
+{
+	StyleArray & stylers = NppParameters::getInstance().getMiscStylerArray();
+	Style * pStyleDefault = stylers.findByID(STYLE_DEFAULT);
+	if (pStyleDefault)
+	{
+		pStyleDefault->_colorStyle = COLORSTYLE_ALL;	//override transparency
+		setStyle(*pStyleDefault);
+	}
+
+	execute(SCI_STYLECLEARALL);
+
+	Style defaultIndicatorStyle;
+	const Style * pStyle;
+
+	defaultIndicatorStyle._styleID = SCE_UNIVERSAL_FOUND_STYLE;
+	defaultIndicatorStyle._bgColor = red;
+	pStyle = stylers.findByID(defaultIndicatorStyle._styleID);
+	setSpecialIndicator(pStyle ? *pStyle : defaultIndicatorStyle);
+
+	defaultIndicatorStyle._styleID = SCE_UNIVERSAL_FOUND_STYLE_SMART;
+	defaultIndicatorStyle._bgColor = liteGreen;
+	pStyle = stylers.findByID(defaultIndicatorStyle._styleID);
+	setSpecialIndicator(pStyle ? *pStyle : defaultIndicatorStyle);
+
+	defaultIndicatorStyle._styleID = SCE_UNIVERSAL_FOUND_STYLE_INC;
+	defaultIndicatorStyle._bgColor = blue;
+	pStyle = stylers.findByID(defaultIndicatorStyle._styleID);
+	setSpecialIndicator(pStyle ? *pStyle : defaultIndicatorStyle);
+
+	defaultIndicatorStyle._styleID = SCE_UNIVERSAL_TAGMATCH;
+	defaultIndicatorStyle._bgColor = RGB(0x80, 0x00, 0xFF);
+	pStyle = stylers.findByID(defaultIndicatorStyle._styleID);
+	setSpecialIndicator(pStyle ? *pStyle : defaultIndicatorStyle);
+
+	defaultIndicatorStyle._styleID = SCE_UNIVERSAL_TAGATTR;
+	defaultIndicatorStyle._bgColor = yellow;
+	pStyle = stylers.findByID(defaultIndicatorStyle._styleID);
+	setSpecialIndicator(pStyle ? *pStyle : defaultIndicatorStyle);
+
+
+	defaultIndicatorStyle._styleID = SCE_UNIVERSAL_FOUND_STYLE_EXT1;
+	defaultIndicatorStyle._bgColor = cyan;
+	pStyle = stylers.findByID(defaultIndicatorStyle._styleID);
+	setSpecialIndicator(pStyle ? *pStyle : defaultIndicatorStyle);
+
+	defaultIndicatorStyle._styleID = SCE_UNIVERSAL_FOUND_STYLE_EXT2;
+	defaultIndicatorStyle._bgColor = orange;
+	pStyle = stylers.findByID(defaultIndicatorStyle._styleID);
+	setSpecialIndicator(pStyle ? *pStyle : defaultIndicatorStyle);
+
+	defaultIndicatorStyle._styleID = SCE_UNIVERSAL_FOUND_STYLE_EXT3;
+	defaultIndicatorStyle._bgColor = yellow;
+	pStyle = stylers.findByID(defaultIndicatorStyle._styleID);
+	setSpecialIndicator(pStyle ? *pStyle : defaultIndicatorStyle);
+
+	defaultIndicatorStyle._styleID = SCE_UNIVERSAL_FOUND_STYLE_EXT4;
+	defaultIndicatorStyle._bgColor = purple;
+	pStyle = stylers.findByID(defaultIndicatorStyle._styleID);
+	setSpecialIndicator(pStyle ? *pStyle : defaultIndicatorStyle);
+
+	defaultIndicatorStyle._styleID = SCE_UNIVERSAL_FOUND_STYLE_EXT5;
+	defaultIndicatorStyle._bgColor = darkGreen;
+	pStyle = stylers.findByID(defaultIndicatorStyle._styleID);
+	setSpecialIndicator(pStyle ? *pStyle : defaultIndicatorStyle);
+
+    // Il faut surtout faire un test ici avant d'exécuter SCI_SETCODEPAGE
+    // Sinon y'aura un soucis de performance!
+	if (isCJK())
+	{
+		if (getCurrentBuffer()->getUnicodeMode() == uni8Bit)
+		{
+			if (typeDoc == L_CSS || typeDoc == L_CAML || typeDoc == L_ASM || typeDoc == L_MATLAB)
+				execute(SCI_SETCODEPAGE, CP_ACP);
+			else
+				execute(SCI_SETCODEPAGE, _codepage);
+		}
+	}
+
+	ScintillaViewParams & svp = (ScintillaViewParams &)NppParameters::getInstance().getSVP();
+	if (svp._folderStyle != FOLDER_STYLE_NONE)
+		showMargin(_SC_MARGE_FOLDER, isNeededFolderMarge(typeDoc));
+
+	switch (typeDoc)
+	{
+		case L_C :
+		case L_CPP :
+		case L_JAVA :
+		case L_RC :
+		case L_CS :
+		case L_FLASH :
+		case L_SWIFT:
+		case L_GOLANG:
+			setCppLexer(typeDoc); break;
+
+		case L_JS:
+		case L_JAVASCRIPT:
+			setJsLexer(); break;
+
+		case L_TCL :
+            setTclLexer(); break;
+
+
+		case L_OBJC :
+			setObjCLexer(typeDoc); break;
+
+	    case L_PHP :
+		case L_ASP :
+		case L_JSP :
+		case L_HTML :
+		case L_XML :
+			setXmlLexer(typeDoc); break;
+
+		case L_JSON:
+			setJsonLexer(); break;
+		case L_JSON5:
+			setJsonLexer(true); break;
+
+		case L_CSS :
+			setCssLexer(); break;
+
+		case L_LUA :
+			setLuaLexer(); break;
+
+		case L_MAKEFILE :
+			setMakefileLexer(); break;
+
+		case L_INI :
+			setPropsLexer(false); break;
+
+		case L_USER : {
+			const wchar_t * langExt = _currentBuffer->getUserDefineLangName();
+			if (langExt[0])
+				setUserLexer(langExt);
+			else
+				setUserLexer();
+			break; }
+
+		case L_ASCII :
+		{
+			LexerStyler *pStyler = (NppParameters::getInstance().getLStylerArray()).getLexerStylerByName(L"nfo");
+
+			Style nfoStyle;
+			nfoStyle._styleID = STYLE_DEFAULT;
+			nfoStyle._fontName = L"Lucida Console";
+			nfoStyle._fontSize = 10;
+
+			if (pStyler)
+			{
+				const Style * pDefStyle = pStyler->findByName(L"DEFAULT");
+				if (pDefStyle)
+				{
+					nfoStyle._bgColor = pDefStyle->_bgColor;
+					nfoStyle._fgColor = pDefStyle->_fgColor;
+					nfoStyle._colorStyle = pDefStyle->_colorStyle;
+				}
+			}
+			setSpecialStyle(nfoStyle);
+			execute(SCI_STYLECLEARALL);
+
+			Buffer* buf = MainFileManager.getBufferByID(_currentBufferID);
+
+			if (buf->getEncoding() == NPP_CP_DOS_437 && !buf->isDirty())
+			{
+				MainFileManager.reloadBuffer(buf);
+			}
+		}
+		break;
+
+		case L_SQL :
+			setSqlLexer(); break;
+
+		case L_MSSQL :
+			setMSSqlLexer(); break;
+
+		case L_VB :
+			setVBLexer(); break;
+
+		case L_PASCAL :
+			setPascalLexer(); break;
+
+		case L_PERL :
+			setPerlLexer(); break;
+
+		case L_PYTHON :
+			setPythonLexer(); break;
+
+		case L_BATCH :
+			setBatchLexer(); break;
+
+		case L_TEX :
+			setTeXLexer(); break;
+
+		case L_NSIS :
+			setNsisLexer(); break;
+
+		case L_BASH :
+			setBashLexer(); break;
+
+		case L_FORTRAN :
+			setFortranLexer(); break;
+
+		case L_FORTRAN_77 :
+			setFortran77Lexer(); break;
+
+		case L_LISP :
+			setLispLexer(); break;
+
+		case L_SCHEME :
+			setSchemeLexer(); break;
+
+		case L_ASM :
+			setAsmLexer(); break;
+
+		case L_DIFF :
+			setDiffLexer(); break;
+
+		case L_PROPS :
+			setPropsLexer(); break;
+
+		case L_PS :
+			setPostscriptLexer(); break;
+
+		case L_RUBY :
+			setRubyLexer(); break;
+
+		case L_SMALLTALK :
+			setSmalltalkLexer(); break;
+
+		case L_VHDL :
+			setVhdlLexer(); break;
+
+		case L_KIX :
+			setKixLexer(); break;
+
+		case L_CAML :
+			setCamlLexer(); break;
+
+		case L_ADA :
+			setAdaLexer(); break;
+
+		case L_VERILOG :
+			setVerilogLexer(); break;
+
+		case L_AU3 :
+			setAutoItLexer(); break;
+
+		case L_MATLAB :
+			setMatlabLexer(); break;
+
+		case L_HASKELL :
+			setHaskellLexer(); break;
+
+		case L_INNO :
+			setInnoLexer(); break;
+
+		case L_CMAKE :
+			setCmakeLexer(); break;
+
+		case L_YAML :
+			setYamlLexer(); break;
+
+		case L_COBOL :
+			setCobolLexer(); break;
+
+		case L_GUI4CLI :
+			setGui4CliLexer(); break;
+
+		case L_D :
+			setDLexer(); break;
+
+		case L_POWERSHELL :
+			setPowerShellLexer(); break;
+
+		case L_R :
+			setRLexer(); break;
+
+		case L_COFFEESCRIPT :
+			setCoffeeScriptLexer(); break;
+
+		case L_BAANC:
+			setBaanCLexer(); break;
+
+		case L_SREC :
+			setSrecLexer(); break;
+
+		case L_IHEX :
+			setIHexLexer(); break;
+
+		case L_TEHEX :
+			setTEHexLexer(); break;
+
+		case L_ASN1 :
+			setAsn1Lexer(); break;
+
+		case L_AVS :
+			setAVSLexer(); break;
+
+		case L_BLITZBASIC :
+			setBlitzBasicLexer(); break;
+
+		case L_PUREBASIC :
+			setPureBasicLexer(); break;
+
+		case L_FREEBASIC :
+			setFreeBasicLexer(); break;
+
+		case L_CSOUND :
+			setCsoundLexer(); break;
+
+		case L_ERLANG :
+			setErlangLexer(); break;
+
+		case L_ESCRIPT :
+			setESCRIPTLexer(); break;
+
+		case L_FORTH :
+			setForthLexer(); break;
+
+		case L_LATEX :
+			setLatexLexer(); break;
+
+		case L_MMIXAL :
+			setMMIXALLexer(); break;
+
+		case L_NIM :
+			setNimrodLexer(); break;
+
+		case L_NNCRONTAB :
+			setNncrontabLexer(); break;
+
+		case L_OSCRIPT :
+			setOScriptLexer(); break;
+
+		case L_REBOL :
+			setREBOLLexer(); break;
+
+		case L_REGISTRY :
+			setRegistryLexer(); break;
+
+		case L_RUST :
+			setRustLexer(); break;
+
+		case L_SPICE :
+			setSpiceLexer(); break;
+
+		case L_TXT2TAGS :
+			setTxt2tagsLexer(); break;
+
+		case L_VISUALPROLOG:
+			setVisualPrologLexer(); break;
+
+		case L_TYPESCRIPT:
+			setTypeScriptLexer(); break;
+
+		case L_GDSCRIPT:
+			setGDScriptLexer(); break;
+
+		case L_HOLLYWOOD:
+			setHollywoodLexer(); break;
+
+		case L_RAKU:
+			setRakuLexer(); break;
+
+		case L_TOML:
+			setTomlLexer(); break;
+
+		case L_TEXT :
+		default :
+			if (typeDoc >= L_EXTERNAL && typeDoc < NppParameters::getInstance().L_END)
+				setExternalLexer(typeDoc);
+			else
+				setLexerFromLangID(L_TEXT);
+			break;
+
+	}
+	//All the global styles should put here
+	pStyle = stylers.findByID(STYLE_INDENTGUIDE);
+	if (pStyle)
+	{
+		setStyle(*pStyle);
+	}
+	pStyle = stylers.findByID(STYLE_BRACELIGHT);
+	if (pStyle)
+	{
+		setStyle(*pStyle);
+	}
+	//setStyle(STYLE_CONTROLCHAR, liteGrey);
+	pStyle = stylers.findByID(STYLE_BRACEBAD);
+	if (pStyle)
+	{
+		setStyle(*pStyle);
+	}
+	pStyle = stylers.findByID(STYLE_LINENUMBER);
+	if (pStyle)
+	{
+		setSpecialStyle(*pStyle);
+	}
+	
+	setTabSettings(NppParameters::getInstance().getLangFromID(typeDoc));
+	
+	if (svp._indentGuideLineShow)
+	{
+		const auto currentIndentMode = execute(SCI_GETINDENTATIONGUIDES);
+		// Python like indentation, excludes lexers (Nim, VB, YAML, etc.)
+		// that includes tailing empty or whitespace only lines in folding block.
+		const int docIndentMode = isPythonStyleIndentation(typeDoc) ? SC_IV_LOOKFORWARD : SC_IV_LOOKBOTH;
+		if (currentIndentMode != docIndentMode)
+			execute(SCI_SETINDENTATIONGUIDES, docIndentMode);
+	}
+}
+
+Document ScintillaEditView::getBlankDocument()
+{
+	if(_blankDocument==0)
+	{
+		_blankDocument=static_cast<Document>(execute(SCI_CREATEDOCUMENT,0,SC_DOCUMENTOPTION_TEXT_LARGE));
+		execute(SCI_ADDREFDOCUMENT,0,_blankDocument);
+	}
+	return _blankDocument;
+}
+
+BufferID ScintillaEditView::attachDefaultDoc()
+{
+	// get the doc pointer attached (by default) on the view Scintilla
+	Document doc = execute(SCI_GETDOCPOINTER, 0, 0);
+	execute(SCI_ADDREFDOCUMENT, 0, doc);
+	BufferID id = MainFileManager.bufferFromDocument(doc, _isMainEditZone);
+	Buffer * buf = MainFileManager.getBufferByID(id);
+
+	MainFileManager.addBufferReference(id, this);	//add a reference. Notepad only shows the buffer in tabbar
+
+	_currentBufferID = id;
+	_currentBuffer = buf;
+	bufferUpdated(buf, BufferChangeMask);	//make sure everything is in sync with the buffer, since no reference exists
+
+	return id;
+}
+
+void ScintillaEditView::saveCurrentPos()
+{
+	//Save data so, that the current topline becomes visible again after restoring.
+	size_t displayedLine = execute(SCI_GETFIRSTVISIBLELINE);
+	size_t docLine = execute(SCI_DOCLINEFROMVISIBLE, displayedLine);		//linenumber of the line displayed in the top
+	size_t offset = displayedLine - execute(SCI_VISIBLEFROMDOCLINE, docLine);		//use this to calc offset of wrap. If no wrap this should be zero
+	size_t wrapCount = execute(SCI_WRAPCOUNT, docLine);
+
+	Buffer * buf = MainFileManager.getBufferByID(_currentBufferID);
+
+	Position pos;
+	// the correct visible line number
+	pos._firstVisibleLine = docLine;
+	pos._startPos = execute(SCI_GETANCHOR);
+	pos._endPos = execute(SCI_GETCURRENTPOS);
+	pos._xOffset = execute(SCI_GETXOFFSET);
+	pos._selMode = execute(SCI_GETSELECTIONMODE);
+	pos._scrollWidth = execute(SCI_GETSCROLLWIDTH);
+	pos._offset = offset;
+	pos._wrapCount = wrapCount;
+
+	buf->setPosition(pos, this);
+}
+
+// restore current position is executed in two steps.
+// The detection wrap state done in the pre step function:
+// if wrap is enabled, then _positionRestoreNeeded is activated
+// so post step function will be cakked in the next SCN_PAINTED message
+void ScintillaEditView::restoreCurrentPosPreStep()
+{
+	Buffer * buf = MainFileManager.getBufferByID(_currentBufferID);
+	const Position & pos = buf->getPosition(this);
+
+	execute(SCI_SETSELECTIONMODE, pos._selMode);	//enable
+	execute(SCI_SETANCHOR, pos._startPos);
+	execute(SCI_SETCURRENTPOS, pos._endPos);
+	execute(SCI_CANCEL);							//disable
+	if (!isWrap()) //only offset if not wrapping, otherwise the offset isnt needed at all
+	{
+		execute(SCI_SETSCROLLWIDTH, pos._scrollWidth);
+		execute(SCI_SETXOFFSET, pos._xOffset);
+	}
+	execute(SCI_CHOOSECARETX); // choose current x position
+	intptr_t lineToShow = execute(SCI_VISIBLEFROMDOCLINE, pos._firstVisibleLine);
+	execute(SCI_SETFIRSTVISIBLELINE, lineToShow);
+	if (isWrap())
+	{
+		// Enable flag 'positionRestoreNeeded' so that function restoreCurrentPosPostStep get called
+		// once scintilla send SCN_PAITED notification
+		_positionRestoreNeeded = true;
+	}
+	_restorePositionRetryCount = 0;
+
+}
+
+// If wrap is enabled, the post step function will be called in the next SCN_PAINTED message
+// to scroll several lines to set the first visible line to the correct wrapped line.
+void ScintillaEditView::restoreCurrentPosPostStep()
+{
+	if (!_positionRestoreNeeded)
+		return;
+
+	Buffer * buf = MainFileManager.getBufferByID(_currentBufferID);
+	const Position & pos = buf->getPosition(this);
+
+	++_restorePositionRetryCount;
+
+	// Scintilla can send several SCN_PAINTED notifications before the buffer is ready to be displayed. 
+	// this post step function is therefore iterated several times in a maximum of 8 iterations. 
+	// 8 is an arbitrary number. 2 is a minimum. Maximum value is unknown.
+	if (_restorePositionRetryCount > 8)
+	{
+		// Abort the position restoring  process. Buffer topology may have changed
+		_positionRestoreNeeded = false;
+		return;
+	}
+	
+	intptr_t displayedLine = execute(SCI_GETFIRSTVISIBLELINE);
+	intptr_t docLine = execute(SCI_DOCLINEFROMVISIBLE, displayedLine);		//linenumber of the line displayed in the 
+	
+
+	// check docLine must equals saved position
+	if (docLine != pos._firstVisibleLine)
+	{
+		
+		// Scintilla has paint the buffer but the position is not correct.
+		intptr_t lineToShow = execute(SCI_VISIBLEFROMDOCLINE, pos._firstVisibleLine);
+		execute(SCI_SETFIRSTVISIBLELINE, lineToShow);
+	}
+	else if (pos._offset > 0)
+	{
+		// don't scroll anything if the wrap count is different than the saved one.
+		// Buffer update may be in progress (in case wrap is enabled)
+		intptr_t wrapCount = execute(SCI_WRAPCOUNT, docLine);
+		if (wrapCount == pos._wrapCount)
+		{
+			scroll(0, pos._offset);
+			_positionRestoreNeeded = false;
+		}
+	}
+	else
+	{
+		// Buffer position is correct, and there is no scroll to apply
+		_positionRestoreNeeded = false;
+	}
+}
+
+void ScintillaEditView::restyleBuffer()
+{
+	execute(SCI_CLEARDOCUMENTSTYLE);
+	execute(SCI_COLOURISE, 0, -1);
+	_currentBuffer->setNeedsLexing(false);
+}
+
+void ScintillaEditView::styleChange()
+{
+	defineDocType(_currentBuffer->getLangType());
+	restyleBuffer();
+}
+
+bool ScintillaEditView::setLexerFromLangID(int langID) // Internal lexer only
+{
+	if (langID >= L_EXTERNAL)
+		return false;
+
+	const char* lexerNameID = _langNameInfoArray[langID]._lexerID;
+	execute(SCI_SETILEXER, 0, reinterpret_cast<LPARAM>(CreateLexer(lexerNameID)));
+	return true;
+}
+
+
+void ScintillaEditView::activateBuffer(BufferID buffer, bool force)
+{
+	if (buffer == BUFFER_INVALID) return;
+	if (!force && buffer == _currentBuffer)	return;
+
+	Buffer * newBuf = MainFileManager.getBufferByID(buffer);
+
+	// before activating another document, we get the current position
+	// from the Scintilla view then save it to the current document
+	saveCurrentPos();
+
+	// get foldStateInfo of current doc
+	std::vector<size_t> lineStateVector;
+	getCurrentFoldStates(lineStateVector);
+
+	// put the state into the future ex buffer
+	_currentBuffer->setHeaderLineState(lineStateVector, this);
+
+	_prevBuffer = _currentBuffer;
+
+	_currentBufferID = buffer;	//the magical switch happens here
+	_currentBuffer = newBuf;
+
+	const bool isSameLangType = (_prevBuffer != nullptr) && (_prevBuffer->getLangType() == _currentBuffer->getLangType()) &&
+		(_currentBuffer->getLangType() != L_USER ||	wcscmp(_prevBuffer->getUserDefineLangName(), _currentBuffer->getUserDefineLangName()) == 0);
+
+	const int currentLangInt = static_cast<int>(_currentBuffer->getLangType());
+	const bool isFirstActiveBuffer = (_currentBuffer->getLastLangType() != currentLangInt);
+
+	unsigned long MODEVENTMASK_ON = NppParameters::getInstance().getScintillaModEventMask();
+	if (isFirstActiveBuffer)  // Entering the tab for the 1st time
+	{
+		// change the doc, this operation will decrease
+		// the ref count of old current doc and increase the one of the new doc. FileManager should manage the rest
+		// Note that the actual reference in the Buffer itself is NOT decreased, Notepad_plus does that if neccessary
+		execute(SCI_SETMODEVENTMASK, MODEVENTMASK_OFF);
+		execute(SCI_SETDOCPOINTER, 0, _currentBuffer->getDocument());
+		execute(SCI_SETMODEVENTMASK, MODEVENTMASK_ON);
+
+		// Due to execute(SCI_CLEARDOCUMENTSTYLE); in defineDocType() function
+		// defineDocType() function should be called here, but not be after the fold info loop
+		defineDocType(_currentBuffer->getLangType());
+	}
+	else if (isSameLangType) // After the 2nd entering with the same language type
+	{
+		// No need to call defineDocType() since it's the same language type
+		execute(SCI_SETMODEVENTMASK, MODEVENTMASK_OFF);
+		execute(SCI_SETDOCPOINTER, 0, _currentBuffer->getDocument());
+		execute(SCI_SETMODEVENTMASK, MODEVENTMASK_ON);
+
+		if (force)
+			defineDocType(_currentBuffer->getLangType());
+	}
+	else // Entering the tab for the 2nd or more times, with the different language type
+	{
+		// In order to improve the performance of switch-in on the 2nd or more times for the large files,
+		// a blank document is used for accelerate defineDocType() call.
+		execute(SCI_SETMODEVENTMASK, MODEVENTMASK_OFF);
+		execute(SCI_SETDOCPOINTER, 0, getBlankDocument());
+		execute(SCI_SETMODEVENTMASK, MODEVENTMASK_ON);
+
+		defineDocType(_currentBuffer->getLangType());
+
+		execute(SCI_SETMODEVENTMASK, MODEVENTMASK_OFF);
+		execute(SCI_SETDOCPOINTER, 0, _currentBuffer->getDocument());
+		execute(SCI_SETMODEVENTMASK, MODEVENTMASK_ON);
+	}
+
+	_currentBuffer->setLastLangType(currentLangInt);
+
+	setWordChars();
+	maintainStateForNpc();
+
+	// Everything should be updated, but the language
+	bufferUpdated(_currentBuffer, (BufferChangeMask & ~BufferChangeLanguage));
+
+	// restore the collapsed info
+	const std::vector<size_t> & lineStateVectorNew = newBuf->getHeaderLineState(this);
+	syncFoldStateWith(lineStateVectorNew);
+
+	restoreCurrentPosPreStep();
+
+	//runMarkers(true, 0, true, false);
+	restoreHiddenLines();
+
+	setCRLF();
+
+	NppParameters& nppParam = NppParameters::getInstance();
+	const ScintillaViewParams& svp = nppParam.getSVP();
+
+	int enabledCHFlag = SC_CHANGE_HISTORY_DISABLED;
+	if (svp._isChangeHistoryMarginEnabled || svp._isChangeHistoryIndicatorEnabled)
+	{
+		enabledCHFlag = SC_CHANGE_HISTORY_ENABLED;
+
+		if (svp._isChangeHistoryMarginEnabled)
+			enabledCHFlag |= SC_CHANGE_HISTORY_MARKERS;
+
+		if (svp._isChangeHistoryIndicatorEnabled)
+			enabledCHFlag |= SC_CHANGE_HISTORY_INDICATORS;
+	}
+	execute(SCI_SETCHANGEHISTORY, enabledCHFlag);
+
+	if (isTextDirectionRTL() != buffer->isRTL())
+		changeTextDirection(buffer->isRTL());
+
+    return;	//all done
+}
+
+void ScintillaEditView::scrollCaret() const noexcept
+{
+	execute(SCI_SETXCARETPOLICY, CARET_SLOP | CARET_STRICT | CARET_EVEN, 50);
+	execute(SCI_SETYCARETPOLICY, CARET_SLOP | CARET_STRICT | CARET_EVEN, 5);
+	execute(SCI_SCROLLCARET, 0, 0);
+	execute(SCI_SETXCARETPOLICY, CARET_SLOP | CARET_EVEN, 50);
+	execute(SCI_SETYCARETPOLICY, CARET_EVEN, 0);
+}
+
+void ScintillaEditView::getCurrentFoldStates(std::vector<size_t> & lineStateVector)
+{
+	// xCodeOptimization1304: For active document get folding state from Scintilla.
+	// The code using SCI_CONTRACTEDFOLDNEXT is usually 10%-50% faster than checking each line of the document!!
+	size_t contractedFoldHeaderLine = 0;
+
+	do {
+		contractedFoldHeaderLine = execute(SCI_CONTRACTEDFOLDNEXT, contractedFoldHeaderLine);
+		if (static_cast<intptr_t>(contractedFoldHeaderLine) != -1)
+		{
+			//-- Store contracted line
+			lineStateVector.push_back(contractedFoldHeaderLine);
+			//-- Start next search with next line
+			++contractedFoldHeaderLine;
+		}
+	} while (static_cast<intptr_t>(contractedFoldHeaderLine) != -1);
+}
+
+void ScintillaEditView::syncFoldStateWith(const std::vector<size_t> & lineStateVectorNew)
+{
+	size_t nbLineState = lineStateVectorNew.size();
+	if (nbLineState > 0)
+	{
+		if (nbLineState > MAX_FOLD_LINES_MORE_THAN) // Block WM_SETREDRAW messages
+			::SendMessage(_hSelf, WM_SETREDRAW, FALSE, 0);
+
+		for (size_t i = 0; i < nbLineState; ++i)
+		{
+			auto line = lineStateVectorNew.at(i);
+			fold(static_cast<intptr_t>(line), false, false); // fold(line, false);
+		}
+
+		if (nbLineState > MAX_FOLD_LINES_MORE_THAN)
+		{
+			::SendMessage(_hSelf, WM_SETREDRAW, TRUE, 0);
+			scrollCaret();
+			::InvalidateRect(_hSelf, nullptr, TRUE);
+		}
+
+		auto headerLine = lineStateVectorNew.at(0);
+		SCNotification scnN{};
+		scnN.nmhdr.code = SCN_FOLDINGSTATECHANGED;
+		scnN.nmhdr.hwndFrom = _hSelf;
+		scnN.nmhdr.idFrom = 0;
+		scnN.line = headerLine;
+		scnN.foldLevelNow = 0;
+
+		::SendMessage(_hParent, WM_NOTIFY, 0, reinterpret_cast<LPARAM>(&scnN));
+	}
+}
+
+void ScintillaEditView::bufferUpdated(Buffer * buffer, int mask)
+{
+	//actually only care about language and lexing etc
+	if (buffer == _currentBuffer)
+	{
+		if (mask & BufferChangeLanguage)
+		{
+			defineDocType(buffer->getLangType());
+			foldAll(fold_expand);
+		}
+
+		if (mask & BufferChangeLexing)
+		{
+			if (buffer->getNeedsLexing())
+			{
+				restyleBuffer();	//sets to false, this will apply to any other view aswell
+			}	//else nothing, otherwise infinite loop
+		}
+
+		if (mask & BufferChangeFormat)
+		{
+			execute(SCI_SETEOLMODE, static_cast<int>(_currentBuffer->getEolFormat()));
+		}
+		if (mask & BufferChangeReadonly)
+		{
+			execute(SCI_SETREADONLY, _currentBuffer->isReadOnly());
+		}
+		if (mask & BufferChangeUnicode)
+		{
+            int enc = CP_ACP;
+			if (buffer->getUnicodeMode() == uni8Bit)
+			{	//either 0 or CJK codepage
+				LangType typeDoc = buffer->getLangType();
+				if (isCJK())
+				{
+					if (typeDoc == L_CSS || typeDoc == L_CAML || typeDoc == L_ASM || typeDoc == L_MATLAB)
+						enc = CP_ACP;	//you may also want to set charsets here, not yet implemented
+					else
+						enc = _codepage;
+				}
+                else
+                    enc = CP_ACP;
+			}
+			else	//CP UTF8 for all unicode
+				enc = SC_CP_UTF8;
+            execute(SCI_SETCODEPAGE, enc);
+		}
+	}
+}
+
+bool ScintillaEditView::isFoldIndentationBased() const
+{
+	const auto lexer = execute(SCI_GETLEXER);
+	// search IndentAmount in scintilla\lexers folder
+	return lexer == SCLEX_PYTHON
+		|| lexer == SCLEX_COFFEESCRIPT
+		|| lexer == SCLEX_HASKELL
+		|| lexer == SCLEX_NIMROD
+		|| lexer == SCLEX_VB
+		|| lexer == SCLEX_YAML
+	;
+}
+
+namespace {
+
+struct FoldLevelStack
+{
+	int levelCount = 0; // 1-based level number
+	intptr_t levelStack[MAX_FOLD_COLLAPSE_LEVEL]{};
+
+	void push(intptr_t level)
+	{
+		while (levelCount != 0 && level <= levelStack[levelCount - 1])
+		{
+			--levelCount;
+		}
+		levelStack[levelCount++] = level;
+	}
+};
+
+}
+
+intptr_t ScintillaEditView::getHeaderLine(intptr_t line/* = -1*/) const noexcept
+{
+	auto l = (line == -1) ? getCurrentLineNumber() : line;
+	intptr_t headerLine;
+	auto level = execute(SCI_GETFOLDLEVEL, l);
+
+	if (level & SC_FOLDLEVELHEADERFLAG)
+		headerLine = l;
+	else
+		headerLine = execute(SCI_GETFOLDPARENT, l);
+
+	return headerLine;
+}
+
+void ScintillaEditView::collapseFoldIndentationBased(int level2Collapse, bool mode)
+{
+	execute(SCI_COLOURISE, 0, -1);
+
+	FoldLevelStack levelStack;
+	++level2Collapse; // 1-based level number
+
+	const intptr_t maxLine = execute(SCI_GETLINECOUNT);
+	intptr_t line = 0;
+
+	if (maxLine > MAX_FOLD_LINES_MORE_THAN)
+		::SendMessage(_hSelf, WM_SETREDRAW, FALSE, 0);
+
+	while (line < maxLine)
+	{
+		intptr_t level = execute(SCI_GETFOLDLEVEL, line);
+		if (level & SC_FOLDLEVELHEADERFLAG)
+		{
+			level &= SC_FOLDLEVELNUMBERMASK;
+			// don't need the actually level number, only the relationship.
+			levelStack.push(level);
+			if (level2Collapse == levelStack.levelCount)
+			{
+				if (isFolded(line) != mode)
+				{
+					intptr_t headerLine = getHeaderLine(line);
+					fold(headerLine, mode);
+				}
+				// skip all children lines, required to avoid buffer overrun.
+				line = execute(SCI_GETLASTCHILD, line, -1);
+			}
+		}
+		++line;
+	}
+
+	runMarkers(true, 0, true, false);
+
+	if (maxLine > MAX_FOLD_LINES_MORE_THAN)
+	{
+		::SendMessage(_hSelf, WM_SETREDRAW, TRUE, 0);
+		scrollCaret();
+		::InvalidateRect(_hSelf, nullptr, TRUE);
+	}
+}
+
+void ScintillaEditView::collapse(int level2Collapse, bool mode)
+{
+	if (isFoldIndentationBased())
+	{
+		collapseFoldIndentationBased(level2Collapse, mode);
+		return;
+	}
+
+	execute(SCI_COLOURISE, 0, -1);
+
+	intptr_t maxLine = execute(SCI_GETLINECOUNT);
+	if (maxLine > MAX_FOLD_LINES_MORE_THAN)
+		::SendMessage(_hSelf, WM_SETREDRAW, FALSE, 0);
+
+	for (intptr_t line = 0; line < maxLine; ++line)
+	{
+		intptr_t level = execute(SCI_GETFOLDLEVEL, line);
+		if (level & SC_FOLDLEVELHEADERFLAG)
+		{
+			level -= SC_FOLDLEVELBASE;
+			if (level2Collapse == (level & SC_FOLDLEVELNUMBERMASK))
+				if (isFolded(line) != mode)
+				{
+					intptr_t headerLine = getHeaderLine(line);
+					fold(headerLine, mode);
+				}
+		}
+	}
+
+	runMarkers(true, 0, true, false);
+
+	if (maxLine > MAX_FOLD_LINES_MORE_THAN)
+	{
+		::SendMessage(_hSelf, WM_SETREDRAW, TRUE, 0);
+		scrollCaret();
+		::InvalidateRect(_hSelf, nullptr, TRUE);
+	}
+}
+
+void ScintillaEditView::foldCurrentPos(intptr_t headerLine/* = -1*/, bool mode/* = false*/)
+{
+	auto headerLine2 = (headerLine == -1) ? getHeaderLine() : headerLine;
+	fold(headerLine2, mode);
+}
+
+bool ScintillaEditView::isCurrentLineFolded(intptr_t headerLine/* = -1*/) const noexcept
+{
+	if (headerLine == -1)
+	{
+		headerLine = getHeaderLine();
+		if (headerLine == -1)
+			return false;
+	}
+	bool isExpanded = execute(SCI_GETFOLDEXPANDED, headerLine);
+	return !isExpanded;
+}
+
+void ScintillaEditView::fold(intptr_t headerLine, bool mode, bool isNotify/* = true*/)
+{
+	if (headerLine == -1)
+		return;
+
+	execute(SCI_FOLDLINE, headerLine, mode);
+
+	if (isNotify)
+	{
+		SCNotification scnN{};
+		scnN.nmhdr.code = SCN_FOLDINGSTATECHANGED;
+		scnN.nmhdr.hwndFrom = _hSelf;
+		scnN.nmhdr.idFrom = 0;
+		scnN.line = headerLine;
+		scnN.foldLevelNow = (mode) ? 1 : 0;
+
+		::SendMessage(_hParent, WM_NOTIFY, 0, reinterpret_cast<LPARAM>(&scnN));
+	}
+}
+
+void ScintillaEditView::foldAll(size_t mode, bool isNotify/* = true*/)
+{
+	auto maxLine = execute(SCI_GETLINECOUNT);
+	if (maxLine > 1)
+	{
+		::SendMessage(_hSelf, WM_SETREDRAW, FALSE, 0);
+		execute(SCI_FOLDALL, mode | SC_FOLDACTION_CONTRACT_EVERY_LEVEL, 0);
+		::SendMessage(_hSelf, WM_SETREDRAW, TRUE, 0);
+		scrollCaret();
+		::InvalidateRect(_hSelf, nullptr, TRUE);
+
+		if (isNotify)
+		{
+			intptr_t headerLine = -1;
+			intptr_t maxLine2 = (maxLine < 1000000) ? maxLine : 1000000;
+			for (intptr_t line = 0; line < maxLine2; ++line)
+			{
+				auto level = execute(SCI_GETFOLDLEVEL, line);
+				if (level & SC_FOLDLEVELHEADERFLAG)
+				{
+					headerLine = line;
+					break;
+				}
+			}
+
+			if (headerLine != -1)
+			{
+				SCNotification scnN{};
+				scnN.nmhdr.code = SCN_FOLDINGSTATECHANGED;
+				scnN.nmhdr.hwndFrom = _hSelf;
+				scnN.nmhdr.idFrom = 0;
+				scnN.line = headerLine;
+				scnN.foldLevelNow = isFolded(headerLine) ? 1 : 0;
+
+				::SendMessage(_hParent, WM_NOTIFY, 0, reinterpret_cast<LPARAM>(&scnN));
+			}
+		}
+	}
+}
+
+void ScintillaEditView::getText(char *dest, size_t start, size_t end) const
+{
+	Sci_TextRangeFull tr{};
+	tr.chrg.cpMin = static_cast<Sci_Position>(start);
+	tr.chrg.cpMax = static_cast<Sci_Position>(end);
+	tr.lpstrText = dest;
+	execute(SCI_GETTEXTRANGEFULL, 0, reinterpret_cast<LPARAM>(&tr));
+}
+
+wstring ScintillaEditView::getGenericTextAsString(size_t start, size_t end) const
+{
+	assert(end > start);
+	const size_t bufSize = end - start + 1;
+	wchar_t *buf = new wchar_t[bufSize];
+	getGenericText(buf, bufSize, start, end);
+	wstring text = buf;
+	delete[] buf;
+	return text;
+}
+
+void ScintillaEditView::getGenericText(wchar_t *dest, size_t destlen, size_t start, size_t end) const
+{
+	WcharMbcsConvertor& wmc = WcharMbcsConvertor::getInstance();
+	char *destA = new char[end - start + 1];
+	getText(destA, start, end);
+	size_t cp = execute(SCI_GETCODEPAGE);
+	const wchar_t *destW = wmc.char2wchar(destA, cp);
+	wcsncpy_s(dest, destlen, destW, _TRUNCATE);
+	delete [] destA;
+}
+
+// "mstart" and "mend" are pointers to indexes in the read string,
+// which are converted to the corresponding indexes in the returned wchar_t string.
+
+void ScintillaEditView::getGenericText(wchar_t *dest, size_t destlen, size_t start, size_t end, intptr_t* mstart, intptr_t* mend) const
+{
+	WcharMbcsConvertor& wmc = WcharMbcsConvertor::getInstance();
+	char *destA = new char[end - start + 1];
+	getText(destA, start, end);
+	size_t cp = execute(SCI_GETCODEPAGE)    ;
+	const wchar_t *destW = wmc.char2wchar(destA, cp, mstart, mend);
+	wcsncpy_s(dest, destlen, destW, _TRUNCATE);
+	delete [] destA;
+}
+
+void ScintillaEditView::insertGenericTextFrom(size_t position, const wchar_t *text2insert) const
+{
+	WcharMbcsConvertor& wmc = WcharMbcsConvertor::getInstance();
+	size_t cp = execute(SCI_GETCODEPAGE);
+	const char *text2insertA = wmc.wchar2char(text2insert, cp);
+	execute(SCI_INSERTTEXT, position, reinterpret_cast<LPARAM>(text2insertA));
+}
+
+void ScintillaEditView::replaceSelWith(const char * replaceText)
+{
+	execute(SCI_REPLACESEL, 0, reinterpret_cast<LPARAM>(replaceText));
+}
+
+void ScintillaEditView::getVisibleStartAndEndPosition(intptr_t* startPos, intptr_t* endPos)
+{
+	assert(startPos != NULL && endPos != NULL);
+	// Get the position of the 1st and last showing chars from the edit view
+	RECT rcEditView{};
+	getClientRect(rcEditView);
+	LRESULT pos = execute(SCI_POSITIONFROMPOINT, 0, 0);
+	LRESULT line = execute(SCI_LINEFROMPOSITION, pos);
+	*startPos = execute(SCI_POSITIONFROMLINE, line);
+	pos = execute(SCI_POSITIONFROMPOINT, static_cast<WPARAM>(rcEditView.right - rcEditView.left), static_cast<LPARAM>(rcEditView.bottom - rcEditView.top));
+	line = execute(SCI_LINEFROMPOSITION, pos);
+	*endPos = execute(SCI_GETLINEENDPOSITION, line);
+}
+
+char * ScintillaEditView::getWordFromRange(char * txt, size_t size, size_t pos1, size_t pos2)
+{
+    if (!size)
+		return NULL;
+    if (pos1 > pos2)
+    {
+        size_t tmp = pos1;
+        pos1 = pos2;
+        pos2 = tmp;
+    }
+
+    if (size < pos2 - pos1)
+        return NULL;
+
+    getText(txt, pos1, pos2);
+	return txt;
+}
+
+char * ScintillaEditView::getWordOnCaretPos(char * txt, size_t size)
+{
+    if (!size)
+		return NULL;
+
+    pair<size_t, size_t> range = getWordRange();
+    return getWordFromRange(txt, size, range.first, range.second);
+}
+
+wchar_t * ScintillaEditView::getGenericWordOnCaretPos(wchar_t * txt, int size)
+{
+	WcharMbcsConvertor& wmc = WcharMbcsConvertor::getInstance();
+	size_t cp = execute(SCI_GETCODEPAGE);
+	char *txtA = new char[size + 1];
+	getWordOnCaretPos(txtA, size);
+
+	const wchar_t * txtW = wmc.char2wchar(txtA, cp);
+	wcscpy_s(txt, size, txtW);
+	delete [] txtA;
+	return txt;
+}
+
+char * ScintillaEditView::getSelectedText(char * txt, size_t size, bool expand)
+{
+	if (!size)
+		return NULL;
+	Sci_CharacterRangeFull range = getSelection();
+	if (range.cpMax == range.cpMin && expand)
+	{
+		expandWordSelection();
+		range = getSelection();
+	}
+	if (!(static_cast<Sci_Position>(size) > (range.cpMax - range.cpMin)))	//there must be atleast 1 byte left for zero terminator
+	{
+		range.cpMax = range.cpMin + size -1;	//keep room for zero terminator
+	}
+	//getText(txt, range.cpMin, range.cpMax);
+	return getWordFromRange(txt, size, range.cpMin, range.cpMax);
+}
+
+wchar_t * ScintillaEditView::getGenericSelectedText(wchar_t * txt, int size, bool expand)
+{
+	WcharMbcsConvertor& wmc = WcharMbcsConvertor::getInstance();
+	size_t cp = execute(SCI_GETCODEPAGE);
+	char *txtA = new char[size + 1];
+	getSelectedText(txtA, size, expand);
+
+	const wchar_t * txtW = wmc.char2wchar(txtA, cp);
+	wcscpy_s(txt, size, txtW);
+	delete [] txtA;
+	return txt;
+}
+
+intptr_t ScintillaEditView::searchInTarget(const wchar_t * text2Find, size_t lenOfText2Find, size_t fromPos, size_t toPos) const
+{
+	execute(SCI_SETTARGETRANGE, fromPos, toPos);
+
+	WcharMbcsConvertor& wmc = WcharMbcsConvertor::getInstance();
+	size_t cp = execute(SCI_GETCODEPAGE);
+	const char *text2FindA = wmc.wchar2char(text2Find, cp);
+	size_t text2FindALen = strlen(text2FindA);
+   	size_t len = (lenOfText2Find > text2FindALen) ? lenOfText2Find : text2FindALen;
+	return execute(SCI_SEARCHINTARGET, len, reinterpret_cast<LPARAM>(text2FindA));
+}
+
+void ScintillaEditView::appandGenericText(const wchar_t * text2Append) const
+{
+	WcharMbcsConvertor& wmc = WcharMbcsConvertor::getInstance();
+	size_t cp = execute(SCI_GETCODEPAGE);
+	const char *text2AppendA =wmc.wchar2char(text2Append, cp);
+	execute(SCI_APPENDTEXT, strlen(text2AppendA), reinterpret_cast<LPARAM>(text2AppendA));
+}
+
+void ScintillaEditView::addGenericText(const wchar_t * text2Append) const
+{
+	WcharMbcsConvertor& wmc = WcharMbcsConvertor::getInstance();
+	size_t cp = execute(SCI_GETCODEPAGE);
+	const char *text2AppendA =wmc.wchar2char(text2Append, cp);
+	execute(SCI_ADDTEXT, strlen(text2AppendA), reinterpret_cast<LPARAM>(text2AppendA));
+}
+
+void ScintillaEditView::addGenericText(const wchar_t * text2Append, intptr_t* mstart, intptr_t* mend) const
+{
+	WcharMbcsConvertor& wmc = WcharMbcsConvertor::getInstance();
+	size_t cp = execute(SCI_GETCODEPAGE);
+	const char *text2AppendA =wmc.wchar2char(text2Append, cp, mstart, mend);
+	execute(SCI_ADDTEXT, strlen(text2AppendA), reinterpret_cast<LPARAM>(text2AppendA));
+}
+
+intptr_t ScintillaEditView::replaceTarget(const wchar_t * str2replace, intptr_t fromTargetPos, intptr_t toTargetPos) const
+{
+	if (fromTargetPos != -1 || toTargetPos != -1)
+	{
+		execute(SCI_SETTARGETRANGE, fromTargetPos, toTargetPos);
+	}
+	WcharMbcsConvertor& wmc = WcharMbcsConvertor::getInstance();
+	size_t cp = execute(SCI_GETCODEPAGE);
+	const char *str2replaceA = wmc.wchar2char(str2replace, cp);
+	return execute(SCI_REPLACETARGET, static_cast<WPARAM>(-1), reinterpret_cast<LPARAM>(str2replaceA));
+}
+
+intptr_t ScintillaEditView::replaceTargetRegExMode(const wchar_t * re, intptr_t fromTargetPos, intptr_t toTargetPos) const
+{
+	if (fromTargetPos != -1 || toTargetPos != -1)
+	{
+		execute(SCI_SETTARGETRANGE, fromTargetPos, toTargetPos);
+	}
+	WcharMbcsConvertor& wmc = WcharMbcsConvertor::getInstance();
+	size_t cp = execute(SCI_GETCODEPAGE);
+	const char *reA = wmc.wchar2char(re, cp);
+	return execute(SCI_REPLACETARGETRE, static_cast<WPARAM>(-1), reinterpret_cast<LPARAM>(reA));
+}
+
+void ScintillaEditView::showAutoComletion(size_t lenEntered, const wchar_t* list)
+{
+	WcharMbcsConvertor& wmc = WcharMbcsConvertor::getInstance();
+	size_t cp = execute(SCI_GETCODEPAGE);
+	const char *listA = wmc.wchar2char(list, cp);
+	execute(SCI_AUTOCSHOW, lenEntered, reinterpret_cast<LPARAM>(listA));
+	NppDarkMode::setDarkAutoCompletion();
+}
+
+void ScintillaEditView::showCallTip(size_t startPos, const wchar_t * def)
+{
+	WcharMbcsConvertor& wmc = WcharMbcsConvertor::getInstance();
+	size_t cp = execute(SCI_GETCODEPAGE);
+	const char *defA = wmc.wchar2char(def, cp);
+	execute(SCI_CALLTIPSHOW, startPos, reinterpret_cast<LPARAM>(defA));
+}
+
+wstring ScintillaEditView::getLine(size_t lineNumber) const
+{
+	size_t lineLen = execute(SCI_LINELENGTH, lineNumber);
+	const size_t bufSize = lineLen + 1;
+	std::unique_ptr<wchar_t[]> buf = std::make_unique<wchar_t[]>(bufSize);
+	getLine(lineNumber, buf.get(), bufSize);
+	return buf.get();
+}
+
+void ScintillaEditView::getLine(size_t lineNumber, wchar_t * line, size_t lineBufferLen) const
+{
+	// make sure the buffer length is enough to get the whole line
+	size_t lineLen = execute(SCI_LINELENGTH, lineNumber);
+	if (lineLen >= lineBufferLen)
+		return;
+
+	WcharMbcsConvertor& wmc = WcharMbcsConvertor::getInstance();
+	size_t cp = execute(SCI_GETCODEPAGE);
+	char *lineA = new char[lineBufferLen];
+	// From Scintilla documentation for SCI_GETLINE: "The buffer is not terminated by a 0 character."
+	memset(lineA, 0x0, sizeof(char) * lineBufferLen);
+	
+	execute(SCI_GETLINE, lineNumber, reinterpret_cast<LPARAM>(lineA));
+	const wchar_t *lineW = wmc.char2wchar(lineA, cp);
+	lstrcpyn(line, lineW, static_cast<int>(lineBufferLen));
+	delete [] lineA;
+}
+
+void ScintillaEditView::addText(size_t length, const char *buf)
+{
+	execute(SCI_ADDTEXT, length, reinterpret_cast<LPARAM>(buf));
+}
+
+void ScintillaEditView::beginOrEndSelect(bool isColumnMode)
+{
+	auto currPos = execute(SCI_GETCURRENTPOS);
+
+	if (_beginSelectPosition == -1)
+	{
+		_beginSelectPosition = currPos;
+	}
+	else
+	{
+		execute(SCI_CHANGESELECTIONMODE, static_cast<WPARAM>(isColumnMode ? SC_SEL_RECTANGLE : SC_SEL_STREAM));
+		execute(isColumnMode ? SCI_SETANCHOR : SCI_SETSEL, static_cast<WPARAM>(_beginSelectPosition), static_cast<LPARAM>(currPos));
+		_beginSelectPosition = -1;
+	}
+}
+
+void ScintillaEditView::showMargin(int whichMarge, bool willBeShowed)
+{
+	if (whichMarge == _SC_MARGE_LINENUMBER)
+	{
+		bool forcedToHide = !willBeShowed;
+		updateLineNumbersMargin(forcedToHide);
+	}
+	else
+	{
+		DPIManager& dpiManager = NppParameters::getInstance()._dpiManager;
+		int width = dpiManager.scaleX(3);
+		if (whichMarge == _SC_MARGE_SYMBOL)
+			width = dpiManager.scaleX(16);
+		else if (whichMarge == _SC_MARGE_FOLDER)
+			width = dpiManager.scaleX(14);
+
+		execute(SCI_SETMARGINWIDTHN, whichMarge, willBeShowed ? width : 0);
+	}
+}
+
+void ScintillaEditView::showChangeHistoryMargin(bool willBeShowed)
+{
+	DPIManager& dpiManager = NppParameters::getInstance()._dpiManager;
+	int	width = dpiManager.scaleX(9);
+	execute(SCI_SETMARGINWIDTHN, _SC_MARGE_CHANGEHISTORY, willBeShowed ? width : 0);
+}
+
+void ScintillaEditView::updateBeginEndSelectPosition(bool is_insert, size_t position, size_t length)
+{
+	if (_beginSelectPosition != -1 && static_cast<intptr_t>(position) < _beginSelectPosition - 1)
+	{
+		if (is_insert)
+			_beginSelectPosition += length;
+		else
+			_beginSelectPosition -= length;
+
+		assert(_beginSelectPosition >= 0);
+	}
+}
+
+void ScintillaEditView::marginClick(Sci_Position position, int modifiers)
+{
+	size_t lineClick = execute(SCI_LINEFROMPOSITION, position, 0);
+	intptr_t levelClick = execute(SCI_GETFOLDLEVEL, lineClick, 0);
+	if (levelClick & SC_FOLDLEVELHEADERFLAG)
+    {
+		if (modifiers & SCMOD_SHIFT)
+        {
+			// Ensure all children visible
+			execute(SCI_SETFOLDEXPANDED, lineClick, 1);
+			expand(lineClick, true, true, 100, levelClick);
+		}
+        else if (modifiers & SCMOD_CTRL)
+        {
+			if (isFolded(lineClick))
+            {
+				// Contract this line and all children
+				execute(SCI_SETFOLDEXPANDED, lineClick, 0);
+				expand(lineClick, false, true, 0, levelClick);
+			}
+            else
+            {
+				// Expand this line and all children
+				execute(SCI_SETFOLDEXPANDED, lineClick, 1);
+				expand(lineClick, true, true, 100, levelClick);
+			}
+		}
+        else
+        {
+			// Toggle this line
+			bool mode = isFolded(lineClick);
+			intptr_t headerLine = getHeaderLine(static_cast<intptr_t>(lineClick));
+			fold(headerLine, !mode); // fold(lineClick, !mode);
+			runMarkers(true, lineClick, true, false);
+		}
+	}
+}
+
+void ScintillaEditView::expand(size_t& line, bool doExpand, bool force, intptr_t visLevels, intptr_t level)
+{
+	size_t lineMaxSubord = execute(SCI_GETLASTCHILD, line, level & SC_FOLDLEVELNUMBERMASK);
+	++line;
+	while (line <= lineMaxSubord)
+    {
+		if (force)
+        {
+			execute(((visLevels > 0) ? SCI_SHOWLINES : SCI_HIDELINES), line, line);
+		}
+        else
+        {
+			if (doExpand)
+				execute(SCI_SHOWLINES, line, line);
+		}
+
+		intptr_t levelLine = level;
+		if (levelLine == -1)
+			levelLine = execute(SCI_GETFOLDLEVEL, line, 0);
+
+		if (levelLine & SC_FOLDLEVELHEADERFLAG)
+        {
+			if (force)
+            {
+				if (visLevels > 1)
+					execute(SCI_SETFOLDEXPANDED, line, 1);
+				else
+					execute(SCI_SETFOLDEXPANDED, line, 0);
+				expand(line, doExpand, force, visLevels - 1);
+			}
+            else
+            {
+				if (doExpand)
+                {
+					if (!isFolded(line))
+						execute(SCI_SETFOLDEXPANDED, line, 1);
+
+					expand(line, true, force, visLevels - 1);
+				}
+                else
+					expand(line, false, force, visLevels - 1);
+			}
+		}
+        else
+			++line;
+	}
+
+	runMarkers(true, 0, true, false);
+}
+
+
+void ScintillaEditView::performGlobalStyles()
+{
+	NppParameters& nppParams = NppParameters::getInstance();
+	const ScintillaViewParams& svp = nppParams.getSVP();
+	
+	StyleArray& stylers = nppParams.getMiscStylerArray();
+	const Style* pStyle{};
+
+	if (svp._currentLineHiliteMode != LINEHILITE_NONE)
+	{
+		pStyle = stylers.findByName(L"Current line background colour");
+		if (pStyle)
+		{
+			setElementColour(SC_ELEMENT_CARET_LINE_BACK, pStyle->_bgColor);
+		}
+	}
+
+	execute(SCI_SETCARETLINEFRAME, (svp._currentLineHiliteMode == LINEHILITE_FRAME) ? svp._currentLineFrameWidth : 0);
+
+	COLORREF selectColorBack = grey;
+	COLORREF selectColorFore = black;
+	pStyle = stylers.findByName(L"Selected text colour");
+	if (pStyle)
+	{
+		selectColorBack = pStyle->_bgColor;
+		selectColorFore = pStyle->_fgColor;
+	}
+	//execute(SCI_SETSELBACK, 1, selectColorBack);
+	setElementColour(SC_ELEMENT_SELECTION_BACK, selectColorBack); // SCI_SETSELBACK is deprecated
+	setElementColour(SC_ELEMENT_SELECTION_INACTIVE_BACK, selectColorBack);
+
+
+	COLORREF selectMultiSelectColorBack = liteGrey;
+	pStyle = stylers.findByName(L"Multi-selected text color");
+	if (pStyle)
+	{
+		selectMultiSelectColorBack = pStyle->_bgColor;
+	}
+	setElementColour(SC_ELEMENT_SELECTION_ADDITIONAL_BACK, selectMultiSelectColorBack);
+
+	if (nppParams.isSelectFgColorEnabled())
+	{
+		//execute(SCI_SETSELFORE, 1, selectColorFore);
+		setElementColour(SC_ELEMENT_SELECTION_TEXT, selectColorFore);  // SCI_SETSELFORE is deprecated
+		setElementColour(SC_ELEMENT_SELECTION_INACTIVE_TEXT, selectColorFore);
+		setElementColour(SC_ELEMENT_SELECTION_ADDITIONAL_TEXT, selectColorFore);
+	}
+
+	COLORREF caretColor = black;
+	pStyle = stylers.findByName(L"Caret colour");
+	if (pStyle)
+	{
+		caretColor = pStyle->_fgColor;
+	}
+	//execute(SCI_SETCARETFORE, caretColor);
+	setElementColour(SC_ELEMENT_CARET, caretColor); // SCI_SETCARETFORE is deprecated
+
+	COLORREF multiEditCaretColor = darkGrey;
+	pStyle = stylers.findByName(L"Multi-edit carets color");
+
+	if (pStyle)
+		multiEditCaretColor = pStyle->_fgColor;
+
+	setElementColour(SC_ELEMENT_CARET_ADDITIONAL, multiEditCaretColor);
+
+	COLORREF edgeColor = liteGrey;
+	pStyle = stylers.findByName(L"Edge colour");
+	if (pStyle)
+	{
+		edgeColor = pStyle->_fgColor;
+	}
+	execute(SCI_SETEDGECOLOUR, edgeColor);
+	::SendMessage(_hParent, NPPM_INTERNAL_EDGEMULTISETSIZE, 0, 0);
+
+	COLORREF foldMarginColor = grey;
+	COLORREF foldMarginHiColor = white;
+	pStyle = stylers.findByName(L"Fold margin");
+	if (pStyle)
+	{
+		foldMarginHiColor = pStyle->_fgColor;
+		foldMarginColor = pStyle->_bgColor;
+	}
+	execute(SCI_SETFOLDMARGINCOLOUR, true, foldMarginColor);
+	execute(SCI_SETFOLDMARGINHICOLOUR, true, foldMarginHiColor);
+
+	COLORREF bookmarkMarginColor = veryLiteGrey;
+	pStyle = stylers.findByName(L"Bookmark margin");
+	if (!pStyle)
+	{
+		pStyle = stylers.findByName(L"Line number margin"); // "Line number margin" is used only for getting the bg color for _SC_MARGE_SYMBOL.
+		if (pStyle)                                              // "Line number margin" has its own style (styleID="33") for setting its bg & fg color
+		{
+			bookmarkMarginColor = pStyle->_bgColor;
+		}
+	}
+	else
+	{
+		bookmarkMarginColor = pStyle->_bgColor;
+	}
+	execute(SCI_SETMARGINTYPEN, _SC_MARGE_SYMBOL, SC_MARGIN_COLOUR);
+	execute(SCI_SETMARGINBACKN, _SC_MARGE_SYMBOL, bookmarkMarginColor);
+
+	COLORREF changeHistoryMarginColor = veryLiteGrey;
+	pStyle = stylers.findByName(L"Change History margin");
+	if (!pStyle)
+	{
+		pStyle = stylers.findByName(L"Line number margin");
+		if (pStyle)
+		{
+			changeHistoryMarginColor = pStyle->_bgColor;
+		}
+	}
+	else
+	{
+		changeHistoryMarginColor = pStyle->_bgColor;
+	}
+	execute(SCI_SETMARGINTYPEN, _SC_MARGE_CHANGEHISTORY, SC_MARGIN_COLOUR);
+	execute(SCI_SETMARGINBACKN, _SC_MARGE_CHANGEHISTORY, changeHistoryMarginColor);
+
+	COLORREF changeModifiedfgColor = orange;
+	COLORREF changeModifiedbgColor = orange;
+	pStyle = stylers.findByName(L"Change History modified");
+	if (pStyle)
+	{
+		changeModifiedfgColor = pStyle->_fgColor;
+		changeModifiedbgColor = pStyle->_bgColor;
+	}
+	execute(SCI_MARKERSETFORE, SC_MARKNUM_HISTORY_MODIFIED, changeModifiedfgColor);
+	execute(SCI_MARKERSETBACK, SC_MARKNUM_HISTORY_MODIFIED, changeModifiedbgColor);
+	execute(SCI_INDICSETFORE, INDICATOR_HISTORY_MODIFIED_INSERTION, changeModifiedfgColor);
+	execute(SCI_INDICSETFORE, INDICATOR_HISTORY_MODIFIED_DELETION, changeModifiedfgColor);
+
+	COLORREF changeRevertModifiedfgColor = yellowGreen;
+	COLORREF changeRevertModifiedbgColor = yellowGreen;
+	pStyle = stylers.findByName(L"Change History revert modified");
+	if (pStyle)
+	{
+		changeRevertModifiedfgColor = pStyle->_fgColor;
+		changeRevertModifiedbgColor = pStyle->_bgColor;
+	}
+	execute(SCI_MARKERSETFORE, SC_MARKNUM_HISTORY_REVERTED_TO_MODIFIED, changeRevertModifiedfgColor);
+	execute(SCI_MARKERSETBACK, SC_MARKNUM_HISTORY_REVERTED_TO_MODIFIED, changeRevertModifiedbgColor);
+	execute(SCI_INDICSETFORE, INDICATOR_HISTORY_REVERTED_TO_MODIFIED_INSERTION, changeRevertModifiedfgColor);
+	execute(SCI_INDICSETFORE, INDICATOR_HISTORY_REVERTED_TO_MODIFIED_DELETION, changeRevertModifiedfgColor);	
+
+	COLORREF changeRevertOriginfgColor = darkCyan;
+	COLORREF changeRevertOriginbgColor = darkCyan;
+	pStyle = stylers.findByName(L"Change History revert origin");
+	if (pStyle)
+	{
+		changeRevertOriginfgColor = pStyle->_fgColor;
+		changeRevertOriginbgColor = pStyle->_bgColor;
+	}
+	execute(SCI_MARKERSETFORE, SC_MARKNUM_HISTORY_REVERTED_TO_ORIGIN, changeRevertOriginfgColor);
+	execute(SCI_MARKERSETBACK, SC_MARKNUM_HISTORY_REVERTED_TO_ORIGIN, changeRevertOriginbgColor);
+	execute(SCI_INDICSETFORE, INDICATOR_HISTORY_REVERTED_TO_ORIGIN_INSERTION, changeRevertOriginfgColor);
+	execute(SCI_INDICSETFORE, INDICATOR_HISTORY_REVERTED_TO_ORIGIN_DELETION, changeRevertOriginfgColor);
+
+	COLORREF changeSavedfgColor = midGreen;
+	COLORREF changeSavedbgColor = midGreen;
+	pStyle = stylers.findByName(L"Change History saved");
+	if (pStyle)
+	{
+		changeSavedfgColor = pStyle->_fgColor;
+		changeSavedbgColor = pStyle->_bgColor;
+	}
+	execute(SCI_MARKERSETFORE, SC_MARKNUM_HISTORY_SAVED, changeSavedfgColor);
+	execute(SCI_MARKERSETBACK, SC_MARKNUM_HISTORY_SAVED, changeSavedbgColor);
+	execute(SCI_INDICSETFORE, INDICATOR_HISTORY_SAVED_INSERTION, changeSavedfgColor);
+	execute(SCI_INDICSETFORE, INDICATOR_HISTORY_SAVED_DELETION, changeSavedfgColor);
+
+	COLORREF urlHoveredFG = grey;
+	pStyle = stylers.findByName(L"URL hovered");
+	if (pStyle)
+	{
+		urlHoveredFG = pStyle->_fgColor;
+	}
+	execute(SCI_INDICSETHOVERFORE, URL_INDIC, urlHoveredFG);
+
+	COLORREF foldfgColor = white, foldbgColor = grey, activeFoldFgColor = red;
+	getFoldColor(foldfgColor, foldbgColor, activeFoldFgColor);
+
+	for (int j = 0 ; j < NB_FOLDER_STATE ; ++j)
+		defineMarker(_markersArray[FOLDER_TYPE][j], _markersArray[svp._folderStyle][j], foldfgColor, foldbgColor, activeFoldFgColor);
+
+	execute(SCI_MARKERENABLEHIGHLIGHT, true);
+
+	COLORREF wsSymbolFgColor = black;
+	pStyle = stylers.findByName(L"White space symbol");
+	if (pStyle)
+	{
+		wsSymbolFgColor = pStyle->_fgColor;
+	}
+	execute(SCI_SETWHITESPACEFORE, true, wsSymbolFgColor);
+
+	COLORREF eolCustomColor = liteGrey;
+	pStyle = stylers.findByName(L"EOL custom color");
+	if (pStyle)
+	{
+		eolCustomColor = pStyle->_fgColor;
+	}
+	setCRLF(eolCustomColor);
+
+	COLORREF npcCustomColor = liteGrey;
+	pStyle = stylers.findByName(g_npcStyleName);
+	if (pStyle)
+	{
+		npcCustomColor = pStyle->_fgColor;
+	}
+	setNpcAndCcUniEOL(npcCustomColor);
+}
+
+void ScintillaEditView::showNpc(bool willBeShowed, bool isSearchResult)
+{
+	const auto& svp = NppParameters::getInstance().getSVP();
+
+	if (willBeShowed)
+	{
+		const auto& mode = static_cast<size_t>(svp._npcMode);
+		for (const auto& invChar : g_nonPrintingChars)
+		{
+			execute(SCI_SETREPRESENTATION, reinterpret_cast<WPARAM>(invChar.at(0)), reinterpret_cast<LPARAM>(invChar.at(mode)));
+		}
+
+		if (svp._npcCustomColor)
+		{
+			setNpcAndCcUniEOL();
+		}
+
+		// in some case npc representation is not redrawn correctly on first line
+		// therefore use of showEOL(isShownEol()) instead of redraw()
+		showEOL(isShownEol());
+	}
+	else
+	{
+		execute(SCI_CLEARALLREPRESENTATIONS);
+
+		// SCI_CLEARALLREPRESENTATIONS will also reset CRLF and CcUniEOL
+		if (!isSearchResult && svp._eolMode != svp.roundedRectangleText)
+		{
+			setCRLF();
+		}
+
+		showCcUniEol(svp._ccUniEolShow);
+	}
+}
+
+void ScintillaEditView::showCcUniEol(bool willBeShowed, bool isSearchResult)
+{
+	const auto& svp = NppParameters::getInstance().getSVP();
+
+	if (willBeShowed)
+	{
+		const auto& mode = static_cast<size_t>(svp._npcIncludeCcUniEol ? svp._npcMode : ScintillaViewParams::npcMode::abbreviation);
+		for (const auto& invChar : g_ccUniEolChars)
+		{
+			execute(SCI_SETREPRESENTATION, reinterpret_cast<WPARAM>(invChar.at(0)), reinterpret_cast<LPARAM>(invChar.at(mode)));
+		}
+
+		if (svp._npcIncludeCcUniEol && svp._npcCustomColor)
+		{
+			setNpcAndCcUniEOL();
+		}
+	}
+	else
+	{
+		execute(SCI_CLEARALLREPRESENTATIONS);
+
+		for (const auto& invChar : g_ccUniEolChars)
+		{
+			execute(SCI_SETREPRESENTATION, reinterpret_cast<WPARAM>(invChar.at(0)), reinterpret_cast<LPARAM>(g_ZWSP));
+			execute(SCI_SETREPRESENTATIONAPPEARANCE, reinterpret_cast<WPARAM>(invChar.at(0)), SC_REPRESENTATION_PLAIN);
+		}
+
+		// SCI_CLEARALLREPRESENTATIONS will also reset CRLF and NPC
+		if (!isSearchResult && svp._eolMode != svp.roundedRectangleText)
+		{
+			setCRLF();
+		}
+
+		if (svp._npcShow)
+		{
+			showNpc();
+			return; // showEOL(isShownEol()) already in showNpc()
+		}
+	}
+
+	// in some case C0, C1 and  Unicode EOL representations are not redrawn correctly on first line
+	// therefore use of showEOL(isShownEol()) instead of redraw()
+	showEOL(isShownEol());
+}
+
+void ScintillaEditView::showIndentGuideLine(bool willBeShowed)
+{
+	auto typeDoc = _currentBuffer->getLangType();
+	const int docIndentMode = isPythonStyleIndentation(typeDoc) ? SC_IV_LOOKFORWARD : SC_IV_LOOKBOTH;
+	execute(SCI_SETINDENTATIONGUIDES, willBeShowed ? docIndentMode : SC_IV_NONE);
+}
+
+void ScintillaEditView::setLineIndent(size_t line, size_t indent) const
+{
+	size_t nbSelections = execute(SCI_GETSELECTIONS);
+
+	if (nbSelections == 1)
+	{
+		Sci_CharacterRangeFull crange = getSelection();
+		int64_t posBefore = execute(SCI_GETLINEINDENTPOSITION, line);
+		execute(SCI_SETLINEINDENTATION, line, indent);
+		int64_t posAfter = execute(SCI_GETLINEINDENTPOSITION, line);
+		long long posDifference = posAfter - posBefore;
+		if (posAfter > posBefore)
+		{
+			// Move selection on
+			if (crange.cpMin >= posBefore)
+			{
+				crange.cpMin += static_cast<Sci_Position>(posDifference);
+			}
+			if (crange.cpMax >= posBefore)
+			{
+				crange.cpMax += static_cast<Sci_Position>(posDifference);
+			}
+		}
+		else if (posAfter < posBefore)
+		{
+			// Move selection back
+			if (crange.cpMin >= posAfter)
+			{
+				if (crange.cpMin >= posBefore)
+					crange.cpMin += static_cast<Sci_Position>(posDifference);
+				else
+					crange.cpMin = static_cast<Sci_Position>(posAfter);
+			}
+
+			if (crange.cpMax >= posAfter)
+			{
+				if (crange.cpMax >= posBefore)
+					crange.cpMax += static_cast<Sci_Position>(posDifference);
+				else
+					crange.cpMax = static_cast<Sci_Position>(posAfter);
+			}
+		}
+		execute(SCI_SETSEL, crange.cpMin, crange.cpMax);
+	}
+	else
+	{
+		execute(SCI_BEGINUNDOACTION);
+		for (size_t i = 0; i < nbSelections; ++i)
+		{
+			LRESULT posStart = execute(SCI_GETSELECTIONNSTART, i);
+			LRESULT posEnd = execute(SCI_GETSELECTIONNEND, i);
+			
+
+			size_t l = execute(SCI_LINEFROMPOSITION, posStart);
+			
+			int64_t posBefore = execute(SCI_GETLINEINDENTPOSITION, l);
+			execute(SCI_SETLINEINDENTATION, l, indent);
+			int64_t posAfter = execute(SCI_GETLINEINDENTPOSITION, l);
+
+			long long posDifference = posAfter - posBefore;
+			if (posAfter > posBefore)
+			{
+				// Move selection on
+				if (posStart >= posBefore)
+				{
+					posStart += static_cast<Sci_Position>(posDifference);
+				}
+				if (posEnd >= posBefore)
+				{
+					posEnd += static_cast<Sci_Position>(posDifference);
+				}
+			}
+			else if (posAfter < posBefore)
+			{
+				// Move selection back
+				if (posStart >= posAfter)
+				{
+					if (posStart >= posBefore)
+						posStart += static_cast<Sci_Position>(posDifference);
+					else
+						posStart = static_cast<Sci_Position>(posAfter);
+				}
+
+				if (posEnd >= posAfter)
+				{
+					if (posEnd >= posBefore)
+						posEnd += static_cast<Sci_Position>(posDifference);
+					else
+						posEnd = static_cast<Sci_Position>(posAfter);
+				}
+			}
+
+			execute(SCI_SETSELECTIONNSTART, i, posStart);
+			execute(SCI_SETSELECTIONNEND, i, posEnd);
+		}
+		execute(SCI_ENDUNDOACTION);
+	}
+}
+
+void ScintillaEditView::updateLineNumberWidth()
+{
+	const ScintillaViewParams& svp = NppParameters::getInstance().getSVP();
+	if (svp._lineNumberMarginShow)
+	{
+		auto linesVisible = execute(SCI_LINESONSCREEN);
+		if (linesVisible)
+		{
+			int nbDigits = 0;
+
+			if (svp._lineNumberMarginDynamicWidth)
+			{
+				auto firstVisibleLineVis = execute(SCI_GETFIRSTVISIBLELINE);
+				auto lastVisibleLineVis = linesVisible + firstVisibleLineVis + 1;
+				auto lastVisibleLineDoc = execute(SCI_DOCLINEFROMVISIBLE, lastVisibleLineVis);
+
+				nbDigits = nbDigitsFromNbLines(lastVisibleLineDoc);
+				nbDigits = nbDigits < 3 ? 3 : nbDigits;
+			}
+			else
+			{
+				auto nbLines = execute(SCI_GETLINECOUNT);
+				nbDigits = nbDigitsFromNbLines(nbLines);
+				nbDigits = nbDigits < 4 ? 4 : nbDigits;
+			}
+
+			auto pixelWidth = 8 + nbDigits * execute(SCI_TEXTWIDTH, STYLE_LINENUMBER, reinterpret_cast<LPARAM>("8"));
+			execute(SCI_SETMARGINWIDTHN, _SC_MARGE_LINENUMBER, pixelWidth);
+		}
+	}
+}
+
+
+const char * ScintillaEditView::getCompleteKeywordList(std::basic_string<char> & kwl, LangType langType, int keywordIndex)
+{
+	kwl += " ";
+	const wchar_t *defKwl_generic = NppParameters::getInstance().getWordList(langType, keywordIndex);
+
+	WcharMbcsConvertor& wmc = WcharMbcsConvertor::getInstance();
+	const char * defKwl = wmc.wchar2char(defKwl_generic, CP_ACP);
+	kwl += defKwl?defKwl:"";
+
+	return kwl.c_str();
+}
+
+void ScintillaEditView::setMultiSelections(const ColumnModeInfos & cmi)
+{
+	for (size_t i = 0, len = cmi.size(); i < len ; ++i)
+	{
+		if (cmi[i].isValid())
+		{
+			intptr_t selStart = cmi[i]._direction == L2R?cmi[i]._selLpos:cmi[i]._selRpos;
+			intptr_t selEnd   = cmi[i]._direction == L2R?cmi[i]._selRpos:cmi[i]._selLpos;
+			execute(SCI_SETSELECTIONNSTART, i, selStart);
+			execute(SCI_SETSELECTIONNEND, i, selEnd);
+		}
+
+		if (cmi[i]._nbVirtualAnchorSpc)
+			execute(SCI_SETSELECTIONNANCHORVIRTUALSPACE, i, cmi[i]._nbVirtualAnchorSpc);
+		if (cmi[i]._nbVirtualCaretSpc)
+			execute(SCI_SETSELECTIONNCARETVIRTUALSPACE, i, cmi[i]._nbVirtualCaretSpc);
+	}
+}
+
+// Get selection range (fromLine, toLine) for the specified selection
+// specify selectionNumber = -1 for the MAIN selection
+pair<size_t, size_t> ScintillaEditView::getSelectionLinesRange(intptr_t selectionNumber /* = -1 */) const
+{
+	size_t nbSelections = execute(SCI_GETSELECTIONS);
+
+	size_t start_pos, end_pos;
+
+	if ((selectionNumber < 0) || (static_cast<size_t>(selectionNumber) >= nbSelections))
+	{
+		start_pos = execute(SCI_GETSELECTIONSTART);
+		end_pos = execute(SCI_GETSELECTIONEND);
+	}
+	else
+	{
+		start_pos = execute(SCI_GETSELECTIONNSTART, selectionNumber);
+		end_pos = execute(SCI_GETSELECTIONNEND, selectionNumber);
+	}
+
+	size_t line1 = execute(SCI_LINEFROMPOSITION, start_pos);
+	size_t line2 = execute(SCI_LINEFROMPOSITION, end_pos);
+
+	if ((line1 != line2) && (static_cast<size_t>(execute(SCI_POSITIONFROMLINE, line2)) == end_pos))
+	{
+		// if the end of the selection includes the line-ending, 
+		// then don't include the following line in the range
+		--line2;
+	}
+
+	return pair<size_t, size_t>(line1, line2);
+}
+
+void ScintillaEditView::currentLinesUp() const
+{
+	execute(SCI_MOVESELECTEDLINESUP);
+}
+
+void ScintillaEditView::currentLinesDown() const
+{
+	execute(SCI_MOVESELECTEDLINESDOWN);
+
+	// Ensure the selection is within view
+	execute(SCI_SCROLLRANGE, execute(SCI_GETSELECTIONEND), execute(SCI_GETSELECTIONSTART));
+}
+
+// Case converts the document byte range [start:end] in place and returns the
+// change in its length in bytes. On any error, does nothing and returns zero.
+intptr_t ScintillaEditView::caseConvertRange(intptr_t start, intptr_t end, TextCase caseToConvert)
+{
+	if (end <= start || uintptr_t(end) - uintptr_t(start) > INT_MAX/2)
+		return 0;
+
+	unsigned codepage = getCurrentBuffer()->getUnicodeMode() == uni8Bit ? _codepage : CP_UTF8;
+
+	int mbLen = int(end - start);
+	const int mbLenMax = 2 * mbLen + 1;  // allow final NUL + substantial expansion
+
+	char *mbStr = new char[mbLenMax];
+	getText(mbStr, start, end);
+
+	if (int wideLen = ::MultiByteToWideChar(codepage, 0, mbStr, mbLen, NULL, 0))
+	{
+		wchar_t *wideStr = new wchar_t[wideLen];  // not NUL terminated
+		::MultiByteToWideChar(codepage, 0, mbStr, mbLen, wideStr, wideLen);
+
+		changeCase(wideStr, wideLen, caseToConvert);
+
+		if (int mbLenOut = ::WideCharToMultiByte(codepage, 0, wideStr, wideLen, mbStr, mbLenMax, NULL, NULL))
+		{
+			// mbStr isn't NUL terminated either at this point
+			mbLen = mbLenOut;
+
+			execute(SCI_SETTARGETRANGE, start, end);
+			execute(SCI_REPLACETARGET, mbLen, reinterpret_cast<LPARAM>(mbStr));
+		}
+
+		delete [] wideStr;
+	}
+
+	delete [] mbStr;
+
+	return (start + mbLen) - end;
+}
+
+void ScintillaEditView::changeCase(__inout wchar_t * const strWToConvert, const int & nbChars, const TextCase & caseToConvert) const
+{
+	if (strWToConvert == nullptr || nbChars == 0)
+		return;
+
+	switch (caseToConvert)
+	{
+		case UPPERCASE:
+		{
+			for (int i = 0; i < nbChars; ++i)
+			{
+				strWToConvert[i] = (wchar_t)(UINT_PTR)::CharUpperW(reinterpret_cast<LPWSTR>(strWToConvert[i]));
+			}
+			break; 
+		} //case UPPERCASE
+		case LOWERCASE:
+		{
+			for (int i = 0; i < nbChars; ++i)
+			{
+				strWToConvert[i] = (wchar_t)(UINT_PTR)::CharLowerW(reinterpret_cast<LPWSTR>(strWToConvert[i]));
+			}
+			break; 
+		} //case LOWERCASE
+		case PROPERCASE_FORCE:
+		case PROPERCASE_BLEND:
+		{
+			for (int i = 0; i < nbChars; ++i)
+			{
+				if (::IsCharAlphaW(strWToConvert[i]))
+				{
+					// Exception for single quote and smart single quote
+					if ((i < 2) ? false :
+						(isCharSingleQuote(strWToConvert[i - 1]) && ::IsCharAlphaNumericW(strWToConvert[i - 2])))
+					{
+						if (caseToConvert == PROPERCASE_FORCE)
+							strWToConvert[i] = (wchar_t)(UINT_PTR)::CharLowerW(reinterpret_cast<LPWSTR>(strWToConvert[i]));
+					}
+					else if ((i < 1) ? true : !::IsCharAlphaNumericW(strWToConvert[i - 1]))
+						strWToConvert[i] = (wchar_t)(UINT_PTR)::CharUpperW(reinterpret_cast<LPWSTR>(strWToConvert[i]));
+					else if (caseToConvert == PROPERCASE_FORCE)
+						strWToConvert[i] = (wchar_t)(UINT_PTR)::CharLowerW(reinterpret_cast<LPWSTR>(strWToConvert[i]));
+				}
+			}
+			break;
+		} //case PROPERCASE
+		case SENTENCECASE_FORCE:
+		case SENTENCECASE_BLEND:
+		{
+			bool isNewSentence = true;
+			bool wasEolR = false;
+			bool wasEolN = false;
+			for (int i = 0; i < nbChars; ++i)
+			{
+				if (::IsCharAlphaW(strWToConvert[i]))
+				{
+					if (isNewSentence)
+					{
+						strWToConvert[i] = (wchar_t)(UINT_PTR)::CharUpperW(reinterpret_cast<LPWSTR>(strWToConvert[i]));
+						isNewSentence = false;
+					}
+					else if (caseToConvert == SENTENCECASE_FORCE)
+					{
+						strWToConvert[i] = (wchar_t)(UINT_PTR)::CharLowerW(reinterpret_cast<LPWSTR>(strWToConvert[i]));
+					}
+					wasEolR = false;
+					wasEolN = false;
+					//An exception
+					if (strWToConvert[i] == L'i' &&
+						((i < 1) ? false : (::iswspace(strWToConvert[i - 1]) || strWToConvert[i - 1] == L'(' || strWToConvert[i - 1] == L'"')) &&
+						((i + 1 == nbChars) ? false : (::iswspace(strWToConvert[i + 1]) || strWToConvert[i + 1] == L'\'')))
+					{
+						strWToConvert[i] = L'I';
+					}
+				}
+				else if (strWToConvert[i] == L'.' || strWToConvert[i] == L'!' || strWToConvert[i] == L'?')
+				{
+					if ((i + 1 == nbChars) ? true : ::IsCharAlphaNumericW(strWToConvert[i + 1]))
+						isNewSentence = false;
+					else
+						isNewSentence = true;
+				}
+				else if (strWToConvert[i] == L'\r')
+				{
+					if (wasEolR)
+						isNewSentence = true;
+					else
+						wasEolR = true;
+				}
+				else if (strWToConvert[i] == L'\n')
+				{
+					if (wasEolN)
+						isNewSentence = true;
+					else
+						wasEolN = true;
+				}
+			}
+			break;
+		} //case SENTENCECASE
+		case INVERTCASE:
+		{
+			for (int i = 0; i < nbChars; ++i)
+			{
+				if (::IsCharLowerW(strWToConvert[i]))
+					strWToConvert[i] = (wchar_t)(UINT_PTR)::CharUpperW(reinterpret_cast<LPWSTR>(strWToConvert[i]));
+				else
+					strWToConvert[i] = (wchar_t)(UINT_PTR)::CharLowerW(reinterpret_cast<LPWSTR>(strWToConvert[i]));
+			}
+			break; 
+		} //case INVERTCASE
+		case RANDOMCASE:
+		{
+			for (int i = 0; i < nbChars; ++i)
+			{
+				if (::IsCharAlphaW(strWToConvert[i]))
+				{
+					if (std::rand() & true)
+						strWToConvert[i] = (wchar_t)(UINT_PTR)::CharUpperW(reinterpret_cast<LPWSTR>(strWToConvert[i]));
+					else
+						strWToConvert[i] = (wchar_t)(UINT_PTR)::CharLowerW(reinterpret_cast<LPWSTR>(strWToConvert[i]));
+				}
+			}
+			break; 
+		} //case RANDOMCASE
+	} //switch (caseToConvert)
+}
+
+void ScintillaEditView::convertSelectedTextTo(const TextCase & caseToConvert)
+{
+	if (execute(SCI_GETSELECTIONS) > 1) // Multi-Selection || Column mode
+	{
+        execute(SCI_BEGINUNDOACTION);
+
+		ColumnModeInfos cmi = getColumnModeSelectInfo();
+		// The fixup logic needs the selections to be sorted, but that has visible side effects,
+		// like the highlighted row jumping around, so try to restore the original order afterwards.
+		bool reversed = !cmi.empty() && cmi.back()._selLpos < cmi.front()._selLpos;
+		std::sort(cmi.begin(), cmi.end(), SortInPositionOrder());
+
+		intptr_t sizedelta = 0;
+		for (ColumnModeInfo& info : cmi)
+		{
+			info._selLpos += sizedelta;
+			sizedelta += caseConvertRange(info._selLpos, info._selRpos + sizedelta, caseToConvert);
+			info._selRpos += sizedelta;
+		}
+
+		if (reversed)
+			std::reverse(cmi.begin(), cmi.end());
+		setMultiSelections(cmi);
+
+		execute(SCI_ENDUNDOACTION);
+		return;
+	}
+
+	size_t selectionStart = execute(SCI_GETSELECTIONSTART);
+	size_t selectionEnd = execute(SCI_GETSELECTIONEND);
+
+	if (selectionStart < selectionEnd)
+	{
+		selectionEnd += caseConvertRange(selectionStart, selectionEnd, caseToConvert);
+		execute(SCI_SETSEL, selectionStart, selectionEnd);
+	}
+}
+
+
+pair<size_t, size_t> ScintillaEditView::getWordRange()
+{
+	size_t caretPos = execute(SCI_GETCURRENTPOS, 0, 0);
+	size_t startPos = execute(SCI_WORDSTARTPOSITION, caretPos, true);
+	size_t endPos = execute(SCI_WORDENDPOSITION, caretPos, true);
+    return pair<size_t, size_t>(startPos, endPos);
+}
+
+bool ScintillaEditView::expandWordSelection()
+{
+    pair<size_t, size_t> wordRange = getWordRange();
+    if (wordRange.first != wordRange.second)
+	{
+        execute(SCI_SETSELECTIONSTART, wordRange.first);
+        execute(SCI_SETSELECTIONEND, wordRange.second);
+		return true;
+	}
+	return false;
+}
+
+
+ColumnModeInfos ScintillaEditView::getColumnModeSelectInfo()
+{
+	ColumnModeInfos columnModeInfos;
+	if (execute(SCI_GETSELECTIONS) > 1) // Multi-Selection || Column mode
+	{
+		intptr_t nbSel = execute(SCI_GETSELECTIONS);
+
+		for (int i = 0 ; i < nbSel ; ++i)
+		{
+			intptr_t absPosSelStartPerLine = execute(SCI_GETSELECTIONNANCHOR, i);
+			intptr_t absPosSelEndPerLine = execute(SCI_GETSELECTIONNCARET, i);
+			intptr_t nbVirtualAnchorSpc = execute(SCI_GETSELECTIONNANCHORVIRTUALSPACE, i);
+			intptr_t nbVirtualCaretSpc = execute(SCI_GETSELECTIONNCARETVIRTUALSPACE, i);
+
+			if (absPosSelStartPerLine == absPosSelEndPerLine && execute(SCI_SELECTIONISRECTANGLE))
+			{
+				bool dir = nbVirtualAnchorSpc<nbVirtualCaretSpc?L2R:R2L;
+				columnModeInfos.push_back(ColumnModeInfo(absPosSelStartPerLine, absPosSelEndPerLine, i, dir, nbVirtualAnchorSpc, nbVirtualCaretSpc));
+			}
+			else if (absPosSelStartPerLine > absPosSelEndPerLine)
+				columnModeInfos.push_back(ColumnModeInfo(absPosSelEndPerLine, absPosSelStartPerLine, i, R2L, nbVirtualAnchorSpc, nbVirtualCaretSpc));
+			else
+				columnModeInfos.push_back(ColumnModeInfo(absPosSelStartPerLine, absPosSelEndPerLine, i, L2R, nbVirtualAnchorSpc, nbVirtualCaretSpc));
+		}
+	}
+	return columnModeInfos;
+}
+
+void ScintillaEditView::columnReplace(ColumnModeInfos & cmi, const wchar_t *str)
+{
+	intptr_t totalDiff = 0;
+	for (size_t i = 0, len = cmi.size(); i < len ; ++i)
+	{
+		if (cmi[i].isValid())
+		{
+			intptr_t len2beReplace = cmi[i]._selRpos - cmi[i]._selLpos;
+			intptr_t diff = lstrlen(str) - len2beReplace;
+
+			cmi[i]._selLpos += totalDiff;
+			cmi[i]._selRpos += totalDiff;
+			bool hasVirtualSpc = cmi[i]._nbVirtualAnchorSpc > 0;
+
+			if (hasVirtualSpc) // if virtual space is present, then insert space
+			{
+				for (intptr_t j = 0, k = cmi[i]._selLpos; j < cmi[i]._nbVirtualCaretSpc ; ++j, ++k)
+				{
+					execute(SCI_INSERTTEXT, k, reinterpret_cast<LPARAM>(" "));
+				}
+				cmi[i]._selLpos += cmi[i]._nbVirtualAnchorSpc;
+				cmi[i]._selRpos += cmi[i]._nbVirtualCaretSpc;
+			}
+
+			execute(SCI_SETTARGETRANGE, cmi[i]._selLpos, cmi[i]._selRpos);
+
+			WcharMbcsConvertor& wmc = WcharMbcsConvertor::getInstance();
+			size_t cp = execute(SCI_GETCODEPAGE);
+			const char *strA = wmc.wchar2char(str, cp);
+			execute(SCI_REPLACETARGET, static_cast<WPARAM>(-1), reinterpret_cast<LPARAM>(strA));
+
+			if (hasVirtualSpc)
+			{
+				totalDiff += cmi[i]._nbVirtualAnchorSpc + lstrlen(str);
+
+				// Now there's no more virtual space
+				cmi[i]._nbVirtualAnchorSpc = 0;
+				cmi[i]._nbVirtualCaretSpc = 0;
+			}
+			else
+			{
+				totalDiff += diff;
+			}
+			cmi[i]._selRpos += diff;
+		}
+	}
+}
+
+void ScintillaEditView::columnReplace(ColumnModeInfos & cmi, size_t initial, size_t incr, size_t repeat, UCHAR format, ColumnEditorParam::leadingChoice lead)
+{
+	assert(repeat > 0);
+
+	// If there is no column mode info available, no need to do anything
+	// If required a message can be shown to user, that select column properly or something similar
+	// It is just a double check as taken in callee method (in case this method is called from multiple places)
+	if (cmi.size() <= 0)
+		return;
+	// 0000 00 00 : Dec BASE_10
+	// 0000 00 01 : Hex BASE_16
+	// 0000 00 10 : Oct BASE_08
+	// 0000 00 11 : Bin BASE_02
+
+	//Defined in ScintillaEditView.h :
+	//const UCHAR MASK_FORMAT = 0x03;
+
+	UCHAR f = format & MASK_FORMAT;
+
+	int base = 10;
+	if (f == BASE_16)
+		base = 16;
+	else if (f == BASE_08)
+		base = 8;
+	else if (f == BASE_02)
+		base = 2;
+
+	const int stringSize = 512;
+	char str[stringSize];
+
+	// Compute the numbers to be placed at each column.
+	std::vector<size_t> numbers;
+
+	size_t curNumber = initial;
+	const size_t kiMaxSize = cmi.size();
+	while (numbers.size() < kiMaxSize)
+	{
+		for (size_t i = 0; i < repeat; i++)
+		{
+			numbers.push_back(curNumber);
+			if (numbers.size() >= kiMaxSize)
+			{
+				break;
+			}
+		}
+		curNumber += incr;
+	}
+
+	const size_t kibEnd = getNbDigits(*numbers.rbegin(), base);
+	const size_t kibInit = getNbDigits(initial, base);
+	const size_t kib = std::max<size_t>(kibInit, kibEnd);
+
+	intptr_t totalDiff = 0;
+	const size_t len = cmi.size();
+	for (size_t i = 0 ; i < len ; i++)
+	{
+		if (cmi[i].isValid())
+		{
+			const intptr_t len2beReplaced = cmi[i]._selRpos - cmi[i]._selLpos;
+			const intptr_t diff = kib - len2beReplaced;
+
+			cmi[i]._selLpos += totalDiff;
+			cmi[i]._selRpos += totalDiff;
+
+			variedFormatNumber2String<char>(str, stringSize, numbers.at(i), base, kib, lead);
+
+			const bool hasVirtualSpc = cmi[i]._nbVirtualAnchorSpc > 0;
+			if (hasVirtualSpc) // if virtual space is present, then insert space
+			{
+				for (intptr_t j = 0, k = cmi[i]._selLpos; j < cmi[i]._nbVirtualCaretSpc ; ++j, ++k)
+				{
+					execute(SCI_INSERTTEXT, k, reinterpret_cast<LPARAM>(" "));
+				}
+				cmi[i]._selLpos += cmi[i]._nbVirtualAnchorSpc;
+				cmi[i]._selRpos += cmi[i]._nbVirtualCaretSpc;
+			}
+			execute(SCI_SETTARGETRANGE, cmi[i]._selLpos, cmi[i]._selRpos);
+			execute(SCI_REPLACETARGET, static_cast<WPARAM>(-1), reinterpret_cast<LPARAM>(str));
+
+			if (hasVirtualSpc)
+			{
+				totalDiff += cmi[i]._nbVirtualAnchorSpc + strlen(str);
+				// Now there's no more virtual space
+				cmi[i]._nbVirtualAnchorSpc = 0;
+				cmi[i]._nbVirtualCaretSpc = 0;
+			}
+			else
+			{
+				totalDiff += diff;
+			}
+			cmi[i]._selRpos += diff;
+		}
+	}
+}
+
+bool ScintillaEditView::getIndicatorRange(size_t indicatorNumber, size_t* from, size_t* to, size_t* cur)
+{
+	size_t curPos = execute(SCI_GETCURRENTPOS);
+	size_t indicMsk = execute(SCI_INDICATORALLONFOR, curPos);
+	if (!(static_cast<int>(indicMsk) & (1 << indicatorNumber)))
+		return false;
+	size_t startPos = execute(SCI_INDICATORSTART, indicatorNumber, curPos);
+	size_t endPos = execute(SCI_INDICATOREND, indicatorNumber, curPos);
+	if ((curPos < startPos) || (curPos > endPos))
+		return false;
+	if (from) *from = startPos;
+	if (to) *to = endPos;
+	if (cur) *cur = curPos;
+	return true;
+}
+
+
+void ScintillaEditView::scrollPosToCenter(size_t pos)
+{
+	_positionRestoreNeeded = false;
+
+	execute(SCI_GOTOPOS, pos);
+	size_t line = execute(SCI_LINEFROMPOSITION, pos);
+
+	size_t firstVisibleDisplayLine = execute(SCI_GETFIRSTVISIBLELINE);
+	size_t firstVisibleDocLine = execute(SCI_DOCLINEFROMVISIBLE, firstVisibleDisplayLine);
+	size_t nbLine = execute(SCI_LINESONSCREEN, firstVisibleDisplayLine);
+	size_t lastVisibleDocLine = execute(SCI_DOCLINEFROMVISIBLE, firstVisibleDisplayLine + nbLine);
+
+	size_t middleLine;
+	if (line - firstVisibleDocLine < lastVisibleDocLine - line)
+		middleLine = firstVisibleDocLine + nbLine/2;
+	else
+		middleLine = lastVisibleDocLine -  nbLine/2;
+	size_t nbLines2scroll =  line - middleLine;
+	scroll(0, nbLines2scroll);
+	execute(SCI_ENSUREVISIBLEENFORCEPOLICY, line);
+}
+
+void ScintillaEditView::hideLines()
+{
+	//Folding can screw up hide lines badly if it unfolds a hidden section.
+	//Adding runMarkers(hide, foldstart) directly (folding on single document) can help
+
+	//Special func on buffer. If markers are added, create notification with location of start, and hide bool set to true
+	size_t startLine = execute(SCI_LINEFROMPOSITION, execute(SCI_GETSELECTIONSTART));
+	size_t endLine = execute(SCI_LINEFROMPOSITION, execute(SCI_GETSELECTIONEND));
+	//perform range check: cannot hide very first and very last lines
+	//Offset them one off the edges, and then check if they are within the reasonable
+	size_t nbLines = execute(SCI_GETLINECOUNT);
+	if (nbLines < 3)
+		return;	//cannot possibly hide anything
+	if (!startLine)
+		++startLine;
+	if (endLine == (nbLines-1))
+		--endLine;
+
+	if (startLine > endLine)
+		return;	//tried to hide line at edge
+
+	int scope = 0;
+	bool recentMarkerWasOpen = false;
+
+	auto removeMarker = [this, &scope, &recentMarkerWasOpen](size_t line, int markerMask)
+	{
+		auto state = execute(SCI_MARKERGET, line) & markerMask;
+		bool closePresent = (state & (1 << MARK_HIDELINESEND)) != 0;
+		bool openPresent = (state & (1 << MARK_HIDELINESBEGIN)) != 0;
+
+		if (closePresent)
+		{
+			execute(SCI_MARKERDELETE, line, MARK_HIDELINESEND);
+			recentMarkerWasOpen = false;
+			--scope;
+		}
+
+		if (openPresent)
+		{
+			execute(SCI_MARKERDELETE, line, MARK_HIDELINESBEGIN);
+			recentMarkerWasOpen = true;
+			++scope;
+		}
+	};
+
+	size_t startMarker = startLine - 1;
+	size_t endMarker = endLine + 1;
+
+	// Previous markers must be removed in the selected region:
+
+	removeMarker(startMarker, 1 << MARK_HIDELINESBEGIN);
+	for (size_t i = startLine; i <= endLine; ++i)
+		removeMarker(i, (1 << MARK_HIDELINESBEGIN) | (1 << MARK_HIDELINESEND));
+	removeMarker(endMarker, 1 << MARK_HIDELINESEND);
+
+	// When hiding lines just below/above other hidden lines,
+	// merge them into one hidden section:
+
+	if (scope == 0 && recentMarkerWasOpen)
+	{
+		// Special case: user wants to hide every line in between other hidden sections.
+		// Both "while" loops are executed (merge with above AND below hidden section):
+
+		while (scope == 0 && static_cast<intptr_t>(startMarker) >= 0)
+			removeMarker(--startMarker, 1 << MARK_HIDELINESBEGIN);
+
+		while (scope != 0 && endMarker < nbLines)
+			removeMarker(++endMarker, 1 << MARK_HIDELINESEND);
+	}
+	else
+	{
+		// User wants to hide some lines below/above other hidden section.
+		// If true, only one "while" loop is executed (merge with adjacent hidden section):
+
+		while (scope < 0 && static_cast<intptr_t>(startMarker) >= 0)
+			removeMarker(--startMarker, 1 << MARK_HIDELINESBEGIN);
+
+		while (scope > 0 && endMarker < nbLines)
+			removeMarker(++endMarker, 1 << MARK_HIDELINESEND);
+	}
+
+	execute(SCI_MARKERADD, startMarker, MARK_HIDELINESBEGIN);
+	execute(SCI_MARKERADD, endMarker, MARK_HIDELINESEND);
+
+	_currentBuffer->setHideLineChanged(true, startMarker);
+}
+
+bool ScintillaEditView::markerMarginClick(intptr_t lineNumber)
+{
+	auto state = execute(SCI_MARKERGET, lineNumber);
+	bool openPresent = (state & (1 << MARK_HIDELINESBEGIN)) != 0;
+	bool closePresent = (state & (1 << MARK_HIDELINESEND)) != 0;
+
+	if (!openPresent && !closePresent)
+		return false;
+		
+	//Special func on buffer. First call show with location of opening marker. Then remove the marker manually
+	if (openPresent)
+	{
+		closePresent = false; // when there are two overlapping markers, always open the lower section
+		_currentBuffer->setHideLineChanged(false, lineNumber);
+	}
+
+	if (closePresent)
+	{
+		openPresent = false;
+		intptr_t i = lineNumber - 1;
+		for (; i >= 0 && !openPresent; i--)
+		{
+			state = execute(SCI_MARKERGET, i);
+			openPresent = (state & (1 << MARK_HIDELINESBEGIN)) != 0;
+		}
+
+		if (openPresent)
+		{
+			_currentBuffer->setHideLineChanged(false, i + 1);
+		}
+		else // problem -> only close but no open: let's remove the errno close marker
+		{
+			execute(SCI_MARKERDELETE, lineNumber, MARK_HIDELINESEND);
+		}
+	}
+
+	return true;
+}
+
+void ScintillaEditView::notifyMarkers(Buffer * buf, bool isHide, size_t location, bool del)
+{
+	if (buf != _currentBuffer)	//if not visible buffer dont do a thing
+		return;
+	runMarkers(isHide, location, false, del);
+}
+
+//Run through full document. When switching in or opening folding
+//hide is false only when user click on margin
+void ScintillaEditView::runMarkers(bool doHide, size_t searchStart, bool endOfDoc, bool doDelete)
+{
+	//Removes markers if opening
+	/*
+	AllLines = (start,ENDOFDOCUMENT)
+	Hide:
+		Run through all lines.
+			Find open hiding marker:
+				set hiding start
+			Find closing:
+				if (hiding):
+					Hide lines between now and start
+					if (endOfDoc = false)
+						return
+					else
+						search for other hidden sections
+
+	Show:
+		Run through all lines
+			Find open hiding marker
+				set last start
+			Find closing:
+				Show from last start. Stop.
+			Find closed folding header:
+				Show from last start to folding header
+				Skip to LASTCHILD
+				Set last start to lastchild
+	*/
+
+	const auto flag_MARK_HIDELINESBEGIN = (1 << MARK_HIDELINESBEGIN);
+	const auto flag_MARK_HIDELINESEND = (1 << MARK_HIDELINESEND);
+	intptr_t nextLine = execute(SCI_MARKERNEXT, searchStart, static_cast<LPARAM>(flag_MARK_HIDELINESBEGIN));
+	if (nextLine >= 0)
+	{
+		searchStart = static_cast<size_t>(nextLine);
+	}
+	else
+	{
+		return;
+	}
+
+	size_t maxLines = execute(SCI_GETLINECOUNT);
+	if (doHide)
+	{
+		auto startHiding = searchStart;
+		bool isInSection = false;
+		for (auto i = searchStart; i < maxLines; ++i)
+		{
+			auto state = execute(SCI_MARKERGET, i);
+			if (((state & (flag_MARK_HIDELINESEND)) != 0))
+			{
+				if (isInSection)
+				{
+					execute(SCI_HIDELINES, startHiding, i-1);
+					if (!endOfDoc)
+					{
+						return;	//done, only single section requested
+					}	//otherwise keep going
+
+					intptr_t nextLine2 = execute(SCI_MARKERNEXT, i, static_cast<LPARAM>(flag_MARK_HIDELINESBEGIN));
+					if (nextLine2 > 0)
+					{
+						i = static_cast<size_t>(nextLine2);
+					}
+					else
+					{
+						return;
+					}
+				}
+				isInSection = false;
+			}
+			else if ((state & (flag_MARK_HIDELINESBEGIN)) != 0)
+			{
+				isInSection = true;
+				startHiding = i+1;
+				++i;
+			}
+
+		}
+	}
+	else
+	{
+		auto startShowing = searchStart;
+		bool isInSection = false;
+		for (auto i = searchStart; i < maxLines; ++i)
+		{
+			auto state = execute(SCI_MARKERGET, i);
+			if ((state & (flag_MARK_HIDELINESBEGIN)) != 0 && !isInSection)
+			{
+				isInSection = true;
+				if (doDelete)
+				{
+					execute(SCI_MARKERDELETE, i, MARK_HIDELINESBEGIN);
+				}
+				else
+				{
+					startShowing = i + 1;
+				}
+			}
+			else if ((state & (flag_MARK_HIDELINESEND)) != 0)
+			{
+				if (doDelete)
+				{
+					execute(SCI_MARKERDELETE, i, MARK_HIDELINESEND);
+					if (!endOfDoc)
+					{
+						return;	//done, only single section requested
+					}	//otherwise keep going
+
+					intptr_t nextLine2 = execute(SCI_MARKERNEXT, i, static_cast<LPARAM>(flag_MARK_HIDELINESBEGIN));
+					if (nextLine2 > 0)
+					{
+						i = static_cast<size_t>(nextLine2);
+					}
+					else
+					{
+						return;
+					}
+
+					isInSection = false;
+				}
+				else if (isInSection)
+				{
+					if (startShowing >= i)
+					{	//because of fold skipping, we passed the close tag. In that case we cant do anything
+						if (!endOfDoc)
+						{
+							return;
+						}
+						else
+						{
+							isInSection = false; // assume we passed the close tag
+							continue;
+						}
+					}
+					execute(SCI_SHOWLINES, startShowing, i-1);
+					if (!endOfDoc)
+					{
+						return;	//done, only single section requested
+					}	//otherwise keep going
+
+					intptr_t nextLine2 = execute(SCI_MARKERNEXT, i, static_cast<LPARAM>(flag_MARK_HIDELINESBEGIN));
+					if (nextLine2 > 0)
+					{
+						i = static_cast<size_t>(nextLine2);
+					}
+					else
+					{
+						return;
+					}
+
+					isInSection = false;
+				}
+			}
+
+			auto levelLine = execute(SCI_GETFOLDLEVEL, i, 0);
+			if (levelLine & SC_FOLDLEVELHEADERFLAG)
+			{	//fold section. Dont show lines if fold is closed
+				if (isInSection && !isFolded(i))
+				{
+					execute(SCI_SHOWLINES, startShowing, i);
+				}
+			}
+		}
+	}
+}
+
+void ScintillaEditView::restoreHiddenLines()
+{
+	intptr_t line = 0;
+
+	while (line != -1)
+	{
+		line = static_cast<intptr_t>(execute(SCI_MARKERNEXT, line, 1 << MARK_HIDELINESBEGIN));
+
+		if (line != -1)
+		{
+			intptr_t startHiding = line + 1;
+			line = static_cast<intptr_t>(execute(SCI_MARKERNEXT, line, 1 << MARK_HIDELINESEND));
+
+			if (line != -1)
+			{
+				execute(SCI_HIDELINES, startHiding, line - 1);
+			}
+		}
+	}
+}
+
+void ScintillaEditView::setTabSettings(Lang* lang)
+{
+	if (lang && lang->_tabSize != -1 && lang->_tabSize != 0)
+	{
+		if (lang->_langID == L_JAVASCRIPT)
+		{
+			Lang* ljs = NppParameters::getInstance().getLangFromID(L_JS);
+			execute(SCI_SETTABWIDTH, ljs->_tabSize > 0 ? ljs->_tabSize : lang->_tabSize);
+			execute(SCI_SETUSETABS, !ljs->_isTabReplacedBySpace);
+			execute(SCI_SETBACKSPACEUNINDENTS, ljs->_isBackspaceUnindent);
+		}
+		else
+		{
+			execute(SCI_SETTABWIDTH, lang->_tabSize);
+			execute(SCI_SETUSETABS, !lang->_isTabReplacedBySpace);
+			execute(SCI_SETBACKSPACEUNINDENTS, lang->_isBackspaceUnindent);
+		}
+	}
+	else
+	{
+		const NppGUI& nppgui = NppParameters::getInstance().getNppGUI();
+		execute(SCI_SETTABWIDTH, nppgui._tabSize > 0 ? nppgui._tabSize : 4);
+		execute(SCI_SETUSETABS, !nppgui._tabReplacedBySpace);
+		execute(SCI_SETBACKSPACEUNINDENTS, nppgui._backspaceUnindent);
+	}
+}
+
+void ScintillaEditView::insertNewLineAboveCurrentLine()
+{
+	wstring newline = getEOLString();
+	const auto current_line = getCurrentLineNumber();
+	if (current_line == 0)
+	{
+		// Special handling if caret is at first line.
+		insertGenericTextFrom(0, newline.c_str());
+	}
+	else
+	{
+		const auto eol_length = newline.length();
+		const auto position = execute(SCI_POSITIONFROMLINE, current_line) - eol_length;
+		insertGenericTextFrom(position, newline.c_str());
+	}
+	execute(SCI_SETEMPTYSELECTION, execute(SCI_POSITIONFROMLINE, current_line));
+}
+
+
+void ScintillaEditView::insertNewLineBelowCurrentLine()
+{
+	wstring newline = getEOLString();
+	const auto line_count = execute(SCI_GETLINECOUNT);
+	const auto current_line = getCurrentLineNumber();
+	if (current_line == line_count - 1)
+	{
+		// Special handling if caret is at last line.
+		appandGenericText(newline.c_str());
+	}
+	else
+	{
+		const auto eol_length = newline.length();
+		const auto position = eol_length + execute(SCI_GETLINEENDPOSITION, current_line);
+		insertGenericTextFrom(position, newline.c_str());
+	}
+	execute(SCI_SETEMPTYSELECTION, execute(SCI_POSITIONFROMLINE, current_line + 1));
+}
+
+void ScintillaEditView::sortLines(size_t fromLine, size_t toLine, ISorter* pSort)
+{
+	if (fromLine >= toLine)
+	{
+		return;
+	}
+
+	const auto startPos = execute(SCI_POSITIONFROMLINE, fromLine);
+	const auto endPos = execute(SCI_POSITIONFROMLINE, toLine) + execute(SCI_LINELENGTH, toLine);
+	const wstring text = getGenericTextAsString(startPos, endPos);
+	std::vector<wstring> splitText;
+	stringSplit(text, getEOLString(), splitText);
+	const size_t lineCount = execute(SCI_GETLINECOUNT);
+	const bool sortEntireDocument = toLine == lineCount - 1;
+	if (!sortEntireDocument)
+	{
+		if (splitText.rbegin()->empty())
+		{
+			splitText.pop_back();
+		}
+	}
+	assert(toLine - fromLine + 1 == splitText.size());
+	pSort->sort(splitText);
+	wstring joined;
+	stringJoin(splitText, getEOLString(), joined);
+
+	if (sortEntireDocument)
+	{
+		assert(joined.length() == text.length());
+	}
+	else
+	{
+		assert(joined.length() + getEOLString().length() == text.length());
+		joined += getEOLString();
+	}
+	if (text != joined)
+	{
+		replaceTarget(joined.c_str(), startPos, endPos);
+	}
+}
+
+bool ScintillaEditView::isTextDirectionRTL() const
+{
+	long exStyle = static_cast<long>(::GetWindowLongPtr(_hSelf, GWL_EXSTYLE));
+	return (exStyle & WS_EX_LAYOUTRTL) != 0;
+}
+
+void ScintillaEditView::changeTextDirection(bool isRTL)
+{
+	if (isTextDirectionRTL() == isRTL)
+		return;
+
+	NppParameters& nppParamInst = NppParameters::getInstance();
+	if (isRTL && nppParamInst.getNppGUI()._writeTechnologyEngine == directWriteTechnology) // RTL is not compatible with Direct Write Technology
+	{
+		static bool theWarningIsGiven = false;
+
+		if (!theWarningIsGiven)
+		{
+			(nppParamInst.getNativeLangSpeaker())->messageBox("RTLvsDirectWrite",
+				getHSelf(),
+				L"RTL is not compatible with Direct Write mode. Please disable DirectWrite mode in MISC. section of Preferences dialog, and restart Notepad++.",
+				L"Cannot run RTL",
+				MB_OK | MB_APPLMODAL);
+
+			theWarningIsGiven = true;
+		}
+		return;
+	}
+
+	long exStyle = static_cast<long>(::GetWindowLongPtr(_hSelf, GWL_EXSTYLE));
+	exStyle = isRTL ? (exStyle | WS_EX_LAYOUTRTL) : (exStyle & (~WS_EX_LAYOUTRTL));
+	::SetWindowLongPtr(_hSelf, GWL_EXSTYLE, exStyle);
+
+	if (isRTL)
+	{
+		execute(SCI_ASSIGNCMDKEY, SCK_RIGHT, SCI_CHARLEFT);
+		execute(SCI_ASSIGNCMDKEY, SCK_RIGHT + (SCMOD_SHIFT << 16), SCI_CHARLEFTEXTEND);
+		execute(SCI_ASSIGNCMDKEY, SCK_RIGHT + ((SCMOD_SHIFT + SCMOD_ALT) << 16), SCI_CHARLEFTRECTEXTEND);
+		execute(SCI_ASSIGNCMDKEY, SCK_RIGHT + (SCMOD_CTRL << 16), SCI_WORDLEFT);
+		execute(SCI_ASSIGNCMDKEY, SCK_RIGHT + ((SCMOD_SHIFT + SCMOD_CTRL) << 16), SCI_WORDLEFTEXTEND);
+
+		execute(SCI_ASSIGNCMDKEY, SCK_LEFT, SCI_CHARRIGHT);
+		execute(SCI_ASSIGNCMDKEY, SCK_LEFT + (SCMOD_SHIFT << 16), SCI_CHARRIGHTEXTEND);
+		execute(SCI_ASSIGNCMDKEY, SCK_LEFT + ((SCMOD_SHIFT + SCMOD_ALT) << 16), SCI_CHARRIGHTRECTEXTEND);
+		execute(SCI_ASSIGNCMDKEY, SCK_LEFT + (SCMOD_CTRL << 16), SCI_WORDRIGHT);
+		execute(SCI_ASSIGNCMDKEY, SCK_LEFT + ((SCMOD_SHIFT + SCMOD_CTRL) << 16), SCI_WORDRIGHTEXTEND);
+	}
+	else
+	{
+		execute(SCI_ASSIGNCMDKEY, SCK_RIGHT, SCI_CHARRIGHT);
+		execute(SCI_ASSIGNCMDKEY, SCK_RIGHT + (SCMOD_SHIFT << 16), SCI_CHARRIGHTEXTEND);
+		execute(SCI_ASSIGNCMDKEY, SCK_RIGHT + ((SCMOD_SHIFT + SCMOD_ALT) << 16), SCI_CHARRIGHTRECTEXTEND);
+		execute(SCI_ASSIGNCMDKEY, SCK_RIGHT + (SCMOD_CTRL << 16), SCI_WORDRIGHT);
+		execute(SCI_ASSIGNCMDKEY, SCK_RIGHT + ((SCMOD_SHIFT + SCMOD_CTRL) << 16), SCI_WORDRIGHTEXTEND);
+
+		execute(SCI_ASSIGNCMDKEY, SCK_LEFT, SCI_CHARLEFT);
+		execute(SCI_ASSIGNCMDKEY, SCK_LEFT + (SCMOD_SHIFT << 16), SCI_CHARLEFTEXTEND);
+		execute(SCI_ASSIGNCMDKEY, SCK_LEFT + ((SCMOD_SHIFT + SCMOD_ALT) << 16), SCI_CHARLEFTRECTEXTEND);
+		execute(SCI_ASSIGNCMDKEY, SCK_LEFT + (SCMOD_CTRL << 16), SCI_WORDLEFT);
+		execute(SCI_ASSIGNCMDKEY, SCK_LEFT + ((SCMOD_SHIFT + SCMOD_CTRL) << 16), SCI_WORDLEFTEXTEND);
+	}
+
+	Buffer* buf = getCurrentBuffer();
+	buf->setRTL(isRTL);
+}
+
+wstring ScintillaEditView::getEOLString() const
+{
+	intptr_t eol_mode = execute(SCI_GETEOLMODE);
+	if (eol_mode == SC_EOL_CRLF)
+	{
+		return L"\r\n";
+	}
+	else if (eol_mode == SC_EOL_LF)
+	{
+		return L"\n";
+	}
+	else
+	{
+		return L"\r";
+	}
+}
+
+void ScintillaEditView::setBorderEdge(bool doWithBorderEdge)
+{
+	long style = static_cast<long>(::GetWindowLongPtr(_hSelf, GWL_STYLE));
+	long exStyle = static_cast<long>(::GetWindowLongPtr(_hSelf, GWL_EXSTYLE));
+
+	if (NppDarkMode::isEnabled())
+	{
+		exStyle &= ~WS_EX_CLIENTEDGE;
+
+		if (doWithBorderEdge)
+			style |= WS_BORDER;
+		else
+			style &= ~WS_BORDER;
+	}
+	else
+	{
+		style &= ~WS_BORDER;
+
+		if (doWithBorderEdge)
+			exStyle |= WS_EX_CLIENTEDGE;
+		else
+			exStyle &= ~WS_EX_CLIENTEDGE;
+	}
+
+	::SetWindowLongPtr(_hSelf, GWL_STYLE, style);
+	::SetWindowLongPtr(_hSelf, GWL_EXSTYLE, exStyle);
+	::SetWindowPos(_hSelf, NULL, 0, 0, 0, 0, SWP_NOMOVE | SWP_NOSIZE | SWP_NOZORDER | SWP_FRAMECHANGED);
+}
+
+void ScintillaEditView::getFoldColor(COLORREF& fgColor, COLORREF& bgColor, COLORREF& activeFgColor)
+{
+	StyleArray & stylers = NppParameters::getInstance().getMiscStylerArray();
+
+	const Style * pStyle = stylers.findByName(L"Fold");
+	if (pStyle)
+	{
+		fgColor = pStyle->_bgColor;
+		bgColor = pStyle->_fgColor;
+	}
+
+	pStyle = stylers.findByName(L"Fold active");
+	if (pStyle)
+	{
+		activeFgColor = pStyle->_fgColor;
+	}
+}
+
+int ScintillaEditView::getTextZoneWidth() const
+{
+	RECT editorRect;
+	getClientRect(editorRect);
+
+	intptr_t marginWidths = 0;
+	for (int m = 0; m < 4; ++m)
+	{
+		marginWidths += execute(SCI_GETMARGINWIDTHN, m);
+	}
+	return editorRect.right - editorRect.left - static_cast<LONG>(marginWidths);
+}
+
+pair<size_t, size_t> ScintillaEditView::getSelectedCharsAndLinesCount(long long maxSelectionsForLineCount /* = -1 */) const
+{
+	pair<size_t, size_t> selectedCharsAndLines(0, 0);
+
+	selectedCharsAndLines.first = getUnicodeSelectedLength();
+
+	size_t nbSelections = execute(SCI_GETSELECTIONS);
+
+	if (nbSelections == 1)
+	{
+		pair<size_t, size_t> lineRange = getSelectionLinesRange();
+		selectedCharsAndLines.second = lineRange.second - lineRange.first + 1;
+	}
+	else if (execute(SCI_SELECTIONISRECTANGLE))
+	{
+		selectedCharsAndLines.second = nbSelections;
+	}
+	else if ((maxSelectionsForLineCount == -1) ||  // -1 means process ALL of the selections
+		(nbSelections <= static_cast<size_t>(maxSelectionsForLineCount)))
+	{
+		// selections are obtained from Scintilla in the order user creates them,
+		// not in a lowest-to-highest position-based order;
+		// to be able to get a line-count that can't count the same line more than once,
+		// we have to reorder the lines touched
+		// by selection into low-to-high line number order before processing them further
+
+		vector< pair <size_t, size_t> > v;
+		for (size_t s = 0; s < nbSelections; ++s)
+		{
+			v.push_back(getSelectionLinesRange(s));
+		}
+		sort(v.begin(), v.end());
+		intptr_t previousSecondLine = -1;
+		for (const auto& lineRange : v)
+		{
+			selectedCharsAndLines.second += lineRange.second - lineRange.first;
+			if (lineRange.first != static_cast<size_t>(previousSecondLine))
+			{
+				++selectedCharsAndLines.second;
+			}
+			previousSecondLine = static_cast<intptr_t>(lineRange.second);
+		}
+	}
+
+	return selectedCharsAndLines;
+}
+
+size_t ScintillaEditView::getUnicodeSelectedLength() const
+{
+	size_t length = 0;
+	size_t nbSelections = execute(SCI_GETSELECTIONS);
+
+	for (size_t s = 0; s < nbSelections; ++s)
+	{
+		size_t start = execute(SCI_GETSELECTIONNSTART, s);
+		size_t end = execute(SCI_GETSELECTIONNEND, s);
+		length += execute(SCI_COUNTCHARACTERS, start, end);
+	}
+
+	return length;
+}
+
+
+void ScintillaEditView::markedTextToClipboard(int indiStyle, bool doAll /*= false*/)
+{
+	int styleIndicators[] =
+	{
+		SCE_UNIVERSAL_FOUND_STYLE_EXT1,
+		SCE_UNIVERSAL_FOUND_STYLE_EXT2,
+		SCE_UNIVERSAL_FOUND_STYLE_EXT3,
+		SCE_UNIVERSAL_FOUND_STYLE_EXT4,
+		SCE_UNIVERSAL_FOUND_STYLE_EXT5,
+		-1  // end signifier
+	};
+
+	if (!doAll)
+	{
+		styleIndicators[0] = indiStyle;
+		styleIndicators[1] = -1;
+	}
+
+	// vector of pairs: starting position of styled text, and styled text
+	std::vector<std::pair<size_t, wstring>> styledVect;
+
+	const wstring cr = L"\r";
+	const wstring lf = L"\n";
+
+	bool textContainsLineEndingChar = false;
+
+	for (int si = 0; styleIndicators[si] != -1; ++si)
+	{
+		size_t pos = execute(SCI_INDICATOREND, styleIndicators[si], 0);
+		if (pos > 0)
+		{
+			bool atEndOfIndic = execute(SCI_INDICATORVALUEAT, styleIndicators[si], 0) != 0;
+			size_t prevPos = pos;
+			if (atEndOfIndic) prevPos = 0;
+
+			do
+			{
+				if (atEndOfIndic)
+				{
+					wstring styledText = getGenericTextAsString(prevPos, pos);
+					if (!textContainsLineEndingChar)
+					{
+						if (styledText.find(cr) != std::string::npos ||
+							styledText.find(lf) != std::string::npos)
+						{
+							textContainsLineEndingChar = true;
+						}
+					}
+					styledVect.push_back(::make_pair(prevPos, styledText));
+				}
+				atEndOfIndic = !atEndOfIndic;
+				prevPos = pos;
+				pos = execute(SCI_INDICATOREND, styleIndicators[si], pos);
+			} while (pos != prevPos);
+		}
+	}
+
+	if (styledVect.size() > 0)
+	{
+		if (doAll)
+		{
+			// sort by starting position of styled text
+			std::sort(styledVect.begin(), styledVect.end());
+		}
+
+		const wstring delim =
+			(textContainsLineEndingChar && styledVect.size() > 1) ?
+			L"\r\n----\r\n" : L"\r\n";
+
+		wstring joined;
+		for (const auto& item : styledVect)
+		{
+			joined += delim + item.second;
+		}
+		joined = joined.substr(delim.length());
+		if (styledVect.size() > 1)
+		{
+			joined += L"\r\n";
+		}
+
+		str2Clipboard(joined, NULL);
+	}
+}
+
+void ScintillaEditView::removeAnyDuplicateLines()
+{
+	size_t fromLine = 0, toLine = 0;
+	bool hasLineSelection = false;
+
+	auto selStart = execute(SCI_GETSELECTIONSTART);
+	auto selEnd = execute(SCI_GETSELECTIONEND);
+	hasLineSelection = selStart != selEnd;
+
+	if (hasLineSelection)
+	{
+		const pair<size_t, size_t> lineRange = getSelectionLinesRange();
+		// One single line selection is not allowed.
+		if (lineRange.first == lineRange.second)
+		{
+			return;
+		}
+		fromLine = lineRange.first;
+		toLine = lineRange.second;
+	}
+	else
+	{
+		// No selection.
+		fromLine = 0;
+		toLine = execute(SCI_GETLINECOUNT) - 1;
+	}
+
+	if (fromLine >= toLine)
+	{
+		return;
+	}
+
+	const auto startPos = execute(SCI_POSITIONFROMLINE, fromLine);
+	const auto endPos = execute(SCI_POSITIONFROMLINE, toLine) + execute(SCI_LINELENGTH, toLine);
+	const wstring text = getGenericTextAsString(startPos, endPos);
+	std::vector<wstring> linesVect;
+	stringSplit(text, getEOLString(), linesVect);
+	const size_t lineCount = execute(SCI_GETLINECOUNT);
+
+	const bool doingEntireDocument = toLine == lineCount - 1;
+	if (!doingEntireDocument)
+	{
+		if (linesVect.rbegin()->empty())
+		{
+			linesVect.pop_back();
+		}
+	}
+
+	size_t origSize = linesVect.size();
+	size_t newSize = vecRemoveDuplicates(linesVect);
+	if (origSize != newSize)
+	{
+		wstring joined;
+		stringJoin(linesVect, getEOLString(), joined);
+		if (!doingEntireDocument)
+		{
+			joined += getEOLString();
+		}
+		if (text != joined)
+		{
+			replaceTarget(joined.c_str(), startPos, endPos);
+		}
+	}
+}
+
+bool ScintillaEditView::pasteToMultiSelection() const
+{
+	size_t nbSelections = execute(SCI_GETSELECTIONS);
+	if (nbSelections <= 1)
+		return false;
+
+	// "MSDEVColumnSelect" is column format from Scintilla 
+	CLIPFORMAT cfColumnSelect = static_cast<CLIPFORMAT>(::RegisterClipboardFormat(L"MSDEVColumnSelect"));
+	if (!::IsClipboardFormatAvailable(cfColumnSelect) || !::OpenClipboard(NULL))
+		return false;
+
+	HANDLE clipboardData = ::GetClipboardData(CF_UNICODETEXT);
+	if (!clipboardData)
+	{
+		::CloseClipboard();
+		return false;
+	}
+
+	LPVOID clipboardDataPtr = ::GlobalLock(clipboardData);
+	if (!clipboardDataPtr)
+	{
+		::CloseClipboard();
+		return false;
+	}
+
+	wstring clipboardStr = static_cast<const wchar_t*>(clipboardDataPtr);
+	::GlobalUnlock(clipboardData);
+	::CloseClipboard();
+
+	vector<wstring> clipboardStrings;
+	stringSplit(clipboardStr, getEOLString(), clipboardStrings);
+	clipboardStrings.erase(clipboardStrings.cend() - 1); // remove the last empty string
+	size_t nbClipboardStr = clipboardStrings.size();
+
+	if (nbSelections >= nbClipboardStr) // enough holes for every insertion, keep holes empty if there are some left
+	{
+		execute(SCI_BEGINUNDOACTION);
+		for (size_t i = 0; i < nbClipboardStr; ++i)
+		{
+			LRESULT posStart = execute(SCI_GETSELECTIONNSTART, i);
+			LRESULT posEnd = execute(SCI_GETSELECTIONNEND, i);
+			replaceTarget(clipboardStrings[i].c_str(), posStart, posEnd);
+			posStart += clipboardStrings[i].length();
+			execute(SCI_SETSELECTIONNSTART, i, posStart);
+			execute(SCI_SETSELECTIONNEND, i, posStart);
+		}
+		execute(SCI_ENDUNDOACTION);
+		return true;
+	}
+	else if (nbSelections < nbClipboardStr) // not enough holes for insertion, every hole has several insertions
+	{
+		size_t nbStr2takeFromClipboard = nbClipboardStr / nbSelections;
+
+		execute(SCI_BEGINUNDOACTION);
+		size_t j = 0;
+		for (size_t i = 0; i < nbSelections; ++i)
+		{
+			LRESULT posStart = execute(SCI_GETSELECTIONNSTART, i);
+			LRESULT posEnd = execute(SCI_GETSELECTIONNEND, i);
+			wstring severalStr;
+			wstring eol = getEOLString();
+			for (size_t k = 0; k < nbStr2takeFromClipboard && j < nbClipboardStr; ++k)
+			{
+				severalStr += clipboardStrings[j];
+				severalStr += eol;
+				++j;
+			}
+
+			// remove the latest added EOL
+			severalStr.erase(severalStr.length() - eol.length());
+
+			replaceTarget(severalStr.c_str(), posStart, posEnd);
+			posStart += severalStr.length();
+			execute(SCI_SETSELECTIONNSTART, i, posStart);
+			execute(SCI_SETSELECTIONNEND, i, posStart);
+		}
+		execute(SCI_ENDUNDOACTION);
+		return true;
+	}
+
+	return false;
+}