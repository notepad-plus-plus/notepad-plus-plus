// This file is part of Notepad++ project
// Copyright (C)2003 Don HO <don.h@free.fr>
//
// This program is free software; you can redistribute it and/or
// modify it under the terms of the GNU General Public License
// as published by the Free Software Foundation; either
// version 2 of the License, or (at your option) any later version.
//
// Note that the GPL places important restrictions on "derived works", yet
// it does not provide a detailed definition of that term.  To avoid
// misunderstandings, we consider an application to constitute a
// "derivative work" for the purpose of this license if it does any of the
// following:
// 1. Integrates source code from Notepad++.
// 2. Integrates/includes/aggregates Notepad++ into a proprietary executable
//    installer, such as those produced by InstallShield.
// 3. Links to a library or executes a program that does any of the above.
//
// This program is distributed in the hope that it will be useful,
// but WITHOUT ANY WARRANTY; without even the implied warranty of
// MERCHANTABILITY or FITNESS FOR A PARTICULAR PURPOSE.  See the
// GNU General Public License for more details.
//
// You should have received a copy of the GNU General Public License
// along with this program; if not, write to the Free Software
// Foundation, Inc., 675 Mass Ave, Cambridge, MA 02139, USA.

#include <deque>
#include <algorithm>
#include <time.h>
#include <sys/stat.h>
#include "Buffer.h"
#include "Scintilla.h"
#include "Parameters.h"
#include "Notepad_plus.h"
#include "ScintillaEditView.h"
#include "EncodingMapper.h"
#include "uchardet.h"
#include "LongRunningOperation.h"

FileManager * FileManager::_pSelf = new FileManager();

static const int blockSize = 128 * 1024 + 4;
static const int CR = 0x0D;
static const int LF = 0x0A;

long Buffer::_recentTagCtr = 0;

namespace // anonymous
{
	static EolType getEOLFormatForm(const char* const data, size_t length, EolType defvalue = EolType::osdefault)
	{
		assert(length == 0 or data != nullptr && "invalid buffer for getEOLFormatForm()");

		for (size_t i = 0; i != length; ++i)
		{
			if (data[i] == CR)
			{
				if (i + 1 < length && data[i + 1] == LF)
					return EolType::windows;

				return EolType::macos;
			}

			if (data[i] == LF)
				return EolType::unix;
		}

		return defvalue; // fallback unknown
	}

} // anonymous namespace


Buffer::Buffer(FileManager * pManager, BufferID id, Document doc, DocFileStatus type, const TCHAR *fileName)
	// type must be either DOC_REGULAR or DOC_UNNAMED
	: _pManager(pManager) , _id(id), _doc(doc), _lang(L_TEXT)
{
	NppParameters* pNppParamInst = NppParameters::getInstance();
	const NewDocDefaultSettings& ndds = (pNppParamInst->getNppGUI()).getNewDocDefaultSettings();

	_eolFormat = ndds._format;
	_unicodeMode = ndds._unicodeMode;
	_encoding = ndds._codepage;
	if (_encoding != -1)
		_unicodeMode = uniCookie;

	_currentStatus = type;

	setFileName(fileName, ndds._lang);
	updateTimeStamp();
	checkFileState();

	// reset after initialization
	_isDirty   = false;
	_canNotify = true;
	_needLexer = false; // new buffers do not need lexing, Scintilla takes care of that
}


void Buffer::doNotify(int mask)
{
	if (_canNotify)
	{
		assert(_pManager != nullptr);
		_pManager->beNotifiedOfBufferChange(this, mask);
	}
}


void Buffer::setDirty(bool dirty)
{
	_isDirty = dirty;
	doNotify(BufferChangeDirty);
}


void Buffer::setEncoding(int encoding)
{
	_encoding = encoding;
	doNotify(BufferChangeUnicode | BufferChangeDirty);
}


void Buffer::setUnicodeMode(UniMode mode)
{
	_unicodeMode = mode;
	doNotify(BufferChangeUnicode | BufferChangeDirty);
}


void Buffer::setLangType(LangType lang, const TCHAR* userLangName)
{
	if (lang == _lang && lang != L_USER)
		return;

	_lang = lang;
	if (_lang == L_USER)
		_userLangExt = userLangName;

	_needLexer = true;	//change of lang means lexern needs updating
	doNotify(BufferChangeLanguage|BufferChangeLexing);
}


void Buffer::updateTimeStamp()
{
	FILETIME timeStamp = {};
	WIN32_FILE_ATTRIBUTE_DATA attributes;
	if (GetFileAttributesEx(_fullPathName.c_str(), GetFileExInfoStandard, &attributes) != 0)
	{
		timeStamp = attributes.ftLastWriteTime;
	}

	if (CompareFileTime(&_timeStamp, &timeStamp) != 0)
	{
		_timeStamp = timeStamp;
		doNotify(BufferChangeTimestamp);
	}
}


// Set full path file name in buffer object,
// and determinate its language by its extension.
// If the ext is not in the list, the defaultLang passed as argument will be set.
void Buffer::setFileName(const TCHAR *fn, LangType defaultLang)
{
	NppParameters *pNppParamInst = NppParameters::getInstance();
	if (_fullPathName == fn)
	{
		updateTimeStamp();
		doNotify(BufferChangeTimestamp);
		return;
	}

	_fullPathName = fn;
	_fileName = PathFindFileName(_fullPathName.c_str());

	// for _lang
	LangType newLang = defaultLang;
	TCHAR *ext = PathFindExtension(_fullPathName.c_str());
	if (*ext == '.') // extension found
	{
		ext += 1;

		// Define User Lang firstly
		const TCHAR* langName = pNppParamInst->getUserDefinedLangNameFromExt(ext, _fileName);
		if (langName)
		{
			newLang = L_USER;
			_userLangExt = langName;
		}
		else // if it's not user lang, then check if it's supported lang
		{
			_userLangExt.clear();
			newLang = pNppParamInst->getLangFromExt(ext);
		}
	}

	if (newLang == defaultLang || newLang == L_TEXT)	//language can probably be refined
	{
		if ((OrdinalIgnoreCaseCompareStrings(_fileName, TEXT("makefile")) == 0) || (OrdinalIgnoreCaseCompareStrings(_fileName, TEXT("GNUmakefile")) == 0))
			newLang = L_MAKEFILE;
		else if (OrdinalIgnoreCaseCompareStrings(_fileName, TEXT("CmakeLists.txt")) == 0)
			newLang = L_CMAKE;
		else if ((OrdinalIgnoreCaseCompareStrings(_fileName, TEXT("SConstruct")) == 0) || (OrdinalIgnoreCaseCompareStrings(_fileName, TEXT("SConscript")) == 0) || (OrdinalIgnoreCaseCompareStrings(_fileName, TEXT("wscript")) == 0))
			newLang = L_PYTHON;
		else if ((OrdinalIgnoreCaseCompareStrings(_fileName, TEXT("Rakefile")) == 0) || (OrdinalIgnoreCaseCompareStrings(_fileName, TEXT("Vagrantfile")) == 0))
			newLang = L_RUBY;
	}

	updateTimeStamp();

	if (!_hasLangBeenSetFromMenu && (newLang != _lang || _lang == L_USER))
	{
		_lang = newLang;
		doNotify(BufferChangeFilename | BufferChangeLanguage | BufferChangeTimestamp);
		return;
	}

	doNotify(BufferChangeFilename | BufferChangeTimestamp);
}


bool Buffer::checkFileState() //eturns true if the status has been changed (it can change into DOC_REGULAR too). false otherwise
{
 	if (_currentStatus == DOC_UNNAMED)	//unsaved document cannot change by environment
		return false;

	WIN32_FILE_ATTRIBUTE_DATA attributes;
	bool isWow64Off = false;
	NppParameters *pNppParam = NppParameters::getInstance();

	if (not PathFileExists(_fullPathName.c_str()))
	{
		pNppParam->safeWow64EnableWow64FsRedirection(FALSE);
		isWow64Off = true;
	}

	bool isOK = false;
	if (_currentStatus != DOC_DELETED && not PathFileExists(_fullPathName.c_str()))	//document has been deleted
	{
		_currentStatus = DOC_DELETED;
		_isFileReadOnly = false;
		_isDirty = true;	//dirty sicne no match with filesystem
		_timeStamp = {};
		doNotify(BufferChangeStatus | BufferChangeReadonly | BufferChangeTimestamp);
		isOK = true;
	}
	else if (_currentStatus == DOC_DELETED && PathFileExists(_fullPathName.c_str()))
	{	//document has returned from its grave
		if (GetFileAttributesEx(_fullPathName.c_str(), GetFileExInfoStandard, &attributes) != 0)
		{
			_isFileReadOnly = attributes.dwFileAttributes & FILE_ATTRIBUTE_READONLY;

			_currentStatus = DOC_MODIFIED;
			_timeStamp = attributes.ftLastWriteTime;

			if (_reloadFromDiskRequestGuard.try_lock())
			{
				doNotify(BufferChangeStatus | BufferChangeReadonly | BufferChangeTimestamp);
				_reloadFromDiskRequestGuard.unlock();
			}
			isOK = true;
		}
	}
	else if (GetFileAttributesEx(_fullPathName.c_str(), GetFileExInfoStandard, &attributes) != 0)
	{
		int mask = 0;	//status always 'changes', even if from modified to modified
		bool isFileReadOnly = attributes.dwFileAttributes & FILE_ATTRIBUTE_READONLY;
		if (isFileReadOnly != _isFileReadOnly)
		{
			_isFileReadOnly = isFileReadOnly;
			mask |= BufferChangeReadonly;
		}
		if (CompareFileTime(&_timeStamp, &attributes.ftLastWriteTime) != 0)
		{
			_timeStamp = attributes.ftLastWriteTime;
			mask |= BufferChangeTimestamp;
			_currentStatus = DOC_MODIFIED;
			mask |= BufferChangeStatus;	//status always 'changes', even if from modified to modified
		}

		if (mask != 0)
		{
			if (_reloadFromDiskRequestGuard.try_lock())
			{
				doNotify(mask);

				_reloadFromDiskRequestGuard.unlock();

				return true;
			}
		}

		return false;
	}

	if (isWow64Off)
	{
		pNppParam->safeWow64EnableWow64FsRedirection(TRUE);
	}
	return isOK;
}

void Buffer::reload()
{
	WIN32_FILE_ATTRIBUTE_DATA attributes;
	if (GetFileAttributesEx(_fullPathName.c_str(), GetFileExInfoStandard, &attributes) != 0)
	{
		_timeStamp = attributes.ftLastWriteTime;
		_currentStatus = DOC_NEEDRELOAD;
		doNotify(BufferChangeTimestamp | BufferChangeStatus);
	}
}

int64_t Buffer::getFileLength() const
{
	if (_currentStatus == DOC_UNNAMED)
		return -1;

	WIN32_FILE_ATTRIBUTE_DATA attributes;
	if (GetFileAttributesEx(_fullPathName.c_str(), GetFileExInfoStandard, &attributes) != 0)
	{
		LARGE_INTEGER size;
		size.LowPart = attributes.nFileSizeLow;
		size.HighPart = attributes.nFileSizeHigh;
		return size.QuadPart;
	}
	return -1;
}


generic_string Buffer::getFileTime(fileTimeType ftt) const
{
	generic_string result;

	if (_currentStatus != DOC_UNNAMED)
	{
		WIN32_FILE_ATTRIBUTE_DATA attributes;
		if (GetFileAttributesEx(_fullPathName.c_str(), GetFileExInfoStandard, &attributes) != 0)
		{
			FILETIME rawtime;
			switch (ftt)
			{
				case ft_created:
					rawtime = attributes.ftCreationTime;
					break;
				case ft_modified:
					rawtime = attributes.ftLastWriteTime;
					break;
				default:
					rawtime = attributes.ftLastAccessTime;
					break;
			}

			SYSTEMTIME utcSystemTime, localSystemTime;
			FileTimeToSystemTime(&rawtime, &utcSystemTime);
			SystemTimeToTzSpecificLocalTime(nullptr, &utcSystemTime, &localSystemTime);

			const size_t dateTimeStrLen = 256;
			TCHAR bufDate[dateTimeStrLen] = {'\0'};
			GetDateFormat(LOCALE_USER_DEFAULT, 0, &localSystemTime, nullptr, bufDate, dateTimeStrLen);
			result += bufDate;
			result += ' ';

			TCHAR bufTime[dateTimeStrLen] = {'\0'};
			GetTimeFormat(LOCALE_USER_DEFAULT, 0, &localSystemTime, nullptr, bufTime, dateTimeStrLen);
			result += bufTime;
		}
	}
	return result;
}


void Buffer::setPosition(const Position & pos, ScintillaEditView * identifier)
{
	int index = indexOfReference(identifier);
	if (index == -1)
		return;
	_positions[index] = pos;
}


Position& Buffer::getPosition(ScintillaEditView* identifier)
{
	int index = indexOfReference(identifier);
	return _positions.at(index);
}


void Buffer::setHeaderLineState(const std::vector<size_t> & folds, ScintillaEditView * identifier)
{
	int index = indexOfReference(identifier);
	if (index == -1)
		return;

	//deep copy
	std::vector<size_t> & local = _foldStates[index];
	local.clear();
	size_t size = folds.size();
	for(size_t i = 0; i < size; ++i)
		local.push_back(folds[i]);
}


const std::vector<size_t> & Buffer::getHeaderLineState(const ScintillaEditView * identifier) const
{
	int index = indexOfReference(identifier);
	return _foldStates.at(index);
}


Lang * Buffer::getCurrentLang() const
{
	NppParameters *pNppParam = NppParameters::getInstance();
	int i = 0;
	Lang *l = pNppParam->getLangFromIndex(i);
	++i;
	while (l)
	{
		if (l->_langID == _lang)
			return l;

		l = pNppParam->getLangFromIndex(i);
		++i;
	}
	return nullptr;
}


int Buffer::indexOfReference(const ScintillaEditView * identifier) const
{
	size_t size = _referees.size();
	for (size_t i = 0; i < size; ++i)
	{
		if (_referees[i] == identifier)
			return static_cast<int>(i);
	}
	return -1;	//not found
}


int Buffer::addReference(ScintillaEditView * identifier)
{
	if (indexOfReference(identifier) != -1)
		return _references;

	_referees.push_back(identifier);
	_positions.push_back(Position());
	_foldStates.push_back(std::vector<size_t>());
	++_references;
	return _references;
}


int Buffer::removeReference(ScintillaEditView * identifier)
{
	int indexToPop = indexOfReference(identifier);
	if (indexToPop == -1)
		return _references;

	_referees.erase(_referees.begin() + indexToPop);
	_positions.erase(_positions.begin() + indexToPop);
	_foldStates.erase(_foldStates.begin() + indexToPop);
	_references--;
	return _references;
}


void Buffer::setHideLineChanged(bool isHide, int location)
{
	//First run through all docs without removing markers
	for(int i = 0; i < _references; ++i)
		_referees.at(i)->notifyMarkers(this, isHide, location, false); // (i == _references-1));

	if (!isHide) // no deleting if hiding lines
	{
		//Then all docs to remove markers.
		for(int i = 0; i < _references; ++i)
			_referees.at(i)->notifyMarkers(this, isHide, location, true);
	}
}


void Buffer::setDeferredReload() // triggers a reload on the next Document access
{
	_isDirty = false;	//when reloading, just set to false, since it sohuld be marked as clean
	_needReloading = true;
	doNotify(BufferChangeDirty);
}


//filemanager

FileManager::~FileManager()
{
	for (std::vector<Buffer *>::iterator it = _buffers.begin(), end = _buffers.end(); it != end; ++it)
	{
		delete *it;
	}
}

void FileManager::init(Notepad_plus * pNotepadPlus, ScintillaEditView * pscratchTilla)
{
	_pNotepadPlus = pNotepadPlus;
	_pscratchTilla = pscratchTilla;
	_pscratchTilla->execute(SCI_SETUNDOCOLLECTION, false);	//dont store any undo information
	_scratchDocDefault = (Document)_pscratchTilla->execute(SCI_GETDOCPOINTER);
	_pscratchTilla->execute(SCI_ADDREFDOCUMENT, 0, _scratchDocDefault);
}

void FileManager::checkFilesystemChanges()
{
	for (int i = int(_nbBufs) - 1; i >= 0 ; i--)
    {
        if (i >= int(_nbBufs))
        {
            if (_nbBufs == 0)
                return;

            i = int(_nbBufs) - 1;
        }
        _buffers[i]->checkFileState();	//something has changed. Triggers update automatically
	}
}


int FileManager::getBufferIndexByID(BufferID id)
{
	for(size_t i = 0; i < _nbBufs; ++i)
	{
		if (_buffers[i]->_id == id)
			return static_cast<int>(i);
	}
	return -1;
}

Buffer* FileManager::getBufferByIndex(size_t index)
{
	if (index >= _buffers.size())
		return nullptr;
	return _buffers.at(index);
}


void FileManager::beNotifiedOfBufferChange(Buffer* theBuf, int mask)
{
	_pNotepadPlus->notifyBufferChanged(theBuf, mask);
}


void FileManager::addBufferReference(BufferID buffer, ScintillaEditView * identifier)
{
	Buffer* buf = getBufferByID(buffer);
	buf->addReference(identifier);
}


void FileManager::closeBuffer(BufferID id, ScintillaEditView * identifier)
{
	int index = getBufferIndexByID(id);
	Buffer* buf = getBufferByIndex(index);

	int refs = buf->removeReference(identifier);

	if (!refs) // buffer can be deallocated
	{
		_pscratchTilla->execute(SCI_RELEASEDOCUMENT, 0, buf->_doc);	//release for FileManager, Document is now gone
		_buffers.erase(_buffers.begin() + index);
		delete buf;
		_nbBufs--;
	}
}


// backupFileName is sentinel of backup mode: if it's not NULL, then we use it (load it). Otherwise we use filename
BufferID FileManager::loadFile(const TCHAR * filename, Document doc, int encoding, const TCHAR *backupFileName, FILETIME fileNameTimestamp)
{
	bool ownDoc = false;
	if (doc == NULL)
	{
		doc = (Document)_pscratchTilla->execute(SCI_CREATEDOCUMENT);
		ownDoc = true;
	}

	TCHAR fullpath[MAX_PATH];
	::GetFullPathName(filename, MAX_PATH, fullpath, NULL);
	if (_tcschr(fullpath, '~'))
	{
		::GetLongPathName(fullpath, fullpath, MAX_PATH);
	}

	bool isSnapshotMode = backupFileName != NULL && PathFileExists(backupFileName);
	if (isSnapshotMode && !PathFileExists(fullpath)) // if backup mode and fullpath doesn't exist, we guess is UNTITLED
	{
		lstrcpy(fullpath, filename); // we restore fullpath with filename, in our case is "new  #"
	}

	Utf8_16_Read UnicodeConvertor;	//declare here so we can get information after loading is done

	char data[blockSize + 8]; // +8 for incomplete multibyte char
	EolType bkformat = EolType::unknown;
	LangType detectedLang = L_TEXT;
	bool res = loadFileData(doc, backupFileName ? backupFileName : fullpath, data, &UnicodeConvertor, detectedLang, encoding, bkformat);
	if (res)
	{
		Buffer* newBuf = new Buffer(this, _nextBufferID, doc, DOC_REGULAR, fullpath);
		BufferID id = static_cast<BufferID>(newBuf);
		newBuf->_id = id;

		if (backupFileName != NULL)
		{
			newBuf->_backupFileName = backupFileName;
			if (!PathFileExists(fullpath))
				newBuf->_currentStatus = DOC_UNNAMED;
		}

		const FILETIME zeroTime = {};
		if (CompareFileTime(&fileNameTimestamp, &zeroTime) != 0)
			newBuf->_timeStamp = fileNameTimestamp;

		_buffers.push_back(newBuf);
		++_nbBufs;
		Buffer* buf = _buffers.at(_nbBufs - 1);

		// restore the encoding (ANSI based) while opening the existing file
		buf->setEncoding(-1);

		// if no file extension, and the language has been detected,  we use the detected value
		if ((buf->getLangType() == L_TEXT) && (detectedLang != L_TEXT))
			buf->setLangType(detectedLang);

		setLoadedBufferEncodingAndEol(buf, UnicodeConvertor, encoding, bkformat);

		//determine buffer properties
		++_nextBufferID;
		return id;
	}
	else //failed loading, release document
	{
		if (ownDoc)
			_pscratchTilla->execute(SCI_RELEASEDOCUMENT, 0, doc);	//Failure, so release document
		return BUFFER_INVALID;
	}
}


bool FileManager::reloadBuffer(BufferID id)
{
	Buffer* buf = getBufferByID(id);
	Document doc = buf->getDocument();
	Utf8_16_Read UnicodeConvertor;
	buf->_canNotify = false;	//disable notify during file load, we dont want dirty to be triggered
	int encoding = buf->getEncoding();
	char data[blockSize + 8]; // +8 for incomplete multibyte char
	EolType bkformat = EolType::unknown;
	LangType lang = buf->getLangType();


	buf->setLoadedDirty(false);	// Since the buffer will be reloaded from the disk, and it will be clean (not dirty), we can set _isLoadedDirty false safetly.
								// Set _isLoadedDirty false before calling "_pscratchTilla->execute(SCI_CLEARALL);" in loadFileData() to avoid setDirty in SCN_SAVEPOINTREACHED / SCN_SAVEPOINTLEFT

	bool res = loadFileData(doc, buf->getFullPathName(), data, &UnicodeConvertor, lang, encoding, bkformat);
	buf->_canNotify = true;

	if (res)
	{
		setLoadedBufferEncodingAndEol(buf, UnicodeConvertor, encoding, bkformat);
	}
	return res;
}


void FileManager::setLoadedBufferEncodingAndEol(Buffer* buf, const Utf8_16_Read& UnicodeConvertor, int encoding, EolType bkformat)
{
	if (encoding == -1)
	{
		NppParameters *pNppParamInst = NppParameters::getInstance();
		const NewDocDefaultSettings & ndds = (pNppParamInst->getNppGUI()).getNewDocDefaultSettings();

		UniMode um = UnicodeConvertor.getEncoding();
		if (um == uni7Bit)
			um = (ndds._openAnsiAsUtf8) ? uniCookie : uni8Bit;

		buf->setUnicodeMode(um);
	}
	else
	{
		// Test if encoding is set to UTF8 w/o BOM (usually for utf8 indicator of xml or html)
		buf->setEncoding((encoding == SC_CP_UTF8)?-1:encoding);
		buf->setUnicodeMode(uniCookie);
	}

	// Since the buffer will be reloaded from the disk, EOL might have been changed
	if (bkformat != EolType::unknown)
		buf->setEolFormat(bkformat);
}


bool FileManager::reloadBufferDeferred(BufferID id)
{
	Buffer* buf = getBufferByID(id);
	buf->setDeferredReload();
	return true;
}

bool FileManager::deleteFile(BufferID id)
{
	Buffer* buf = getBufferByID(id);
	generic_string fileNamePath = buf->getFullPathName();

	// Make sure to form a string with double '\0' terminator.
	fileNamePath.append(1, '\0');

	if (!PathFileExists(fileNamePath.c_str()))
		return false;

	SHFILEOPSTRUCT fileOpStruct = {0};
	fileOpStruct.hwnd = NULL;
	fileOpStruct.pFrom = fileNamePath.c_str();
	fileOpStruct.pTo = NULL;
	fileOpStruct.wFunc = FO_DELETE;
	fileOpStruct.fFlags = FOF_ALLOWUNDO;
	fileOpStruct.fAnyOperationsAborted = false;
	fileOpStruct.hNameMappings         = NULL;
	fileOpStruct.lpszProgressTitle     = NULL;

	return SHFileOperation(&fileOpStruct) == 0;
}


bool FileManager::moveFile(BufferID id, const TCHAR * newFileName)
{
	Buffer* buf = getBufferByID(id);
	const TCHAR *fileNamePath = buf->getFullPathName();
	if (::MoveFileEx(fileNamePath, newFileName, MOVEFILE_REPLACE_EXISTING) == 0)
		return false;

	buf->setFileName(newFileName);
	return true;
}


/*
Specs and Algorithm of session snapshot & periodic backup system:
Notepad++ quits without asking for saving unsaved file.
It restores all the unsaved files and document as the states they left.

For existing file (c:\tmp\foo.h)
	- Open
	In the next session, Notepad++
	1. load backup\FILENAME@CREATION_TIMESTAMP (backup\foo.h@198776) if exist, otherwise load FILENAME (c:\tmp\foo.h).
	2. if backup\FILENAME@CREATION_TIMESTAMP (backup\foo.h@198776) is loaded, set it dirty (red).
	3. if backup\FILENAME@CREATION_TIMESTAMP (backup\foo.h@198776) is loaded, last modif timestamp of FILENAME (c:\tmp\foo.h), compare with tracked timestamp (in session.xml).
	4. in the case of unequal result, tell user the FILENAME (c:\tmp\foo.h) was modified. ask user if he want to reload FILENAME(c:\tmp\foo.h)

	- Editing
	when a file starts being modified, a file will be created with name: FILENAME@CREATION_TIMESTAMP (backup\foo.h@198776)
	the Buffer object will associate with this FILENAME@CREATION_TIMESTAMP file (backup\foo.h@198776).
	1. sync: (each 3-5 second) backup file will be saved, if buffer is dirty, and modification is present (a bool on modified notificatin).
	2. sync: each save file, or close file, the backup file will be deleted (if buffer is not dirty).
	3. before switch off to another tab (or close files on exit), check 1 & 2 (sync with backup).

	- Close
	In the current session, Notepad++
	1. track FILENAME@CREATION_TIMESTAMP (backup\foo.h@198776) if exist (in session.xml).
	2. track last modified timestamp of FILENAME (c:\tmp\foo.h) if FILENAME@CREATION_TIMESTAMP (backup\foo.h@198776) was tracked  (in session.xml).

For untitled document (new  4)
	- Open
	In the next session, Notepad++
	1. open file UNTITLED_NAME@CREATION_TIMESTAMP (backup\new  4@198776)
	2. set label as UNTITLED_NAME (new  4) and disk icon as red.

	- Editing
	when a untitled document starts being modified, a backup file will be created with name: UNTITLED_NAME@CREATION_TIMESTAMP (backup\new  4@198776)
	the Buffer object will associate with this UNTITLED_NAME@CREATION_TIMESTAMP file (backup\new  4@198776).
	1. sync: (each 3-5 second) backup file will be saved, if buffer is dirty, and modification is present (a bool on modified notificatin).
	2. sync: if untitled document is saved, or closed, the backup file will be deleted.
	3. before switch off to another tab (or close documents on exit), check 1 & 2 (sync with backup).

	- CLOSE
	In the current session, Notepad++
	1. track UNTITLED_NAME@CREATION_TIMESTAMP (backup\new  4@198776) in session.xml.
*/
bool FileManager::backupCurrentBuffer()
{
	LongRunningOperation op;

	Buffer* buffer = _pNotepadPlus->getCurrentBuffer();
	bool result = false;
	bool hasModifForSession = false;

	if (buffer->isDirty())
	{
		if (buffer->isModified()) // buffer dirty and modified, write the backup file
		{
			UniMode mode = buffer->getUnicodeMode();
			if (mode == uniCookie)
				mode = uni8Bit;	//set the mode to ANSI to prevent converter from adding BOM and performing conversions, Scintilla's data can be copied directly

			Utf8_16_Write UnicodeConvertor;
			UnicodeConvertor.setEncoding(mode);
			int encoding = buffer->getEncoding();

			generic_string backupFilePath = buffer->getBackupFileName();
			if (backupFilePath.empty())
			{
				// Create file
				backupFilePath = NppParameters::getInstance()->getUserPath();
				backupFilePath += TEXT("\\backup\\");

				// if "backup" folder doesn't exist, create it.
				if (!PathFileExists(backupFilePath.c_str()))
				{
					::CreateDirectory(backupFilePath.c_str(), NULL);
				}

				backupFilePath += buffer->getFileName();

				const int temBufLen = 32;
				TCHAR tmpbuf[temBufLen];
				time_t ltime = time(0);
				struct tm* today = localtime(&ltime);
				generic_strftime(tmpbuf, temBufLen, TEXT("%Y-%m-%d_%H%M%S"), today);

				backupFilePath += TEXT("@");
				backupFilePath += tmpbuf;

				// Set created file name in buffer
				buffer->setBackupFileName(backupFilePath);

				// Session changes, save it
				hasModifForSession = true;
			}

			TCHAR fullpath[MAX_PATH];
			::GetFullPathName(backupFilePath.c_str(), MAX_PATH, fullpath, NULL);
			if (_tcschr(fullpath, '~'))
			{
				::GetLongPathName(fullpath, fullpath, MAX_PATH);
			}

			// Make sure the backup file is not read only
			DWORD dwFileAttribs = ::GetFileAttributes(fullpath);
			if (dwFileAttribs & FILE_ATTRIBUTE_READONLY) // if file is read only, remove read only attribute
			{
				dwFileAttribs ^= FILE_ATTRIBUTE_READONLY;
				::SetFileAttributes(fullpath, dwFileAttribs);
			}

			FILE *fp = UnicodeConvertor.fopen(fullpath, TEXT("wb"));
			if (fp)
			{
				int lengthDoc = _pNotepadPlus->_pEditView->getCurrentDocLen();
				char* buf = (char*)_pNotepadPlus->_pEditView->execute(SCI_GETCHARACTERPOINTER);	//to get characters directly from Scintilla buffer
				size_t items_written = 0;
				if (encoding == -1) //no special encoding; can be handled directly by Utf8_16_Write
				{
					items_written = UnicodeConvertor.fwrite(buf, lengthDoc);
					if (lengthDoc == 0)
						items_written = 1;
				}
				else
				{
					WcharMbcsConvertor *wmc = WcharMbcsConvertor::getInstance();
					int grabSize;
					for (int i = 0; i < lengthDoc; i += grabSize)
					{
						grabSize = lengthDoc - i;
						if (grabSize > blockSize)
							grabSize = blockSize;

						int newDataLen = 0;
						int incompleteMultibyteChar = 0;
						const char *newData = wmc->encode(SC_CP_UTF8, encoding, buf+i, grabSize, &newDataLen, &incompleteMultibyteChar);
						grabSize -= incompleteMultibyteChar;
						items_written = UnicodeConvertor.fwrite(newData, newDataLen);
					}
					if (lengthDoc == 0)
						items_written = 1;
				}
				UnicodeConvertor.fclose();

				// Note that fwrite() doesn't return the number of bytes written, but rather the number of ITEMS.
				if(items_written == 1) // backup file has been saved
				{
					buffer->setModifiedStatus(false);
					result = true;	//all done
				}
			}
		}
		else // buffer dirty but unmodified
		{
			result = true;
		}
	}
	else // buffer not dirty, sync: delete the backup file
	{
		generic_string backupFilePath = buffer->getBackupFileName();
		if (not backupFilePath.empty())
		{
			// delete backup file
			generic_string file2Delete = buffer->getBackupFileName();
			buffer->setBackupFileName(generic_string());
			result = (::DeleteFile(file2Delete.c_str()) != 0);

			// Session changes, save it
			hasModifForSession = true;
		}
		//printStr(TEXT("backup deleted in backupCurrentBuffer"));
		result = true; // no backup file to delete
	}
	//printStr(TEXT("backup sync"));

	if (result && hasModifForSession)
	{
		//printStr(buffer->getBackupFileName().c_str());
		_pNotepadPlus->saveCurrentSession();
	}
	return result;
}

<<<<<<< HEAD
bool FileManager::deleteCurrentBufferBackup()
{
	Buffer* buffer = _pNotepadPlus->getCurrentBuffer();
=======
class EventReset final
{
public:
	explicit EventReset(HANDLE h)
	{
		_h = h;
	}

	~EventReset()
	{
		::SetEvent(_h);
		::CloseHandle(_h);
	}

private:
	HANDLE _h;
};

bool FileManager::deleteBufferBackup(BufferID id)
{
	HANDLE writeEvent = ::OpenEvent(EVENT_ALL_ACCESS, TRUE, TEXT("nppWrittingEvent"));
	if (!writeEvent)
	{
		// no thread yet, create a event with non-signaled, to block all threads
		writeEvent = ::CreateEvent(NULL, TRUE, FALSE, TEXT("nppWrittingEvent"));
	}
	else
	{
		if (::WaitForSingleObject(writeEvent, INFINITE) != WAIT_OBJECT_0)
		{
			// problem!!!
			printStr(TEXT("WaitForSingleObject problem in deleteBufferBackup()!"));
			return false;
		}

		// unlocled here, set to non-signaled state, to block all threads
		::ResetEvent(writeEvent);
	}

	EventReset reset(writeEvent); // Will reset event in destructor.

	Buffer* buffer = getBufferByID(id);
>>>>>>> b48c0868
	bool result = true;
	generic_string backupFilePath = buffer->getBackupFileName();
	if (not backupFilePath.empty())
	{
		// delete backup file
		buffer->setBackupFileName(generic_string());
		result = (::DeleteFile(backupFilePath.c_str()) != 0);
	}

	return result;
}


bool FileManager::saveBuffer(BufferID id, const TCHAR * filename, bool isCopy, generic_string * error_msg)
{
	LongRunningOperation op;

	Buffer* buffer = getBufferByID(id);
	bool isHiddenOrSys = false;
	DWORD attrib = 0;

	TCHAR fullpath[MAX_PATH];
	::GetFullPathName(filename, MAX_PATH, fullpath, NULL);
	if (_tcschr(fullpath, '~'))
	{
		::GetLongPathName(fullpath, fullpath, MAX_PATH);
	}

	if (PathFileExists(fullpath))
	{
		attrib = ::GetFileAttributes(fullpath);

		if (attrib != INVALID_FILE_ATTRIBUTES)
		{
			isHiddenOrSys = (attrib & (FILE_ATTRIBUTE_HIDDEN | FILE_ATTRIBUTE_SYSTEM)) != 0;
			if (isHiddenOrSys)
				::SetFileAttributes(filename, attrib & ~(FILE_ATTRIBUTE_HIDDEN | FILE_ATTRIBUTE_SYSTEM));
		}
	}

	UniMode mode = buffer->getUnicodeMode();
	if (mode == uniCookie)
		mode = uni8Bit;	//set the mode to ANSI to prevent converter from adding BOM and performing conversions, Scintilla's data can be copied directly

	Utf8_16_Write UnicodeConvertor;
	UnicodeConvertor.setEncoding(mode);

	int encoding = buffer->getEncoding();

	FILE *fp = UnicodeConvertor.fopen(fullpath, TEXT("wb"));
	if (fp)
	{
		_pscratchTilla->execute(SCI_SETDOCPOINTER, 0, buffer->_doc);	//generate new document

		int lengthDoc = _pscratchTilla->getCurrentDocLen();
		char* buf = (char*)_pscratchTilla->execute(SCI_GETCHARACTERPOINTER);	//to get characters directly from Scintilla buffer
		size_t items_written = 0;
		if (encoding == -1) //no special encoding; can be handled directly by Utf8_16_Write
		{
			items_written = UnicodeConvertor.fwrite(buf, lengthDoc);
			if (lengthDoc == 0)
				items_written = 1;
		}
		else
		{
			WcharMbcsConvertor *wmc = WcharMbcsConvertor::getInstance();
			int grabSize;
			for (int i = 0; i < lengthDoc; i += grabSize)
			{
				grabSize = lengthDoc - i;
				if (grabSize > blockSize)
					grabSize = blockSize;

				int newDataLen = 0;
				int incompleteMultibyteChar = 0;
				const char *newData = wmc->encode(SC_CP_UTF8, encoding, buf+i, grabSize, &newDataLen, &incompleteMultibyteChar);
				grabSize -= incompleteMultibyteChar;
				items_written = UnicodeConvertor.fwrite(newData, newDataLen);
			}
			if (lengthDoc == 0)
				items_written = 1;
		}

		// check the language du fichier
		LangType language = detectLanguageFromTextBegining((unsigned char *)buf, lengthDoc);

		UnicodeConvertor.fclose();

		// Error, we didn't write the entire document to disk.
		// Note that fwrite() doesn't return the number of bytes written, but rather the number of ITEMS.
		if(items_written != 1)
		{
			if(error_msg != NULL)
				*error_msg = TEXT("Failed to save file.\nNot enough space on disk to save file?");

			return false;
		}

		if (isHiddenOrSys)
			::SetFileAttributes(fullpath, attrib);

		if (isCopy)
		{
			_pscratchTilla->execute(SCI_SETDOCPOINTER, 0, _scratchDocDefault);

			/* for saveAs it's not necessary since this action is for the "current" directory, so we let manage in SAVEPOINTREACHED event
			generic_string backupFilePath = buffer->getBackupFileName();
			if (not backupFilePath.empty())
			{
				// delete backup file
				generic_string file2Delete = buffer->getBackupFileName();
				buffer->setBackupFileName(generic_string());
				::DeleteFile(file2Delete.c_str());
			}
			*/

			return true;	//all done
		}

		buffer->setFileName(fullpath, language);
		buffer->setDirty(false);
		buffer->setStatus(DOC_REGULAR);
		buffer->checkFileState();
		_pscratchTilla->execute(SCI_SETSAVEPOINT);
		_pscratchTilla->execute(SCI_SETDOCPOINTER, 0, _scratchDocDefault);

		generic_string backupFilePath = buffer->getBackupFileName();
		if (not backupFilePath.empty())
		{
			// delete backup file
			buffer->setBackupFileName(generic_string());
			::DeleteFile(backupFilePath.c_str());
		}

		return true;
	}

	return false;
}

size_t FileManager::nextUntitledNewNumber() const
{
	std::vector<size_t> usedNumbers;
	for(size_t i = 0; i < _buffers.size(); i++)
	{
		Buffer *buf = _buffers.at(i);
		if (buf->isUntitled())
		{
			// if untitled document is invisible, then don't put its number into array (so its number is available to be used)
			if ((buf->_referees[0])->isVisible())
			{
				TCHAR *numberStr = buf->_fileName + lstrlen(UNTITLED_STR);
				int usedNumber = generic_atoi(numberStr);
				usedNumbers.push_back(usedNumber);
			}
		}
	}

	size_t newNumber = 1;
	bool numberAvailable = true;
	bool found = false;
	do
	{
		for(size_t j = 0; j < usedNumbers.size(); j++)
		{
			numberAvailable = true;
			found = false;
			if (usedNumbers[j] == newNumber)
			{
				numberAvailable = false;
				found = true;
				break;
			}
		}
		if (!numberAvailable)
			newNumber++;

		if (!found)
			break;

	} while (!numberAvailable);

	return newNumber;
}

BufferID FileManager::newEmptyDocument()
{
	generic_string newTitle = UNTITLED_STR;
	TCHAR nb[10];
	wsprintf(nb, TEXT("%d"), nextUntitledNewNumber());
	newTitle += nb;

	Document doc = (Document)_pscratchTilla->execute(SCI_CREATEDOCUMENT);	//this already sets a reference for filemanager
	Buffer* newBuf = new Buffer(this, _nextBufferID, doc, DOC_UNNAMED, newTitle.c_str());
	BufferID id = static_cast<BufferID>(newBuf);
	newBuf->_id = id;
	_buffers.push_back(newBuf);
	++_nbBufs;
	++_nextBufferID;
	return id;
}

BufferID FileManager::bufferFromDocument(Document doc, bool dontIncrease, bool dontRef)
{
	generic_string newTitle = UNTITLED_STR;
	TCHAR nb[10];
	wsprintf(nb, TEXT("%d"), nextUntitledNewNumber());
	newTitle += nb;

	if (!dontRef)
		_pscratchTilla->execute(SCI_ADDREFDOCUMENT, 0, doc);	//set reference for FileManager
	Buffer* newBuf = new Buffer(this, _nextBufferID, doc, DOC_UNNAMED, newTitle.c_str());
	BufferID id = static_cast<BufferID>(newBuf);
	newBuf->_id = id;
	_buffers.push_back(newBuf);
	++_nbBufs;

	if (!dontIncrease)
		++_nextBufferID;
	return id;
}

int FileManager::detectCodepage(char* buf, size_t len)
{
	uchardet_t ud = uchardet_new();
	uchardet_handle_data(ud, buf, len);
	uchardet_data_end(ud);
	const char* cs = uchardet_get_charset(ud);
	int codepage = EncodingMapper::getInstance()->getEncodingFromString(cs);
	uchardet_delete(ud);
	return codepage;
}

LangType FileManager::detectLanguageFromTextBegining(const unsigned char *data, size_t dataLen)
{
	struct FirstLineLanguages
	{
		std::string pattern;
		LangType lang;
	};

	// Is the buffer at least the size of a BOM?
	if (dataLen <= 3)
		return L_TEXT;

	// Eliminate BOM if present
	size_t i = 0;
	if ((data[0] == 0xEF && data[1] == 0xBB && data[2] == 0xBF) || // UTF8 BOM
		(data[0] == 0xFE && data[1] == 0xFF && data[2] == 0x00) || // UTF16 BE BOM
		(data[0] == 0xFF && data[1] == 0xFE && data[2] == 0x00))   // UTF16 LE BOM
		i += 3;

	// Skip any space-like char
	for (; i < dataLen; ++i)
	{
		if (data[i] != ' ' && data[i] != '\t' && data[i] != '\n' && data[i] != '\r')
			break;
	}

	// Create the buffer to need to test
	const size_t longestLength = 40; // shebangs can be large
	std::string buf2Test = std::string((const char *)data + i, longestLength);

	// Is there a \r or \n in the buffer? If so, truncate it
	auto cr = buf2Test.find("\r");
	auto nl = buf2Test.find("\n");
	auto crnl = min(cr, nl);
	if (crnl != std::string::npos && crnl < longestLength)
		buf2Test = std::string((const char *)data + i, crnl);

	// First test for a Unix-like Shebang
	// See https://en.wikipedia.org/wiki/Shebang_%28Unix%29 for more details about Shebang
	std::string shebang = "#!";

	size_t foundPos = buf2Test.find(shebang);
	if (foundPos == 0)
	{
		// Make a list of the most commonly used languages
		const size_t NB_SHEBANG_LANGUAGES = 6;
		FirstLineLanguages ShebangLangs[NB_SHEBANG_LANGUAGES] = {
			{ "sh",		L_BASH },
			{ "python", L_PYTHON },
			{ "perl",	L_PERL },
			{ "php",	L_PHP },
			{ "ruby",	L_RUBY },
			{ "node",	L_JAVASCRIPT }
		};

		// Go through the list of languages
		for (i = 0; i < NB_SHEBANG_LANGUAGES; ++i)
		{
			if (buf2Test.find(ShebangLangs[i].pattern) != std::string::npos)
			{
				return ShebangLangs[i].lang;
			}
		}

		// Unrecognized shebang (there is always room for improvement ;-)
		return L_TEXT;
	}

	// Are there any other patterns we know off?
	const size_t NB_FIRST_LINE_LANGUAGES = 5;
	FirstLineLanguages languages[NB_FIRST_LINE_LANGUAGES] = {
		{ "<?xml",			L_XML },
		{ "<?php",			L_PHP },
		{ "<html",			L_HTML },
		{ "<!DOCTYPE html",	L_HTML },
		{ "<?",				L_PHP } // MUST be after "<?php" and "<?xml" to get the result as accurate as possible
	};

	for (i = 0; i < NB_FIRST_LINE_LANGUAGES; ++i)
	{
		foundPos = buf2Test.find(languages[i].pattern);
		if (foundPos == 0)
		{
			return languages[i].lang;
		}
	}

	// Unrecognized first line, we assume it is a text file for now
	return L_TEXT;
}

bool FileManager::loadFileData(Document doc, const TCHAR * filename, char* data, Utf8_16_Read * unicodeConvertor, LangType & language, int & encoding, EolType & eolFormat)
{
	FILE *fp = generic_fopen(filename, TEXT("rb"));
	if (not fp)
		return false;

	//Get file size
	_fseeki64 (fp , 0 , SEEK_END);
	unsigned __int64 fileSize =_ftelli64(fp);
	rewind(fp);
	// size/6 is the normal room Scintilla keeps for editing, but here we limit it to 1MiB when loading (maybe we want to load big files without editing them too much)
	unsigned __int64 bufferSizeRequested = fileSize + min(1<<20,fileSize/6);
	// As a 32bit application, we cannot allocate 2 buffer of more than INT_MAX size (it takes the whole address space)
	if (bufferSizeRequested > INT_MAX)
	{
		NativeLangSpeaker *pNativeSpeaker = (NppParameters::getInstance())->getNativeLangSpeaker();
		pNativeSpeaker->messageBox("FileTooBigToOpen",
										NULL,
										TEXT("File is too big to be opened by Notepad++"),
										TEXT("File size problem"),
										MB_OK|MB_APPLMODAL);

		fclose(fp);
		return false;
	}

	//Setup scratchtilla for new filedata
	_pscratchTilla->execute(SCI_SETSTATUS, SC_STATUS_OK); // reset error status
	_pscratchTilla->execute(SCI_SETDOCPOINTER, 0, doc);
	bool ro = _pscratchTilla->execute(SCI_GETREADONLY) != 0;
	if (ro)
	{
		_pscratchTilla->execute(SCI_SETREADONLY, false);
	}
	_pscratchTilla->execute(SCI_CLEARALL);


	if (language < L_EXTERNAL)
	{
		_pscratchTilla->execute(SCI_SETLEXER, ScintillaEditView::langNames[language].lexerID);
	}
	else
	{
		int id = language - L_EXTERNAL;
		TCHAR * name = NppParameters::getInstance()->getELCFromIndex(id)._name;
		WcharMbcsConvertor *wmc = WcharMbcsConvertor::getInstance();
		const char *pName = wmc->wchar2char(name, CP_ACP);
		_pscratchTilla->execute(SCI_SETLEXERLANGUAGE, 0, reinterpret_cast<LPARAM>(pName));
	}

	if (encoding != -1)
		_pscratchTilla->execute(SCI_SETCODEPAGE, SC_CP_UTF8);

	bool success = true;
	EolType format = EolType::unknown;
	__try
	{
		// First allocate enough memory for the whole file (this will reduce memory copy during loading)
		_pscratchTilla->execute(SCI_ALLOCATE, WPARAM(bufferSizeRequested));
		if (_pscratchTilla->execute(SCI_GETSTATUS) != SC_STATUS_OK)
			throw;

		size_t lenFile = 0;
		size_t lenConvert = 0;	//just in case conversion results in 0, but file not empty
		bool isFirstTime = true;
		int incompleteMultibyteChar = 0;

		do
		{
			lenFile = fread(data+incompleteMultibyteChar, 1, blockSize-incompleteMultibyteChar, fp) + incompleteMultibyteChar;
			if (lenFile == 0) break;

            if (isFirstTime)
            {
				// check if file contain any BOM
                if (Utf8_16_Read::determineEncoding((unsigned char *)data, lenFile) != uni8Bit)
                {
                    // if file contains any BOM, then encoding will be erased,
                    // and the document will be interpreted as UTF
                    encoding = -1;
				}
				else if (encoding == -1)
				{
					if (NppParameters::getInstance()->getNppGUI()._detectEncoding)
						encoding = detectCodepage(data, lenFile);
                }

				if (language == L_TEXT)
				{
					// check the language du fichier
					language = detectLanguageFromTextBegining((unsigned char *)data, lenFile);
				}

                isFirstTime = false;
            }

			if (encoding != -1)
			{
				if (encoding == SC_CP_UTF8)
				{
					// Pass through UTF-8 (this does not check validity of characters, thus inserting a multi-byte character in two halfs is working)
					_pscratchTilla->execute(SCI_APPENDTEXT, lenFile, reinterpret_cast<LPARAM>(data));
				}
				else
				{
					WcharMbcsConvertor* wmc = WcharMbcsConvertor::getInstance();
					int newDataLen = 0;
					const char *newData = wmc->encode(encoding, SC_CP_UTF8, data, static_cast<int32_t>(lenFile), &newDataLen, &incompleteMultibyteChar);
					_pscratchTilla->execute(SCI_APPENDTEXT, newDataLen, reinterpret_cast<LPARAM>(newData));
				}

				if (format == EolType::unknown)
					format = getEOLFormatForm(data, lenFile, EolType::unknown);
			}
			else
			{
				lenConvert = unicodeConvertor->convert(data, lenFile);
				_pscratchTilla->execute(SCI_APPENDTEXT, lenConvert, reinterpret_cast<LPARAM>(unicodeConvertor->getNewBuf()));
				if (format == EolType::unknown)
					format = getEOLFormatForm(unicodeConvertor->getNewBuf(), unicodeConvertor->getNewSize(), EolType::unknown);
			}

			if (_pscratchTilla->execute(SCI_GETSTATUS) != SC_STATUS_OK)
				throw;

			if (incompleteMultibyteChar != 0)
			{
				// copy bytes to next buffer
				memcpy(data, data + blockSize - incompleteMultibyteChar, incompleteMultibyteChar);
			}

		}
		while (lenFile > 0);
	}
	__except(EXCEPTION_EXECUTE_HANDLER) //TODO: should filter correctly for other exceptions; the old filter(GetExceptionCode(), GetExceptionInformation()) was only catching access violations
	{
		NativeLangSpeaker *pNativeSpeaker = (NppParameters::getInstance())->getNativeLangSpeaker();
		pNativeSpeaker->messageBox("FileTooBigToOpen",
			NULL,
			TEXT("File is too big to be opened by Notepad++"),
			TEXT("File size problem"),
			MB_OK | MB_APPLMODAL);
		success = false;
	}

	fclose(fp);

	// broadcast the format
	if (format == EolType::unknown)
	{
		NppParameters *pNppParamInst = NppParameters::getInstance();
		const NewDocDefaultSettings & ndds = (pNppParamInst->getNppGUI()).getNewDocDefaultSettings(); // for ndds._format
		eolFormat = ndds._format;

		//for empty files, if the default for new files is UTF8, and "Apply to opened ANSI files" is set, apply it
		if (fileSize == 0)
		{
			if (ndds._unicodeMode == uniCookie && ndds._openAnsiAsUtf8)
				encoding = SC_CP_UTF8;
		}
	}
	else
	{
		eolFormat = format;
	}

	_pscratchTilla->execute(SCI_EMPTYUNDOBUFFER);
	_pscratchTilla->execute(SCI_SETSAVEPOINT);

	if (ro)
		_pscratchTilla->execute(SCI_SETREADONLY, true);

	_pscratchTilla->execute(SCI_SETDOCPOINTER, 0, _scratchDocDefault);

	return success;
}


BufferID FileManager::getBufferFromName(const TCHAR* name)
{
	TCHAR fullpath[MAX_PATH];
	::GetFullPathName(name, MAX_PATH, fullpath, NULL);
	if (_tcschr(fullpath, '~'))
	{
		::GetLongPathName(fullpath, fullpath, MAX_PATH);
	}

	for(size_t i = 0; i < _buffers.size(); i++)
	{
		if (OrdinalIgnoreCaseCompareStrings(name, _buffers.at(i)->getFullPathName()) == 0)
			return _buffers.at(i)->getID();
	}
	return BUFFER_INVALID;
}


BufferID FileManager::getBufferFromDocument(Document doc)
{
	for (size_t i = 0; i < _nbBufs; ++i)
	{
		if (_buffers[i]->_doc == doc)
			return _buffers[i]->_id;
	}
	return BUFFER_INVALID;
}


bool FileManager::createEmptyFile(const TCHAR * path)
{
	FILE * file = generic_fopen(path, TEXT("wb"));
	if (!file)
		return false;
	fclose(file);
	return true;
}


int FileManager::getFileNameFromBuffer(BufferID id, TCHAR * fn2copy)
{
	if (getBufferIndexByID(id) == -1)
		return -1;

	Buffer* buf = getBufferByID(id);
	if (fn2copy)
		lstrcpy(fn2copy, buf->getFullPathName());
	return lstrlen(buf->getFullPathName());
}


int FileManager::docLength(Buffer* buffer) const
{
	_pscratchTilla->execute(SCI_SETDOCPOINTER, 0, buffer->_doc);
	int docLen = _pscratchTilla->getCurrentDocLen();
	_pscratchTilla->execute(SCI_SETDOCPOINTER, 0, _scratchDocDefault);
	return docLen;
}
<|MERGE_RESOLUTION|>--- conflicted
+++ resolved
@@ -1,1532 +1,1487 @@
-// This file is part of Notepad++ project
-// Copyright (C)2003 Don HO <don.h@free.fr>
-//
-// This program is free software; you can redistribute it and/or
-// modify it under the terms of the GNU General Public License
-// as published by the Free Software Foundation; either
-// version 2 of the License, or (at your option) any later version.
-//
-// Note that the GPL places important restrictions on "derived works", yet
-// it does not provide a detailed definition of that term.  To avoid
-// misunderstandings, we consider an application to constitute a
-// "derivative work" for the purpose of this license if it does any of the
-// following:
-// 1. Integrates source code from Notepad++.
-// 2. Integrates/includes/aggregates Notepad++ into a proprietary executable
-//    installer, such as those produced by InstallShield.
-// 3. Links to a library or executes a program that does any of the above.
-//
-// This program is distributed in the hope that it will be useful,
-// but WITHOUT ANY WARRANTY; without even the implied warranty of
-// MERCHANTABILITY or FITNESS FOR A PARTICULAR PURPOSE.  See the
-// GNU General Public License for more details.
-//
-// You should have received a copy of the GNU General Public License
-// along with this program; if not, write to the Free Software
-// Foundation, Inc., 675 Mass Ave, Cambridge, MA 02139, USA.
-
-#include <deque>
-#include <algorithm>
-#include <time.h>
-#include <sys/stat.h>
-#include "Buffer.h"
-#include "Scintilla.h"
-#include "Parameters.h"
-#include "Notepad_plus.h"
-#include "ScintillaEditView.h"
-#include "EncodingMapper.h"
-#include "uchardet.h"
-#include "LongRunningOperation.h"
-
-FileManager * FileManager::_pSelf = new FileManager();
-
-static const int blockSize = 128 * 1024 + 4;
-static const int CR = 0x0D;
-static const int LF = 0x0A;
-
-long Buffer::_recentTagCtr = 0;
-
-namespace // anonymous
-{
-	static EolType getEOLFormatForm(const char* const data, size_t length, EolType defvalue = EolType::osdefault)
-	{
-		assert(length == 0 or data != nullptr && "invalid buffer for getEOLFormatForm()");
-
-		for (size_t i = 0; i != length; ++i)
-		{
-			if (data[i] == CR)
-			{
-				if (i + 1 < length && data[i + 1] == LF)
-					return EolType::windows;
-
-				return EolType::macos;
-			}
-
-			if (data[i] == LF)
-				return EolType::unix;
-		}
-
-		return defvalue; // fallback unknown
-	}
-
-} // anonymous namespace
-
-
-Buffer::Buffer(FileManager * pManager, BufferID id, Document doc, DocFileStatus type, const TCHAR *fileName)
-	// type must be either DOC_REGULAR or DOC_UNNAMED
-	: _pManager(pManager) , _id(id), _doc(doc), _lang(L_TEXT)
-{
-	NppParameters* pNppParamInst = NppParameters::getInstance();
-	const NewDocDefaultSettings& ndds = (pNppParamInst->getNppGUI()).getNewDocDefaultSettings();
-
-	_eolFormat = ndds._format;
-	_unicodeMode = ndds._unicodeMode;
-	_encoding = ndds._codepage;
-	if (_encoding != -1)
-		_unicodeMode = uniCookie;
-
-	_currentStatus = type;
-
-	setFileName(fileName, ndds._lang);
-	updateTimeStamp();
-	checkFileState();
-
-	// reset after initialization
-	_isDirty   = false;
-	_canNotify = true;
-	_needLexer = false; // new buffers do not need lexing, Scintilla takes care of that
-}
-
-
-void Buffer::doNotify(int mask)
-{
-	if (_canNotify)
-	{
-		assert(_pManager != nullptr);
-		_pManager->beNotifiedOfBufferChange(this, mask);
-	}
-}
-
-
-void Buffer::setDirty(bool dirty)
-{
-	_isDirty = dirty;
-	doNotify(BufferChangeDirty);
-}
-
-
-void Buffer::setEncoding(int encoding)
-{
-	_encoding = encoding;
-	doNotify(BufferChangeUnicode | BufferChangeDirty);
-}
-
-
-void Buffer::setUnicodeMode(UniMode mode)
-{
-	_unicodeMode = mode;
-	doNotify(BufferChangeUnicode | BufferChangeDirty);
-}
-
-
-void Buffer::setLangType(LangType lang, const TCHAR* userLangName)
-{
-	if (lang == _lang && lang != L_USER)
-		return;
-
-	_lang = lang;
-	if (_lang == L_USER)
-		_userLangExt = userLangName;
-
-	_needLexer = true;	//change of lang means lexern needs updating
-	doNotify(BufferChangeLanguage|BufferChangeLexing);
-}
-
-
-void Buffer::updateTimeStamp()
-{
-	FILETIME timeStamp = {};
-	WIN32_FILE_ATTRIBUTE_DATA attributes;
-	if (GetFileAttributesEx(_fullPathName.c_str(), GetFileExInfoStandard, &attributes) != 0)
-	{
-		timeStamp = attributes.ftLastWriteTime;
-	}
-
-	if (CompareFileTime(&_timeStamp, &timeStamp) != 0)
-	{
-		_timeStamp = timeStamp;
-		doNotify(BufferChangeTimestamp);
-	}
-}
-
-
-// Set full path file name in buffer object,
-// and determinate its language by its extension.
-// If the ext is not in the list, the defaultLang passed as argument will be set.
-void Buffer::setFileName(const TCHAR *fn, LangType defaultLang)
-{
-	NppParameters *pNppParamInst = NppParameters::getInstance();
-	if (_fullPathName == fn)
-	{
-		updateTimeStamp();
-		doNotify(BufferChangeTimestamp);
-		return;
-	}
-
-	_fullPathName = fn;
-	_fileName = PathFindFileName(_fullPathName.c_str());
-
-	// for _lang
-	LangType newLang = defaultLang;
-	TCHAR *ext = PathFindExtension(_fullPathName.c_str());
-	if (*ext == '.') // extension found
-	{
-		ext += 1;
-
-		// Define User Lang firstly
-		const TCHAR* langName = pNppParamInst->getUserDefinedLangNameFromExt(ext, _fileName);
-		if (langName)
-		{
-			newLang = L_USER;
-			_userLangExt = langName;
-		}
-		else // if it's not user lang, then check if it's supported lang
-		{
-			_userLangExt.clear();
-			newLang = pNppParamInst->getLangFromExt(ext);
-		}
-	}
-
-	if (newLang == defaultLang || newLang == L_TEXT)	//language can probably be refined
-	{
-		if ((OrdinalIgnoreCaseCompareStrings(_fileName, TEXT("makefile")) == 0) || (OrdinalIgnoreCaseCompareStrings(_fileName, TEXT("GNUmakefile")) == 0))
-			newLang = L_MAKEFILE;
-		else if (OrdinalIgnoreCaseCompareStrings(_fileName, TEXT("CmakeLists.txt")) == 0)
-			newLang = L_CMAKE;
-		else if ((OrdinalIgnoreCaseCompareStrings(_fileName, TEXT("SConstruct")) == 0) || (OrdinalIgnoreCaseCompareStrings(_fileName, TEXT("SConscript")) == 0) || (OrdinalIgnoreCaseCompareStrings(_fileName, TEXT("wscript")) == 0))
-			newLang = L_PYTHON;
-		else if ((OrdinalIgnoreCaseCompareStrings(_fileName, TEXT("Rakefile")) == 0) || (OrdinalIgnoreCaseCompareStrings(_fileName, TEXT("Vagrantfile")) == 0))
-			newLang = L_RUBY;
-	}
-
-	updateTimeStamp();
-
-	if (!_hasLangBeenSetFromMenu && (newLang != _lang || _lang == L_USER))
-	{
-		_lang = newLang;
-		doNotify(BufferChangeFilename | BufferChangeLanguage | BufferChangeTimestamp);
-		return;
-	}
-
-	doNotify(BufferChangeFilename | BufferChangeTimestamp);
-}
-
-
-bool Buffer::checkFileState() //eturns true if the status has been changed (it can change into DOC_REGULAR too). false otherwise
-{
- 	if (_currentStatus == DOC_UNNAMED)	//unsaved document cannot change by environment
-		return false;
-
-	WIN32_FILE_ATTRIBUTE_DATA attributes;
-	bool isWow64Off = false;
-	NppParameters *pNppParam = NppParameters::getInstance();
-
-	if (not PathFileExists(_fullPathName.c_str()))
-	{
-		pNppParam->safeWow64EnableWow64FsRedirection(FALSE);
-		isWow64Off = true;
-	}
-
-	bool isOK = false;
-	if (_currentStatus != DOC_DELETED && not PathFileExists(_fullPathName.c_str()))	//document has been deleted
-	{
-		_currentStatus = DOC_DELETED;
-		_isFileReadOnly = false;
-		_isDirty = true;	//dirty sicne no match with filesystem
-		_timeStamp = {};
-		doNotify(BufferChangeStatus | BufferChangeReadonly | BufferChangeTimestamp);
-		isOK = true;
-	}
-	else if (_currentStatus == DOC_DELETED && PathFileExists(_fullPathName.c_str()))
-	{	//document has returned from its grave
-		if (GetFileAttributesEx(_fullPathName.c_str(), GetFileExInfoStandard, &attributes) != 0)
-		{
-			_isFileReadOnly = attributes.dwFileAttributes & FILE_ATTRIBUTE_READONLY;
-
-			_currentStatus = DOC_MODIFIED;
-			_timeStamp = attributes.ftLastWriteTime;
-
-			if (_reloadFromDiskRequestGuard.try_lock())
-			{
-				doNotify(BufferChangeStatus | BufferChangeReadonly | BufferChangeTimestamp);
-				_reloadFromDiskRequestGuard.unlock();
-			}
-			isOK = true;
-		}
-	}
-	else if (GetFileAttributesEx(_fullPathName.c_str(), GetFileExInfoStandard, &attributes) != 0)
-	{
-		int mask = 0;	//status always 'changes', even if from modified to modified
-		bool isFileReadOnly = attributes.dwFileAttributes & FILE_ATTRIBUTE_READONLY;
-		if (isFileReadOnly != _isFileReadOnly)
-		{
-			_isFileReadOnly = isFileReadOnly;
-			mask |= BufferChangeReadonly;
-		}
-		if (CompareFileTime(&_timeStamp, &attributes.ftLastWriteTime) != 0)
-		{
-			_timeStamp = attributes.ftLastWriteTime;
-			mask |= BufferChangeTimestamp;
-			_currentStatus = DOC_MODIFIED;
-			mask |= BufferChangeStatus;	//status always 'changes', even if from modified to modified
-		}
-
-		if (mask != 0)
-		{
-			if (_reloadFromDiskRequestGuard.try_lock())
-			{
-				doNotify(mask);
-
-				_reloadFromDiskRequestGuard.unlock();
-
-				return true;
-			}
-		}
-
-		return false;
-	}
-
-	if (isWow64Off)
-	{
-		pNppParam->safeWow64EnableWow64FsRedirection(TRUE);
-	}
-	return isOK;
-}
-
-void Buffer::reload()
-{
-	WIN32_FILE_ATTRIBUTE_DATA attributes;
-	if (GetFileAttributesEx(_fullPathName.c_str(), GetFileExInfoStandard, &attributes) != 0)
-	{
-		_timeStamp = attributes.ftLastWriteTime;
-		_currentStatus = DOC_NEEDRELOAD;
-		doNotify(BufferChangeTimestamp | BufferChangeStatus);
-	}
-}
-
-int64_t Buffer::getFileLength() const
-{
-	if (_currentStatus == DOC_UNNAMED)
-		return -1;
-
-	WIN32_FILE_ATTRIBUTE_DATA attributes;
-	if (GetFileAttributesEx(_fullPathName.c_str(), GetFileExInfoStandard, &attributes) != 0)
-	{
-		LARGE_INTEGER size;
-		size.LowPart = attributes.nFileSizeLow;
-		size.HighPart = attributes.nFileSizeHigh;
-		return size.QuadPart;
-	}
-	return -1;
-}
-
-
-generic_string Buffer::getFileTime(fileTimeType ftt) const
-{
-	generic_string result;
-
-	if (_currentStatus != DOC_UNNAMED)
-	{
-		WIN32_FILE_ATTRIBUTE_DATA attributes;
-		if (GetFileAttributesEx(_fullPathName.c_str(), GetFileExInfoStandard, &attributes) != 0)
-		{
-			FILETIME rawtime;
-			switch (ftt)
-			{
-				case ft_created:
-					rawtime = attributes.ftCreationTime;
-					break;
-				case ft_modified:
-					rawtime = attributes.ftLastWriteTime;
-					break;
-				default:
-					rawtime = attributes.ftLastAccessTime;
-					break;
-			}
-
-			SYSTEMTIME utcSystemTime, localSystemTime;
-			FileTimeToSystemTime(&rawtime, &utcSystemTime);
-			SystemTimeToTzSpecificLocalTime(nullptr, &utcSystemTime, &localSystemTime);
-
-			const size_t dateTimeStrLen = 256;
-			TCHAR bufDate[dateTimeStrLen] = {'\0'};
-			GetDateFormat(LOCALE_USER_DEFAULT, 0, &localSystemTime, nullptr, bufDate, dateTimeStrLen);
-			result += bufDate;
-			result += ' ';
-
-			TCHAR bufTime[dateTimeStrLen] = {'\0'};
-			GetTimeFormat(LOCALE_USER_DEFAULT, 0, &localSystemTime, nullptr, bufTime, dateTimeStrLen);
-			result += bufTime;
-		}
-	}
-	return result;
-}
-
-
-void Buffer::setPosition(const Position & pos, ScintillaEditView * identifier)
-{
-	int index = indexOfReference(identifier);
-	if (index == -1)
-		return;
-	_positions[index] = pos;
-}
-
-
-Position& Buffer::getPosition(ScintillaEditView* identifier)
-{
-	int index = indexOfReference(identifier);
-	return _positions.at(index);
-}
-
-
-void Buffer::setHeaderLineState(const std::vector<size_t> & folds, ScintillaEditView * identifier)
-{
-	int index = indexOfReference(identifier);
-	if (index == -1)
-		return;
-
-	//deep copy
-	std::vector<size_t> & local = _foldStates[index];
-	local.clear();
-	size_t size = folds.size();
-	for(size_t i = 0; i < size; ++i)
-		local.push_back(folds[i]);
-}
-
-
-const std::vector<size_t> & Buffer::getHeaderLineState(const ScintillaEditView * identifier) const
-{
-	int index = indexOfReference(identifier);
-	return _foldStates.at(index);
-}
-
-
-Lang * Buffer::getCurrentLang() const
-{
-	NppParameters *pNppParam = NppParameters::getInstance();
-	int i = 0;
-	Lang *l = pNppParam->getLangFromIndex(i);
-	++i;
-	while (l)
-	{
-		if (l->_langID == _lang)
-			return l;
-
-		l = pNppParam->getLangFromIndex(i);
-		++i;
-	}
-	return nullptr;
-}
-
-
-int Buffer::indexOfReference(const ScintillaEditView * identifier) const
-{
-	size_t size = _referees.size();
-	for (size_t i = 0; i < size; ++i)
-	{
-		if (_referees[i] == identifier)
-			return static_cast<int>(i);
-	}
-	return -1;	//not found
-}
-
-
-int Buffer::addReference(ScintillaEditView * identifier)
-{
-	if (indexOfReference(identifier) != -1)
-		return _references;
-
-	_referees.push_back(identifier);
-	_positions.push_back(Position());
-	_foldStates.push_back(std::vector<size_t>());
-	++_references;
-	return _references;
-}
-
-
-int Buffer::removeReference(ScintillaEditView * identifier)
-{
-	int indexToPop = indexOfReference(identifier);
-	if (indexToPop == -1)
-		return _references;
-
-	_referees.erase(_referees.begin() + indexToPop);
-	_positions.erase(_positions.begin() + indexToPop);
-	_foldStates.erase(_foldStates.begin() + indexToPop);
-	_references--;
-	return _references;
-}
-
-
-void Buffer::setHideLineChanged(bool isHide, int location)
-{
-	//First run through all docs without removing markers
-	for(int i = 0; i < _references; ++i)
-		_referees.at(i)->notifyMarkers(this, isHide, location, false); // (i == _references-1));
-
-	if (!isHide) // no deleting if hiding lines
-	{
-		//Then all docs to remove markers.
-		for(int i = 0; i < _references; ++i)
-			_referees.at(i)->notifyMarkers(this, isHide, location, true);
-	}
-}
-
-
-void Buffer::setDeferredReload() // triggers a reload on the next Document access
-{
-	_isDirty = false;	//when reloading, just set to false, since it sohuld be marked as clean
-	_needReloading = true;
-	doNotify(BufferChangeDirty);
-}
-
-
-//filemanager
-
-FileManager::~FileManager()
-{
-	for (std::vector<Buffer *>::iterator it = _buffers.begin(), end = _buffers.end(); it != end; ++it)
-	{
-		delete *it;
-	}
-}
-
-void FileManager::init(Notepad_plus * pNotepadPlus, ScintillaEditView * pscratchTilla)
-{
-	_pNotepadPlus = pNotepadPlus;
-	_pscratchTilla = pscratchTilla;
-	_pscratchTilla->execute(SCI_SETUNDOCOLLECTION, false);	//dont store any undo information
-	_scratchDocDefault = (Document)_pscratchTilla->execute(SCI_GETDOCPOINTER);
-	_pscratchTilla->execute(SCI_ADDREFDOCUMENT, 0, _scratchDocDefault);
-}
-
-void FileManager::checkFilesystemChanges()
-{
-	for (int i = int(_nbBufs) - 1; i >= 0 ; i--)
-    {
-        if (i >= int(_nbBufs))
-        {
-            if (_nbBufs == 0)
-                return;
-
-            i = int(_nbBufs) - 1;
-        }
-        _buffers[i]->checkFileState();	//something has changed. Triggers update automatically
-	}
-}
-
-
-int FileManager::getBufferIndexByID(BufferID id)
-{
-	for(size_t i = 0; i < _nbBufs; ++i)
-	{
-		if (_buffers[i]->_id == id)
-			return static_cast<int>(i);
-	}
-	return -1;
-}
-
-Buffer* FileManager::getBufferByIndex(size_t index)
-{
-	if (index >= _buffers.size())
-		return nullptr;
-	return _buffers.at(index);
-}
-
-
-void FileManager::beNotifiedOfBufferChange(Buffer* theBuf, int mask)
-{
-	_pNotepadPlus->notifyBufferChanged(theBuf, mask);
-}
-
-
-void FileManager::addBufferReference(BufferID buffer, ScintillaEditView * identifier)
-{
-	Buffer* buf = getBufferByID(buffer);
-	buf->addReference(identifier);
-}
-
-
-void FileManager::closeBuffer(BufferID id, ScintillaEditView * identifier)
-{
-	int index = getBufferIndexByID(id);
-	Buffer* buf = getBufferByIndex(index);
-
-	int refs = buf->removeReference(identifier);
-
-	if (!refs) // buffer can be deallocated
-	{
-		_pscratchTilla->execute(SCI_RELEASEDOCUMENT, 0, buf->_doc);	//release for FileManager, Document is now gone
-		_buffers.erase(_buffers.begin() + index);
-		delete buf;
-		_nbBufs--;
-	}
-}
-
-
-// backupFileName is sentinel of backup mode: if it's not NULL, then we use it (load it). Otherwise we use filename
-BufferID FileManager::loadFile(const TCHAR * filename, Document doc, int encoding, const TCHAR *backupFileName, FILETIME fileNameTimestamp)
-{
-	bool ownDoc = false;
-	if (doc == NULL)
-	{
-		doc = (Document)_pscratchTilla->execute(SCI_CREATEDOCUMENT);
-		ownDoc = true;
-	}
-
-	TCHAR fullpath[MAX_PATH];
-	::GetFullPathName(filename, MAX_PATH, fullpath, NULL);
-	if (_tcschr(fullpath, '~'))
-	{
-		::GetLongPathName(fullpath, fullpath, MAX_PATH);
-	}
-
-	bool isSnapshotMode = backupFileName != NULL && PathFileExists(backupFileName);
-	if (isSnapshotMode && !PathFileExists(fullpath)) // if backup mode and fullpath doesn't exist, we guess is UNTITLED
-	{
-		lstrcpy(fullpath, filename); // we restore fullpath with filename, in our case is "new  #"
-	}
-
-	Utf8_16_Read UnicodeConvertor;	//declare here so we can get information after loading is done
-
-	char data[blockSize + 8]; // +8 for incomplete multibyte char
-	EolType bkformat = EolType::unknown;
-	LangType detectedLang = L_TEXT;
-	bool res = loadFileData(doc, backupFileName ? backupFileName : fullpath, data, &UnicodeConvertor, detectedLang, encoding, bkformat);
-	if (res)
-	{
-		Buffer* newBuf = new Buffer(this, _nextBufferID, doc, DOC_REGULAR, fullpath);
-		BufferID id = static_cast<BufferID>(newBuf);
-		newBuf->_id = id;
-
-		if (backupFileName != NULL)
-		{
-			newBuf->_backupFileName = backupFileName;
-			if (!PathFileExists(fullpath))
-				newBuf->_currentStatus = DOC_UNNAMED;
-		}
-
-		const FILETIME zeroTime = {};
-		if (CompareFileTime(&fileNameTimestamp, &zeroTime) != 0)
-			newBuf->_timeStamp = fileNameTimestamp;
-
-		_buffers.push_back(newBuf);
-		++_nbBufs;
-		Buffer* buf = _buffers.at(_nbBufs - 1);
-
-		// restore the encoding (ANSI based) while opening the existing file
-		buf->setEncoding(-1);
-
-		// if no file extension, and the language has been detected,  we use the detected value
-		if ((buf->getLangType() == L_TEXT) && (detectedLang != L_TEXT))
-			buf->setLangType(detectedLang);
-
-		setLoadedBufferEncodingAndEol(buf, UnicodeConvertor, encoding, bkformat);
-
-		//determine buffer properties
-		++_nextBufferID;
-		return id;
-	}
-	else //failed loading, release document
-	{
-		if (ownDoc)
-			_pscratchTilla->execute(SCI_RELEASEDOCUMENT, 0, doc);	//Failure, so release document
-		return BUFFER_INVALID;
-	}
-}
-
-
-bool FileManager::reloadBuffer(BufferID id)
-{
-	Buffer* buf = getBufferByID(id);
-	Document doc = buf->getDocument();
-	Utf8_16_Read UnicodeConvertor;
-	buf->_canNotify = false;	//disable notify during file load, we dont want dirty to be triggered
-	int encoding = buf->getEncoding();
-	char data[blockSize + 8]; // +8 for incomplete multibyte char
-	EolType bkformat = EolType::unknown;
-	LangType lang = buf->getLangType();
-
-
-	buf->setLoadedDirty(false);	// Since the buffer will be reloaded from the disk, and it will be clean (not dirty), we can set _isLoadedDirty false safetly.
-								// Set _isLoadedDirty false before calling "_pscratchTilla->execute(SCI_CLEARALL);" in loadFileData() to avoid setDirty in SCN_SAVEPOINTREACHED / SCN_SAVEPOINTLEFT
-
-	bool res = loadFileData(doc, buf->getFullPathName(), data, &UnicodeConvertor, lang, encoding, bkformat);
-	buf->_canNotify = true;
-
-	if (res)
-	{
-		setLoadedBufferEncodingAndEol(buf, UnicodeConvertor, encoding, bkformat);
-	}
-	return res;
-}
-
-
-void FileManager::setLoadedBufferEncodingAndEol(Buffer* buf, const Utf8_16_Read& UnicodeConvertor, int encoding, EolType bkformat)
-{
-	if (encoding == -1)
-	{
-		NppParameters *pNppParamInst = NppParameters::getInstance();
-		const NewDocDefaultSettings & ndds = (pNppParamInst->getNppGUI()).getNewDocDefaultSettings();
-
-		UniMode um = UnicodeConvertor.getEncoding();
-		if (um == uni7Bit)
-			um = (ndds._openAnsiAsUtf8) ? uniCookie : uni8Bit;
-
-		buf->setUnicodeMode(um);
-	}
-	else
-	{
-		// Test if encoding is set to UTF8 w/o BOM (usually for utf8 indicator of xml or html)
-		buf->setEncoding((encoding == SC_CP_UTF8)?-1:encoding);
-		buf->setUnicodeMode(uniCookie);
-	}
-
-	// Since the buffer will be reloaded from the disk, EOL might have been changed
-	if (bkformat != EolType::unknown)
-		buf->setEolFormat(bkformat);
-}
-
-
-bool FileManager::reloadBufferDeferred(BufferID id)
-{
-	Buffer* buf = getBufferByID(id);
-	buf->setDeferredReload();
-	return true;
-}
-
-bool FileManager::deleteFile(BufferID id)
-{
-	Buffer* buf = getBufferByID(id);
-	generic_string fileNamePath = buf->getFullPathName();
-
-	// Make sure to form a string with double '\0' terminator.
-	fileNamePath.append(1, '\0');
-
-	if (!PathFileExists(fileNamePath.c_str()))
-		return false;
-
-	SHFILEOPSTRUCT fileOpStruct = {0};
-	fileOpStruct.hwnd = NULL;
-	fileOpStruct.pFrom = fileNamePath.c_str();
-	fileOpStruct.pTo = NULL;
-	fileOpStruct.wFunc = FO_DELETE;
-	fileOpStruct.fFlags = FOF_ALLOWUNDO;
-	fileOpStruct.fAnyOperationsAborted = false;
-	fileOpStruct.hNameMappings         = NULL;
-	fileOpStruct.lpszProgressTitle     = NULL;
-
-	return SHFileOperation(&fileOpStruct) == 0;
-}
-
-
-bool FileManager::moveFile(BufferID id, const TCHAR * newFileName)
-{
-	Buffer* buf = getBufferByID(id);
-	const TCHAR *fileNamePath = buf->getFullPathName();
-	if (::MoveFileEx(fileNamePath, newFileName, MOVEFILE_REPLACE_EXISTING) == 0)
-		return false;
-
-	buf->setFileName(newFileName);
-	return true;
-}
-
-
-/*
-Specs and Algorithm of session snapshot & periodic backup system:
-Notepad++ quits without asking for saving unsaved file.
-It restores all the unsaved files and document as the states they left.
-
-For existing file (c:\tmp\foo.h)
-	- Open
-	In the next session, Notepad++
-	1. load backup\FILENAME@CREATION_TIMESTAMP (backup\foo.h@198776) if exist, otherwise load FILENAME (c:\tmp\foo.h).
-	2. if backup\FILENAME@CREATION_TIMESTAMP (backup\foo.h@198776) is loaded, set it dirty (red).
-	3. if backup\FILENAME@CREATION_TIMESTAMP (backup\foo.h@198776) is loaded, last modif timestamp of FILENAME (c:\tmp\foo.h), compare with tracked timestamp (in session.xml).
-	4. in the case of unequal result, tell user the FILENAME (c:\tmp\foo.h) was modified. ask user if he want to reload FILENAME(c:\tmp\foo.h)
-
-	- Editing
-	when a file starts being modified, a file will be created with name: FILENAME@CREATION_TIMESTAMP (backup\foo.h@198776)
-	the Buffer object will associate with this FILENAME@CREATION_TIMESTAMP file (backup\foo.h@198776).
-	1. sync: (each 3-5 second) backup file will be saved, if buffer is dirty, and modification is present (a bool on modified notificatin).
-	2. sync: each save file, or close file, the backup file will be deleted (if buffer is not dirty).
-	3. before switch off to another tab (or close files on exit), check 1 & 2 (sync with backup).
-
-	- Close
-	In the current session, Notepad++
-	1. track FILENAME@CREATION_TIMESTAMP (backup\foo.h@198776) if exist (in session.xml).
-	2. track last modified timestamp of FILENAME (c:\tmp\foo.h) if FILENAME@CREATION_TIMESTAMP (backup\foo.h@198776) was tracked  (in session.xml).
-
-For untitled document (new  4)
-	- Open
-	In the next session, Notepad++
-	1. open file UNTITLED_NAME@CREATION_TIMESTAMP (backup\new  4@198776)
-	2. set label as UNTITLED_NAME (new  4) and disk icon as red.
-
-	- Editing
-	when a untitled document starts being modified, a backup file will be created with name: UNTITLED_NAME@CREATION_TIMESTAMP (backup\new  4@198776)
-	the Buffer object will associate with this UNTITLED_NAME@CREATION_TIMESTAMP file (backup\new  4@198776).
-	1. sync: (each 3-5 second) backup file will be saved, if buffer is dirty, and modification is present (a bool on modified notificatin).
-	2. sync: if untitled document is saved, or closed, the backup file will be deleted.
-	3. before switch off to another tab (or close documents on exit), check 1 & 2 (sync with backup).
-
-	- CLOSE
-	In the current session, Notepad++
-	1. track UNTITLED_NAME@CREATION_TIMESTAMP (backup\new  4@198776) in session.xml.
-*/
-bool FileManager::backupCurrentBuffer()
-{
-	LongRunningOperation op;
-
-	Buffer* buffer = _pNotepadPlus->getCurrentBuffer();
-	bool result = false;
-	bool hasModifForSession = false;
-
-	if (buffer->isDirty())
-	{
-		if (buffer->isModified()) // buffer dirty and modified, write the backup file
-		{
-			UniMode mode = buffer->getUnicodeMode();
-			if (mode == uniCookie)
-				mode = uni8Bit;	//set the mode to ANSI to prevent converter from adding BOM and performing conversions, Scintilla's data can be copied directly
-
-			Utf8_16_Write UnicodeConvertor;
-			UnicodeConvertor.setEncoding(mode);
-			int encoding = buffer->getEncoding();
-
-			generic_string backupFilePath = buffer->getBackupFileName();
-			if (backupFilePath.empty())
-			{
-				// Create file
-				backupFilePath = NppParameters::getInstance()->getUserPath();
-				backupFilePath += TEXT("\\backup\\");
-
-				// if "backup" folder doesn't exist, create it.
-				if (!PathFileExists(backupFilePath.c_str()))
-				{
-					::CreateDirectory(backupFilePath.c_str(), NULL);
-				}
-
-				backupFilePath += buffer->getFileName();
-
-				const int temBufLen = 32;
-				TCHAR tmpbuf[temBufLen];
-				time_t ltime = time(0);
-				struct tm* today = localtime(&ltime);
-				generic_strftime(tmpbuf, temBufLen, TEXT("%Y-%m-%d_%H%M%S"), today);
-
-				backupFilePath += TEXT("@");
-				backupFilePath += tmpbuf;
-
-				// Set created file name in buffer
-				buffer->setBackupFileName(backupFilePath);
-
-				// Session changes, save it
-				hasModifForSession = true;
-			}
-
-			TCHAR fullpath[MAX_PATH];
-			::GetFullPathName(backupFilePath.c_str(), MAX_PATH, fullpath, NULL);
-			if (_tcschr(fullpath, '~'))
-			{
-				::GetLongPathName(fullpath, fullpath, MAX_PATH);
-			}
-
-			// Make sure the backup file is not read only
-			DWORD dwFileAttribs = ::GetFileAttributes(fullpath);
-			if (dwFileAttribs & FILE_ATTRIBUTE_READONLY) // if file is read only, remove read only attribute
-			{
-				dwFileAttribs ^= FILE_ATTRIBUTE_READONLY;
-				::SetFileAttributes(fullpath, dwFileAttribs);
-			}
-
-			FILE *fp = UnicodeConvertor.fopen(fullpath, TEXT("wb"));
-			if (fp)
-			{
-				int lengthDoc = _pNotepadPlus->_pEditView->getCurrentDocLen();
-				char* buf = (char*)_pNotepadPlus->_pEditView->execute(SCI_GETCHARACTERPOINTER);	//to get characters directly from Scintilla buffer
-				size_t items_written = 0;
-				if (encoding == -1) //no special encoding; can be handled directly by Utf8_16_Write
-				{
-					items_written = UnicodeConvertor.fwrite(buf, lengthDoc);
-					if (lengthDoc == 0)
-						items_written = 1;
-				}
-				else
-				{
-					WcharMbcsConvertor *wmc = WcharMbcsConvertor::getInstance();
-					int grabSize;
-					for (int i = 0; i < lengthDoc; i += grabSize)
-					{
-						grabSize = lengthDoc - i;
-						if (grabSize > blockSize)
-							grabSize = blockSize;
-
-						int newDataLen = 0;
-						int incompleteMultibyteChar = 0;
-						const char *newData = wmc->encode(SC_CP_UTF8, encoding, buf+i, grabSize, &newDataLen, &incompleteMultibyteChar);
-						grabSize -= incompleteMultibyteChar;
-						items_written = UnicodeConvertor.fwrite(newData, newDataLen);
-					}
-					if (lengthDoc == 0)
-						items_written = 1;
-				}
-				UnicodeConvertor.fclose();
-
-				// Note that fwrite() doesn't return the number of bytes written, but rather the number of ITEMS.
-				if(items_written == 1) // backup file has been saved
-				{
-					buffer->setModifiedStatus(false);
-					result = true;	//all done
-				}
-			}
-		}
-		else // buffer dirty but unmodified
-		{
-			result = true;
-		}
-	}
-	else // buffer not dirty, sync: delete the backup file
-	{
-		generic_string backupFilePath = buffer->getBackupFileName();
-		if (not backupFilePath.empty())
-		{
-			// delete backup file
-			generic_string file2Delete = buffer->getBackupFileName();
-			buffer->setBackupFileName(generic_string());
-			result = (::DeleteFile(file2Delete.c_str()) != 0);
-
-			// Session changes, save it
-			hasModifForSession = true;
-		}
-		//printStr(TEXT("backup deleted in backupCurrentBuffer"));
-		result = true; // no backup file to delete
-	}
-	//printStr(TEXT("backup sync"));
-
-	if (result && hasModifForSession)
-	{
-		//printStr(buffer->getBackupFileName().c_str());
-		_pNotepadPlus->saveCurrentSession();
-	}
-	return result;
-}
-
-<<<<<<< HEAD
-bool FileManager::deleteCurrentBufferBackup()
-{
-	Buffer* buffer = _pNotepadPlus->getCurrentBuffer();
-=======
-class EventReset final
-{
-public:
-	explicit EventReset(HANDLE h)
-	{
-		_h = h;
-	}
-
-	~EventReset()
-	{
-		::SetEvent(_h);
-		::CloseHandle(_h);
-	}
-
-private:
-	HANDLE _h;
-};
-
-bool FileManager::deleteBufferBackup(BufferID id)
-{
-	HANDLE writeEvent = ::OpenEvent(EVENT_ALL_ACCESS, TRUE, TEXT("nppWrittingEvent"));
-	if (!writeEvent)
-	{
-		// no thread yet, create a event with non-signaled, to block all threads
-		writeEvent = ::CreateEvent(NULL, TRUE, FALSE, TEXT("nppWrittingEvent"));
-	}
-	else
-	{
-		if (::WaitForSingleObject(writeEvent, INFINITE) != WAIT_OBJECT_0)
-		{
-			// problem!!!
-			printStr(TEXT("WaitForSingleObject problem in deleteBufferBackup()!"));
-			return false;
-		}
-
-		// unlocled here, set to non-signaled state, to block all threads
-		::ResetEvent(writeEvent);
-	}
-
-	EventReset reset(writeEvent); // Will reset event in destructor.
-
-	Buffer* buffer = getBufferByID(id);
->>>>>>> b48c0868
-	bool result = true;
-	generic_string backupFilePath = buffer->getBackupFileName();
-	if (not backupFilePath.empty())
-	{
-		// delete backup file
-		buffer->setBackupFileName(generic_string());
-		result = (::DeleteFile(backupFilePath.c_str()) != 0);
-	}
-
-	return result;
-}
-
-
-bool FileManager::saveBuffer(BufferID id, const TCHAR * filename, bool isCopy, generic_string * error_msg)
-{
-	LongRunningOperation op;
-
-	Buffer* buffer = getBufferByID(id);
-	bool isHiddenOrSys = false;
-	DWORD attrib = 0;
-
-	TCHAR fullpath[MAX_PATH];
-	::GetFullPathName(filename, MAX_PATH, fullpath, NULL);
-	if (_tcschr(fullpath, '~'))
-	{
-		::GetLongPathName(fullpath, fullpath, MAX_PATH);
-	}
-
-	if (PathFileExists(fullpath))
-	{
-		attrib = ::GetFileAttributes(fullpath);
-
-		if (attrib != INVALID_FILE_ATTRIBUTES)
-		{
-			isHiddenOrSys = (attrib & (FILE_ATTRIBUTE_HIDDEN | FILE_ATTRIBUTE_SYSTEM)) != 0;
-			if (isHiddenOrSys)
-				::SetFileAttributes(filename, attrib & ~(FILE_ATTRIBUTE_HIDDEN | FILE_ATTRIBUTE_SYSTEM));
-		}
-	}
-
-	UniMode mode = buffer->getUnicodeMode();
-	if (mode == uniCookie)
-		mode = uni8Bit;	//set the mode to ANSI to prevent converter from adding BOM and performing conversions, Scintilla's data can be copied directly
-
-	Utf8_16_Write UnicodeConvertor;
-	UnicodeConvertor.setEncoding(mode);
-
-	int encoding = buffer->getEncoding();
-
-	FILE *fp = UnicodeConvertor.fopen(fullpath, TEXT("wb"));
-	if (fp)
-	{
-		_pscratchTilla->execute(SCI_SETDOCPOINTER, 0, buffer->_doc);	//generate new document
-
-		int lengthDoc = _pscratchTilla->getCurrentDocLen();
-		char* buf = (char*)_pscratchTilla->execute(SCI_GETCHARACTERPOINTER);	//to get characters directly from Scintilla buffer
-		size_t items_written = 0;
-		if (encoding == -1) //no special encoding; can be handled directly by Utf8_16_Write
-		{
-			items_written = UnicodeConvertor.fwrite(buf, lengthDoc);
-			if (lengthDoc == 0)
-				items_written = 1;
-		}
-		else
-		{
-			WcharMbcsConvertor *wmc = WcharMbcsConvertor::getInstance();
-			int grabSize;
-			for (int i = 0; i < lengthDoc; i += grabSize)
-			{
-				grabSize = lengthDoc - i;
-				if (grabSize > blockSize)
-					grabSize = blockSize;
-
-				int newDataLen = 0;
-				int incompleteMultibyteChar = 0;
-				const char *newData = wmc->encode(SC_CP_UTF8, encoding, buf+i, grabSize, &newDataLen, &incompleteMultibyteChar);
-				grabSize -= incompleteMultibyteChar;
-				items_written = UnicodeConvertor.fwrite(newData, newDataLen);
-			}
-			if (lengthDoc == 0)
-				items_written = 1;
-		}
-
-		// check the language du fichier
-		LangType language = detectLanguageFromTextBegining((unsigned char *)buf, lengthDoc);
-
-		UnicodeConvertor.fclose();
-
-		// Error, we didn't write the entire document to disk.
-		// Note that fwrite() doesn't return the number of bytes written, but rather the number of ITEMS.
-		if(items_written != 1)
-		{
-			if(error_msg != NULL)
-				*error_msg = TEXT("Failed to save file.\nNot enough space on disk to save file?");
-
-			return false;
-		}
-
-		if (isHiddenOrSys)
-			::SetFileAttributes(fullpath, attrib);
-
-		if (isCopy)
-		{
-			_pscratchTilla->execute(SCI_SETDOCPOINTER, 0, _scratchDocDefault);
-
-			/* for saveAs it's not necessary since this action is for the "current" directory, so we let manage in SAVEPOINTREACHED event
-			generic_string backupFilePath = buffer->getBackupFileName();
-			if (not backupFilePath.empty())
-			{
-				// delete backup file
-				generic_string file2Delete = buffer->getBackupFileName();
-				buffer->setBackupFileName(generic_string());
-				::DeleteFile(file2Delete.c_str());
-			}
-			*/
-
-			return true;	//all done
-		}
-
-		buffer->setFileName(fullpath, language);
-		buffer->setDirty(false);
-		buffer->setStatus(DOC_REGULAR);
-		buffer->checkFileState();
-		_pscratchTilla->execute(SCI_SETSAVEPOINT);
-		_pscratchTilla->execute(SCI_SETDOCPOINTER, 0, _scratchDocDefault);
-
-		generic_string backupFilePath = buffer->getBackupFileName();
-		if (not backupFilePath.empty())
-		{
-			// delete backup file
-			buffer->setBackupFileName(generic_string());
-			::DeleteFile(backupFilePath.c_str());
-		}
-
-		return true;
-	}
-
-	return false;
-}
-
-size_t FileManager::nextUntitledNewNumber() const
-{
-	std::vector<size_t> usedNumbers;
-	for(size_t i = 0; i < _buffers.size(); i++)
-	{
-		Buffer *buf = _buffers.at(i);
-		if (buf->isUntitled())
-		{
-			// if untitled document is invisible, then don't put its number into array (so its number is available to be used)
-			if ((buf->_referees[0])->isVisible())
-			{
-				TCHAR *numberStr = buf->_fileName + lstrlen(UNTITLED_STR);
-				int usedNumber = generic_atoi(numberStr);
-				usedNumbers.push_back(usedNumber);
-			}
-		}
-	}
-
-	size_t newNumber = 1;
-	bool numberAvailable = true;
-	bool found = false;
-	do
-	{
-		for(size_t j = 0; j < usedNumbers.size(); j++)
-		{
-			numberAvailable = true;
-			found = false;
-			if (usedNumbers[j] == newNumber)
-			{
-				numberAvailable = false;
-				found = true;
-				break;
-			}
-		}
-		if (!numberAvailable)
-			newNumber++;
-
-		if (!found)
-			break;
-
-	} while (!numberAvailable);
-
-	return newNumber;
-}
-
-BufferID FileManager::newEmptyDocument()
-{
-	generic_string newTitle = UNTITLED_STR;
-	TCHAR nb[10];
-	wsprintf(nb, TEXT("%d"), nextUntitledNewNumber());
-	newTitle += nb;
-
-	Document doc = (Document)_pscratchTilla->execute(SCI_CREATEDOCUMENT);	//this already sets a reference for filemanager
-	Buffer* newBuf = new Buffer(this, _nextBufferID, doc, DOC_UNNAMED, newTitle.c_str());
-	BufferID id = static_cast<BufferID>(newBuf);
-	newBuf->_id = id;
-	_buffers.push_back(newBuf);
-	++_nbBufs;
-	++_nextBufferID;
-	return id;
-}
-
-BufferID FileManager::bufferFromDocument(Document doc, bool dontIncrease, bool dontRef)
-{
-	generic_string newTitle = UNTITLED_STR;
-	TCHAR nb[10];
-	wsprintf(nb, TEXT("%d"), nextUntitledNewNumber());
-	newTitle += nb;
-
-	if (!dontRef)
-		_pscratchTilla->execute(SCI_ADDREFDOCUMENT, 0, doc);	//set reference for FileManager
-	Buffer* newBuf = new Buffer(this, _nextBufferID, doc, DOC_UNNAMED, newTitle.c_str());
-	BufferID id = static_cast<BufferID>(newBuf);
-	newBuf->_id = id;
-	_buffers.push_back(newBuf);
-	++_nbBufs;
-
-	if (!dontIncrease)
-		++_nextBufferID;
-	return id;
-}
-
-int FileManager::detectCodepage(char* buf, size_t len)
-{
-	uchardet_t ud = uchardet_new();
-	uchardet_handle_data(ud, buf, len);
-	uchardet_data_end(ud);
-	const char* cs = uchardet_get_charset(ud);
-	int codepage = EncodingMapper::getInstance()->getEncodingFromString(cs);
-	uchardet_delete(ud);
-	return codepage;
-}
-
-LangType FileManager::detectLanguageFromTextBegining(const unsigned char *data, size_t dataLen)
-{
-	struct FirstLineLanguages
-	{
-		std::string pattern;
-		LangType lang;
-	};
-
-	// Is the buffer at least the size of a BOM?
-	if (dataLen <= 3)
-		return L_TEXT;
-
-	// Eliminate BOM if present
-	size_t i = 0;
-	if ((data[0] == 0xEF && data[1] == 0xBB && data[2] == 0xBF) || // UTF8 BOM
-		(data[0] == 0xFE && data[1] == 0xFF && data[2] == 0x00) || // UTF16 BE BOM
-		(data[0] == 0xFF && data[1] == 0xFE && data[2] == 0x00))   // UTF16 LE BOM
-		i += 3;
-
-	// Skip any space-like char
-	for (; i < dataLen; ++i)
-	{
-		if (data[i] != ' ' && data[i] != '\t' && data[i] != '\n' && data[i] != '\r')
-			break;
-	}
-
-	// Create the buffer to need to test
-	const size_t longestLength = 40; // shebangs can be large
-	std::string buf2Test = std::string((const char *)data + i, longestLength);
-
-	// Is there a \r or \n in the buffer? If so, truncate it
-	auto cr = buf2Test.find("\r");
-	auto nl = buf2Test.find("\n");
-	auto crnl = min(cr, nl);
-	if (crnl != std::string::npos && crnl < longestLength)
-		buf2Test = std::string((const char *)data + i, crnl);
-
-	// First test for a Unix-like Shebang
-	// See https://en.wikipedia.org/wiki/Shebang_%28Unix%29 for more details about Shebang
-	std::string shebang = "#!";
-
-	size_t foundPos = buf2Test.find(shebang);
-	if (foundPos == 0)
-	{
-		// Make a list of the most commonly used languages
-		const size_t NB_SHEBANG_LANGUAGES = 6;
-		FirstLineLanguages ShebangLangs[NB_SHEBANG_LANGUAGES] = {
-			{ "sh",		L_BASH },
-			{ "python", L_PYTHON },
-			{ "perl",	L_PERL },
-			{ "php",	L_PHP },
-			{ "ruby",	L_RUBY },
-			{ "node",	L_JAVASCRIPT }
-		};
-
-		// Go through the list of languages
-		for (i = 0; i < NB_SHEBANG_LANGUAGES; ++i)
-		{
-			if (buf2Test.find(ShebangLangs[i].pattern) != std::string::npos)
-			{
-				return ShebangLangs[i].lang;
-			}
-		}
-
-		// Unrecognized shebang (there is always room for improvement ;-)
-		return L_TEXT;
-	}
-
-	// Are there any other patterns we know off?
-	const size_t NB_FIRST_LINE_LANGUAGES = 5;
-	FirstLineLanguages languages[NB_FIRST_LINE_LANGUAGES] = {
-		{ "<?xml",			L_XML },
-		{ "<?php",			L_PHP },
-		{ "<html",			L_HTML },
-		{ "<!DOCTYPE html",	L_HTML },
-		{ "<?",				L_PHP } // MUST be after "<?php" and "<?xml" to get the result as accurate as possible
-	};
-
-	for (i = 0; i < NB_FIRST_LINE_LANGUAGES; ++i)
-	{
-		foundPos = buf2Test.find(languages[i].pattern);
-		if (foundPos == 0)
-		{
-			return languages[i].lang;
-		}
-	}
-
-	// Unrecognized first line, we assume it is a text file for now
-	return L_TEXT;
-}
-
-bool FileManager::loadFileData(Document doc, const TCHAR * filename, char* data, Utf8_16_Read * unicodeConvertor, LangType & language, int & encoding, EolType & eolFormat)
-{
-	FILE *fp = generic_fopen(filename, TEXT("rb"));
-	if (not fp)
-		return false;
-
-	//Get file size
-	_fseeki64 (fp , 0 , SEEK_END);
-	unsigned __int64 fileSize =_ftelli64(fp);
-	rewind(fp);
-	// size/6 is the normal room Scintilla keeps for editing, but here we limit it to 1MiB when loading (maybe we want to load big files without editing them too much)
-	unsigned __int64 bufferSizeRequested = fileSize + min(1<<20,fileSize/6);
-	// As a 32bit application, we cannot allocate 2 buffer of more than INT_MAX size (it takes the whole address space)
-	if (bufferSizeRequested > INT_MAX)
-	{
-		NativeLangSpeaker *pNativeSpeaker = (NppParameters::getInstance())->getNativeLangSpeaker();
-		pNativeSpeaker->messageBox("FileTooBigToOpen",
-										NULL,
-										TEXT("File is too big to be opened by Notepad++"),
-										TEXT("File size problem"),
-										MB_OK|MB_APPLMODAL);
-
-		fclose(fp);
-		return false;
-	}
-
-	//Setup scratchtilla for new filedata
-	_pscratchTilla->execute(SCI_SETSTATUS, SC_STATUS_OK); // reset error status
-	_pscratchTilla->execute(SCI_SETDOCPOINTER, 0, doc);
-	bool ro = _pscratchTilla->execute(SCI_GETREADONLY) != 0;
-	if (ro)
-	{
-		_pscratchTilla->execute(SCI_SETREADONLY, false);
-	}
-	_pscratchTilla->execute(SCI_CLEARALL);
-
-
-	if (language < L_EXTERNAL)
-	{
-		_pscratchTilla->execute(SCI_SETLEXER, ScintillaEditView::langNames[language].lexerID);
-	}
-	else
-	{
-		int id = language - L_EXTERNAL;
-		TCHAR * name = NppParameters::getInstance()->getELCFromIndex(id)._name;
-		WcharMbcsConvertor *wmc = WcharMbcsConvertor::getInstance();
-		const char *pName = wmc->wchar2char(name, CP_ACP);
-		_pscratchTilla->execute(SCI_SETLEXERLANGUAGE, 0, reinterpret_cast<LPARAM>(pName));
-	}
-
-	if (encoding != -1)
-		_pscratchTilla->execute(SCI_SETCODEPAGE, SC_CP_UTF8);
-
-	bool success = true;
-	EolType format = EolType::unknown;
-	__try
-	{
-		// First allocate enough memory for the whole file (this will reduce memory copy during loading)
-		_pscratchTilla->execute(SCI_ALLOCATE, WPARAM(bufferSizeRequested));
-		if (_pscratchTilla->execute(SCI_GETSTATUS) != SC_STATUS_OK)
-			throw;
-
-		size_t lenFile = 0;
-		size_t lenConvert = 0;	//just in case conversion results in 0, but file not empty
-		bool isFirstTime = true;
-		int incompleteMultibyteChar = 0;
-
-		do
-		{
-			lenFile = fread(data+incompleteMultibyteChar, 1, blockSize-incompleteMultibyteChar, fp) + incompleteMultibyteChar;
-			if (lenFile == 0) break;
-
-            if (isFirstTime)
-            {
-				// check if file contain any BOM
-                if (Utf8_16_Read::determineEncoding((unsigned char *)data, lenFile) != uni8Bit)
-                {
-                    // if file contains any BOM, then encoding will be erased,
-                    // and the document will be interpreted as UTF
-                    encoding = -1;
-				}
-				else if (encoding == -1)
-				{
-					if (NppParameters::getInstance()->getNppGUI()._detectEncoding)
-						encoding = detectCodepage(data, lenFile);
-                }
-
-				if (language == L_TEXT)
-				{
-					// check the language du fichier
-					language = detectLanguageFromTextBegining((unsigned char *)data, lenFile);
-				}
-
-                isFirstTime = false;
-            }
-
-			if (encoding != -1)
-			{
-				if (encoding == SC_CP_UTF8)
-				{
-					// Pass through UTF-8 (this does not check validity of characters, thus inserting a multi-byte character in two halfs is working)
-					_pscratchTilla->execute(SCI_APPENDTEXT, lenFile, reinterpret_cast<LPARAM>(data));
-				}
-				else
-				{
-					WcharMbcsConvertor* wmc = WcharMbcsConvertor::getInstance();
-					int newDataLen = 0;
-					const char *newData = wmc->encode(encoding, SC_CP_UTF8, data, static_cast<int32_t>(lenFile), &newDataLen, &incompleteMultibyteChar);
-					_pscratchTilla->execute(SCI_APPENDTEXT, newDataLen, reinterpret_cast<LPARAM>(newData));
-				}
-
-				if (format == EolType::unknown)
-					format = getEOLFormatForm(data, lenFile, EolType::unknown);
-			}
-			else
-			{
-				lenConvert = unicodeConvertor->convert(data, lenFile);
-				_pscratchTilla->execute(SCI_APPENDTEXT, lenConvert, reinterpret_cast<LPARAM>(unicodeConvertor->getNewBuf()));
-				if (format == EolType::unknown)
-					format = getEOLFormatForm(unicodeConvertor->getNewBuf(), unicodeConvertor->getNewSize(), EolType::unknown);
-			}
-
-			if (_pscratchTilla->execute(SCI_GETSTATUS) != SC_STATUS_OK)
-				throw;
-
-			if (incompleteMultibyteChar != 0)
-			{
-				// copy bytes to next buffer
-				memcpy(data, data + blockSize - incompleteMultibyteChar, incompleteMultibyteChar);
-			}
-
-		}
-		while (lenFile > 0);
-	}
-	__except(EXCEPTION_EXECUTE_HANDLER) //TODO: should filter correctly for other exceptions; the old filter(GetExceptionCode(), GetExceptionInformation()) was only catching access violations
-	{
-		NativeLangSpeaker *pNativeSpeaker = (NppParameters::getInstance())->getNativeLangSpeaker();
-		pNativeSpeaker->messageBox("FileTooBigToOpen",
-			NULL,
-			TEXT("File is too big to be opened by Notepad++"),
-			TEXT("File size problem"),
-			MB_OK | MB_APPLMODAL);
-		success = false;
-	}
-
-	fclose(fp);
-
-	// broadcast the format
-	if (format == EolType::unknown)
-	{
-		NppParameters *pNppParamInst = NppParameters::getInstance();
-		const NewDocDefaultSettings & ndds = (pNppParamInst->getNppGUI()).getNewDocDefaultSettings(); // for ndds._format
-		eolFormat = ndds._format;
-
-		//for empty files, if the default for new files is UTF8, and "Apply to opened ANSI files" is set, apply it
-		if (fileSize == 0)
-		{
-			if (ndds._unicodeMode == uniCookie && ndds._openAnsiAsUtf8)
-				encoding = SC_CP_UTF8;
-		}
-	}
-	else
-	{
-		eolFormat = format;
-	}
-
-	_pscratchTilla->execute(SCI_EMPTYUNDOBUFFER);
-	_pscratchTilla->execute(SCI_SETSAVEPOINT);
-
-	if (ro)
-		_pscratchTilla->execute(SCI_SETREADONLY, true);
-
-	_pscratchTilla->execute(SCI_SETDOCPOINTER, 0, _scratchDocDefault);
-
-	return success;
-}
-
-
-BufferID FileManager::getBufferFromName(const TCHAR* name)
-{
-	TCHAR fullpath[MAX_PATH];
-	::GetFullPathName(name, MAX_PATH, fullpath, NULL);
-	if (_tcschr(fullpath, '~'))
-	{
-		::GetLongPathName(fullpath, fullpath, MAX_PATH);
-	}
-
-	for(size_t i = 0; i < _buffers.size(); i++)
-	{
-		if (OrdinalIgnoreCaseCompareStrings(name, _buffers.at(i)->getFullPathName()) == 0)
-			return _buffers.at(i)->getID();
-	}
-	return BUFFER_INVALID;
-}
-
-
-BufferID FileManager::getBufferFromDocument(Document doc)
-{
-	for (size_t i = 0; i < _nbBufs; ++i)
-	{
-		if (_buffers[i]->_doc == doc)
-			return _buffers[i]->_id;
-	}
-	return BUFFER_INVALID;
-}
-
-
-bool FileManager::createEmptyFile(const TCHAR * path)
-{
-	FILE * file = generic_fopen(path, TEXT("wb"));
-	if (!file)
-		return false;
-	fclose(file);
-	return true;
-}
-
-
-int FileManager::getFileNameFromBuffer(BufferID id, TCHAR * fn2copy)
-{
-	if (getBufferIndexByID(id) == -1)
-		return -1;
-
-	Buffer* buf = getBufferByID(id);
-	if (fn2copy)
-		lstrcpy(fn2copy, buf->getFullPathName());
-	return lstrlen(buf->getFullPathName());
-}
-
-
-int FileManager::docLength(Buffer* buffer) const
-{
-	_pscratchTilla->execute(SCI_SETDOCPOINTER, 0, buffer->_doc);
-	int docLen = _pscratchTilla->getCurrentDocLen();
-	_pscratchTilla->execute(SCI_SETDOCPOINTER, 0, _scratchDocDefault);
-	return docLen;
-}
+// This file is part of Notepad++ project
+// Copyright (C)2003 Don HO <don.h@free.fr>
+//
+// This program is free software; you can redistribute it and/or
+// modify it under the terms of the GNU General Public License
+// as published by the Free Software Foundation; either
+// version 2 of the License, or (at your option) any later version.
+//
+// Note that the GPL places important restrictions on "derived works", yet
+// it does not provide a detailed definition of that term.  To avoid
+// misunderstandings, we consider an application to constitute a
+// "derivative work" for the purpose of this license if it does any of the
+// following:
+// 1. Integrates source code from Notepad++.
+// 2. Integrates/includes/aggregates Notepad++ into a proprietary executable
+//    installer, such as those produced by InstallShield.
+// 3. Links to a library or executes a program that does any of the above.
+//
+// This program is distributed in the hope that it will be useful,
+// but WITHOUT ANY WARRANTY; without even the implied warranty of
+// MERCHANTABILITY or FITNESS FOR A PARTICULAR PURPOSE.  See the
+// GNU General Public License for more details.
+//
+// You should have received a copy of the GNU General Public License
+// along with this program; if not, write to the Free Software
+// Foundation, Inc., 675 Mass Ave, Cambridge, MA 02139, USA.
+
+#include <deque>
+#include <algorithm>
+#include <time.h>
+#include <sys/stat.h>
+#include "Buffer.h"
+#include "Scintilla.h"
+#include "Parameters.h"
+#include "Notepad_plus.h"
+#include "ScintillaEditView.h"
+#include "EncodingMapper.h"
+#include "uchardet.h"
+#include "LongRunningOperation.h"
+
+FileManager * FileManager::_pSelf = new FileManager();
+
+static const int blockSize = 128 * 1024 + 4;
+static const int CR = 0x0D;
+static const int LF = 0x0A;
+
+long Buffer::_recentTagCtr = 0;
+
+namespace // anonymous
+{
+	static EolType getEOLFormatForm(const char* const data, size_t length, EolType defvalue = EolType::osdefault)
+	{
+		assert(length == 0 or data != nullptr && "invalid buffer for getEOLFormatForm()");
+
+		for (size_t i = 0; i != length; ++i)
+		{
+			if (data[i] == CR)
+			{
+				if (i + 1 < length && data[i + 1] == LF)
+					return EolType::windows;
+
+				return EolType::macos;
+			}
+
+			if (data[i] == LF)
+				return EolType::unix;
+		}
+
+		return defvalue; // fallback unknown
+	}
+
+} // anonymous namespace
+
+
+Buffer::Buffer(FileManager * pManager, BufferID id, Document doc, DocFileStatus type, const TCHAR *fileName)
+	// type must be either DOC_REGULAR or DOC_UNNAMED
+	: _pManager(pManager) , _id(id), _doc(doc), _lang(L_TEXT)
+{
+	NppParameters* pNppParamInst = NppParameters::getInstance();
+	const NewDocDefaultSettings& ndds = (pNppParamInst->getNppGUI()).getNewDocDefaultSettings();
+
+	_eolFormat = ndds._format;
+	_unicodeMode = ndds._unicodeMode;
+	_encoding = ndds._codepage;
+	if (_encoding != -1)
+		_unicodeMode = uniCookie;
+
+	_currentStatus = type;
+
+	setFileName(fileName, ndds._lang);
+	updateTimeStamp();
+	checkFileState();
+
+	// reset after initialization
+	_isDirty   = false;
+	_canNotify = true;
+	_needLexer = false; // new buffers do not need lexing, Scintilla takes care of that
+}
+
+
+void Buffer::doNotify(int mask)
+{
+	if (_canNotify)
+	{
+		assert(_pManager != nullptr);
+		_pManager->beNotifiedOfBufferChange(this, mask);
+	}
+}
+
+
+void Buffer::setDirty(bool dirty)
+{
+	_isDirty = dirty;
+	doNotify(BufferChangeDirty);
+}
+
+
+void Buffer::setEncoding(int encoding)
+{
+	_encoding = encoding;
+	doNotify(BufferChangeUnicode | BufferChangeDirty);
+}
+
+
+void Buffer::setUnicodeMode(UniMode mode)
+{
+	_unicodeMode = mode;
+	doNotify(BufferChangeUnicode | BufferChangeDirty);
+}
+
+
+void Buffer::setLangType(LangType lang, const TCHAR* userLangName)
+{
+	if (lang == _lang && lang != L_USER)
+		return;
+
+	_lang = lang;
+	if (_lang == L_USER)
+		_userLangExt = userLangName;
+
+	_needLexer = true;	//change of lang means lexern needs updating
+	doNotify(BufferChangeLanguage|BufferChangeLexing);
+}
+
+
+void Buffer::updateTimeStamp()
+{
+	FILETIME timeStamp = {};
+	WIN32_FILE_ATTRIBUTE_DATA attributes;
+	if (GetFileAttributesEx(_fullPathName.c_str(), GetFileExInfoStandard, &attributes) != 0)
+	{
+		timeStamp = attributes.ftLastWriteTime;
+	}
+
+	if (CompareFileTime(&_timeStamp, &timeStamp) != 0)
+	{
+		_timeStamp = timeStamp;
+		doNotify(BufferChangeTimestamp);
+	}
+}
+
+
+// Set full path file name in buffer object,
+// and determinate its language by its extension.
+// If the ext is not in the list, the defaultLang passed as argument will be set.
+void Buffer::setFileName(const TCHAR *fn, LangType defaultLang)
+{
+	NppParameters *pNppParamInst = NppParameters::getInstance();
+	if (_fullPathName == fn)
+	{
+		updateTimeStamp();
+		doNotify(BufferChangeTimestamp);
+		return;
+	}
+
+	_fullPathName = fn;
+	_fileName = PathFindFileName(_fullPathName.c_str());
+
+	// for _lang
+	LangType newLang = defaultLang;
+	TCHAR *ext = PathFindExtension(_fullPathName.c_str());
+	if (*ext == '.') // extension found
+	{
+		ext += 1;
+
+		// Define User Lang firstly
+		const TCHAR* langName = pNppParamInst->getUserDefinedLangNameFromExt(ext, _fileName);
+		if (langName)
+		{
+			newLang = L_USER;
+			_userLangExt = langName;
+		}
+		else // if it's not user lang, then check if it's supported lang
+		{
+			_userLangExt.clear();
+			newLang = pNppParamInst->getLangFromExt(ext);
+		}
+	}
+
+	if (newLang == defaultLang || newLang == L_TEXT)	//language can probably be refined
+	{
+		if ((OrdinalIgnoreCaseCompareStrings(_fileName, TEXT("makefile")) == 0) || (OrdinalIgnoreCaseCompareStrings(_fileName, TEXT("GNUmakefile")) == 0))
+			newLang = L_MAKEFILE;
+		else if (OrdinalIgnoreCaseCompareStrings(_fileName, TEXT("CmakeLists.txt")) == 0)
+			newLang = L_CMAKE;
+		else if ((OrdinalIgnoreCaseCompareStrings(_fileName, TEXT("SConstruct")) == 0) || (OrdinalIgnoreCaseCompareStrings(_fileName, TEXT("SConscript")) == 0) || (OrdinalIgnoreCaseCompareStrings(_fileName, TEXT("wscript")) == 0))
+			newLang = L_PYTHON;
+		else if ((OrdinalIgnoreCaseCompareStrings(_fileName, TEXT("Rakefile")) == 0) || (OrdinalIgnoreCaseCompareStrings(_fileName, TEXT("Vagrantfile")) == 0))
+			newLang = L_RUBY;
+	}
+
+	updateTimeStamp();
+
+	if (!_hasLangBeenSetFromMenu && (newLang != _lang || _lang == L_USER))
+	{
+		_lang = newLang;
+		doNotify(BufferChangeFilename | BufferChangeLanguage | BufferChangeTimestamp);
+		return;
+	}
+
+	doNotify(BufferChangeFilename | BufferChangeTimestamp);
+}
+
+
+bool Buffer::checkFileState() //eturns true if the status has been changed (it can change into DOC_REGULAR too). false otherwise
+{
+ 	if (_currentStatus == DOC_UNNAMED)	//unsaved document cannot change by environment
+		return false;
+
+	WIN32_FILE_ATTRIBUTE_DATA attributes;
+	bool isWow64Off = false;
+	NppParameters *pNppParam = NppParameters::getInstance();
+
+	if (not PathFileExists(_fullPathName.c_str()))
+	{
+		pNppParam->safeWow64EnableWow64FsRedirection(FALSE);
+		isWow64Off = true;
+	}
+
+	bool isOK = false;
+	if (_currentStatus != DOC_DELETED && not PathFileExists(_fullPathName.c_str()))	//document has been deleted
+	{
+		_currentStatus = DOC_DELETED;
+		_isFileReadOnly = false;
+		_isDirty = true;	//dirty sicne no match with filesystem
+		_timeStamp = {};
+		doNotify(BufferChangeStatus | BufferChangeReadonly | BufferChangeTimestamp);
+		isOK = true;
+	}
+	else if (_currentStatus == DOC_DELETED && PathFileExists(_fullPathName.c_str()))
+	{	//document has returned from its grave
+		if (GetFileAttributesEx(_fullPathName.c_str(), GetFileExInfoStandard, &attributes) != 0)
+		{
+			_isFileReadOnly = attributes.dwFileAttributes & FILE_ATTRIBUTE_READONLY;
+
+			_currentStatus = DOC_MODIFIED;
+			_timeStamp = attributes.ftLastWriteTime;
+
+			if (_reloadFromDiskRequestGuard.try_lock())
+			{
+				doNotify(BufferChangeStatus | BufferChangeReadonly | BufferChangeTimestamp);
+				_reloadFromDiskRequestGuard.unlock();
+			}
+			isOK = true;
+		}
+	}
+	else if (GetFileAttributesEx(_fullPathName.c_str(), GetFileExInfoStandard, &attributes) != 0)
+	{
+		int mask = 0;	//status always 'changes', even if from modified to modified
+		bool isFileReadOnly = attributes.dwFileAttributes & FILE_ATTRIBUTE_READONLY;
+		if (isFileReadOnly != _isFileReadOnly)
+		{
+			_isFileReadOnly = isFileReadOnly;
+			mask |= BufferChangeReadonly;
+		}
+		if (CompareFileTime(&_timeStamp, &attributes.ftLastWriteTime) != 0)
+		{
+			_timeStamp = attributes.ftLastWriteTime;
+			mask |= BufferChangeTimestamp;
+			_currentStatus = DOC_MODIFIED;
+			mask |= BufferChangeStatus;	//status always 'changes', even if from modified to modified
+		}
+
+		if (mask != 0)
+		{
+			if (_reloadFromDiskRequestGuard.try_lock())
+			{
+				doNotify(mask);
+
+				_reloadFromDiskRequestGuard.unlock();
+
+				return true;
+			}
+		}
+
+		return false;
+	}
+
+	if (isWow64Off)
+	{
+		pNppParam->safeWow64EnableWow64FsRedirection(TRUE);
+	}
+	return isOK;
+}
+
+void Buffer::reload()
+{
+	WIN32_FILE_ATTRIBUTE_DATA attributes;
+	if (GetFileAttributesEx(_fullPathName.c_str(), GetFileExInfoStandard, &attributes) != 0)
+	{
+		_timeStamp = attributes.ftLastWriteTime;
+		_currentStatus = DOC_NEEDRELOAD;
+		doNotify(BufferChangeTimestamp | BufferChangeStatus);
+	}
+}
+
+int64_t Buffer::getFileLength() const
+{
+	if (_currentStatus == DOC_UNNAMED)
+		return -1;
+
+	WIN32_FILE_ATTRIBUTE_DATA attributes;
+	if (GetFileAttributesEx(_fullPathName.c_str(), GetFileExInfoStandard, &attributes) != 0)
+	{
+		LARGE_INTEGER size;
+		size.LowPart = attributes.nFileSizeLow;
+		size.HighPart = attributes.nFileSizeHigh;
+		return size.QuadPart;
+	}
+	return -1;
+}
+
+
+generic_string Buffer::getFileTime(fileTimeType ftt) const
+{
+	generic_string result;
+
+	if (_currentStatus != DOC_UNNAMED)
+	{
+		WIN32_FILE_ATTRIBUTE_DATA attributes;
+		if (GetFileAttributesEx(_fullPathName.c_str(), GetFileExInfoStandard, &attributes) != 0)
+		{
+			FILETIME rawtime;
+			switch (ftt)
+			{
+				case ft_created:
+					rawtime = attributes.ftCreationTime;
+					break;
+				case ft_modified:
+					rawtime = attributes.ftLastWriteTime;
+					break;
+				default:
+					rawtime = attributes.ftLastAccessTime;
+					break;
+			}
+
+			SYSTEMTIME utcSystemTime, localSystemTime;
+			FileTimeToSystemTime(&rawtime, &utcSystemTime);
+			SystemTimeToTzSpecificLocalTime(nullptr, &utcSystemTime, &localSystemTime);
+
+			const size_t dateTimeStrLen = 256;
+			TCHAR bufDate[dateTimeStrLen] = {'\0'};
+			GetDateFormat(LOCALE_USER_DEFAULT, 0, &localSystemTime, nullptr, bufDate, dateTimeStrLen);
+			result += bufDate;
+			result += ' ';
+
+			TCHAR bufTime[dateTimeStrLen] = {'\0'};
+			GetTimeFormat(LOCALE_USER_DEFAULT, 0, &localSystemTime, nullptr, bufTime, dateTimeStrLen);
+			result += bufTime;
+		}
+	}
+	return result;
+}
+
+
+void Buffer::setPosition(const Position & pos, ScintillaEditView * identifier)
+{
+	int index = indexOfReference(identifier);
+	if (index == -1)
+		return;
+	_positions[index] = pos;
+}
+
+
+Position& Buffer::getPosition(ScintillaEditView* identifier)
+{
+	int index = indexOfReference(identifier);
+	return _positions.at(index);
+}
+
+
+void Buffer::setHeaderLineState(const std::vector<size_t> & folds, ScintillaEditView * identifier)
+{
+	int index = indexOfReference(identifier);
+	if (index == -1)
+		return;
+
+	//deep copy
+	std::vector<size_t> & local = _foldStates[index];
+	local.clear();
+	size_t size = folds.size();
+	for(size_t i = 0; i < size; ++i)
+		local.push_back(folds[i]);
+}
+
+
+const std::vector<size_t> & Buffer::getHeaderLineState(const ScintillaEditView * identifier) const
+{
+	int index = indexOfReference(identifier);
+	return _foldStates.at(index);
+}
+
+
+Lang * Buffer::getCurrentLang() const
+{
+	NppParameters *pNppParam = NppParameters::getInstance();
+	int i = 0;
+	Lang *l = pNppParam->getLangFromIndex(i);
+	++i;
+	while (l)
+	{
+		if (l->_langID == _lang)
+			return l;
+
+		l = pNppParam->getLangFromIndex(i);
+		++i;
+	}
+	return nullptr;
+}
+
+
+int Buffer::indexOfReference(const ScintillaEditView * identifier) const
+{
+	size_t size = _referees.size();
+	for (size_t i = 0; i < size; ++i)
+	{
+		if (_referees[i] == identifier)
+			return static_cast<int>(i);
+	}
+	return -1;	//not found
+}
+
+
+int Buffer::addReference(ScintillaEditView * identifier)
+{
+	if (indexOfReference(identifier) != -1)
+		return _references;
+
+	_referees.push_back(identifier);
+	_positions.push_back(Position());
+	_foldStates.push_back(std::vector<size_t>());
+	++_references;
+	return _references;
+}
+
+
+int Buffer::removeReference(ScintillaEditView * identifier)
+{
+	int indexToPop = indexOfReference(identifier);
+	if (indexToPop == -1)
+		return _references;
+
+	_referees.erase(_referees.begin() + indexToPop);
+	_positions.erase(_positions.begin() + indexToPop);
+	_foldStates.erase(_foldStates.begin() + indexToPop);
+	_references--;
+	return _references;
+}
+
+
+void Buffer::setHideLineChanged(bool isHide, int location)
+{
+	//First run through all docs without removing markers
+	for(int i = 0; i < _references; ++i)
+		_referees.at(i)->notifyMarkers(this, isHide, location, false); // (i == _references-1));
+
+	if (!isHide) // no deleting if hiding lines
+	{
+		//Then all docs to remove markers.
+		for(int i = 0; i < _references; ++i)
+			_referees.at(i)->notifyMarkers(this, isHide, location, true);
+	}
+}
+
+
+void Buffer::setDeferredReload() // triggers a reload on the next Document access
+{
+	_isDirty = false;	//when reloading, just set to false, since it sohuld be marked as clean
+	_needReloading = true;
+	doNotify(BufferChangeDirty);
+}
+
+
+//filemanager
+
+FileManager::~FileManager()
+{
+	for (std::vector<Buffer *>::iterator it = _buffers.begin(), end = _buffers.end(); it != end; ++it)
+	{
+		delete *it;
+	}
+}
+
+void FileManager::init(Notepad_plus * pNotepadPlus, ScintillaEditView * pscratchTilla)
+{
+	_pNotepadPlus = pNotepadPlus;
+	_pscratchTilla = pscratchTilla;
+	_pscratchTilla->execute(SCI_SETUNDOCOLLECTION, false);	//dont store any undo information
+	_scratchDocDefault = (Document)_pscratchTilla->execute(SCI_GETDOCPOINTER);
+	_pscratchTilla->execute(SCI_ADDREFDOCUMENT, 0, _scratchDocDefault);
+}
+
+void FileManager::checkFilesystemChanges()
+{
+	for (int i = int(_nbBufs) - 1; i >= 0 ; i--)
+    {
+        if (i >= int(_nbBufs))
+        {
+            if (_nbBufs == 0)
+                return;
+
+            i = int(_nbBufs) - 1;
+        }
+        _buffers[i]->checkFileState();	//something has changed. Triggers update automatically
+	}
+}
+
+
+int FileManager::getBufferIndexByID(BufferID id)
+{
+	for(size_t i = 0; i < _nbBufs; ++i)
+	{
+		if (_buffers[i]->_id == id)
+			return static_cast<int>(i);
+	}
+	return -1;
+}
+
+Buffer* FileManager::getBufferByIndex(size_t index)
+{
+	if (index >= _buffers.size())
+		return nullptr;
+	return _buffers.at(index);
+}
+
+
+void FileManager::beNotifiedOfBufferChange(Buffer* theBuf, int mask)
+{
+	_pNotepadPlus->notifyBufferChanged(theBuf, mask);
+}
+
+
+void FileManager::addBufferReference(BufferID buffer, ScintillaEditView * identifier)
+{
+	Buffer* buf = getBufferByID(buffer);
+	buf->addReference(identifier);
+}
+
+
+void FileManager::closeBuffer(BufferID id, ScintillaEditView * identifier)
+{
+	int index = getBufferIndexByID(id);
+	Buffer* buf = getBufferByIndex(index);
+
+	int refs = buf->removeReference(identifier);
+
+	if (!refs) // buffer can be deallocated
+	{
+		_pscratchTilla->execute(SCI_RELEASEDOCUMENT, 0, buf->_doc);	//release for FileManager, Document is now gone
+		_buffers.erase(_buffers.begin() + index);
+		delete buf;
+		_nbBufs--;
+	}
+}
+
+
+// backupFileName is sentinel of backup mode: if it's not NULL, then we use it (load it). Otherwise we use filename
+BufferID FileManager::loadFile(const TCHAR * filename, Document doc, int encoding, const TCHAR *backupFileName, FILETIME fileNameTimestamp)
+{
+	bool ownDoc = false;
+	if (doc == NULL)
+	{
+		doc = (Document)_pscratchTilla->execute(SCI_CREATEDOCUMENT);
+		ownDoc = true;
+	}
+
+	TCHAR fullpath[MAX_PATH];
+	::GetFullPathName(filename, MAX_PATH, fullpath, NULL);
+	if (_tcschr(fullpath, '~'))
+	{
+		::GetLongPathName(fullpath, fullpath, MAX_PATH);
+	}
+
+	bool isSnapshotMode = backupFileName != NULL && PathFileExists(backupFileName);
+	if (isSnapshotMode && !PathFileExists(fullpath)) // if backup mode and fullpath doesn't exist, we guess is UNTITLED
+	{
+		lstrcpy(fullpath, filename); // we restore fullpath with filename, in our case is "new  #"
+	}
+
+	Utf8_16_Read UnicodeConvertor;	//declare here so we can get information after loading is done
+
+	char data[blockSize + 8]; // +8 for incomplete multibyte char
+	EolType bkformat = EolType::unknown;
+	LangType detectedLang = L_TEXT;
+	bool res = loadFileData(doc, backupFileName ? backupFileName : fullpath, data, &UnicodeConvertor, detectedLang, encoding, bkformat);
+	if (res)
+	{
+		Buffer* newBuf = new Buffer(this, _nextBufferID, doc, DOC_REGULAR, fullpath);
+		BufferID id = static_cast<BufferID>(newBuf);
+		newBuf->_id = id;
+
+		if (backupFileName != NULL)
+		{
+			newBuf->_backupFileName = backupFileName;
+			if (!PathFileExists(fullpath))
+				newBuf->_currentStatus = DOC_UNNAMED;
+		}
+
+		const FILETIME zeroTime = {};
+		if (CompareFileTime(&fileNameTimestamp, &zeroTime) != 0)
+			newBuf->_timeStamp = fileNameTimestamp;
+
+		_buffers.push_back(newBuf);
+		++_nbBufs;
+		Buffer* buf = _buffers.at(_nbBufs - 1);
+
+		// restore the encoding (ANSI based) while opening the existing file
+		buf->setEncoding(-1);
+
+		// if no file extension, and the language has been detected,  we use the detected value
+		if ((buf->getLangType() == L_TEXT) && (detectedLang != L_TEXT))
+			buf->setLangType(detectedLang);
+
+		setLoadedBufferEncodingAndEol(buf, UnicodeConvertor, encoding, bkformat);
+
+		//determine buffer properties
+		++_nextBufferID;
+		return id;
+	}
+	else //failed loading, release document
+	{
+		if (ownDoc)
+			_pscratchTilla->execute(SCI_RELEASEDOCUMENT, 0, doc);	//Failure, so release document
+		return BUFFER_INVALID;
+	}
+}
+
+
+bool FileManager::reloadBuffer(BufferID id)
+{
+	Buffer* buf = getBufferByID(id);
+	Document doc = buf->getDocument();
+	Utf8_16_Read UnicodeConvertor;
+	buf->_canNotify = false;	//disable notify during file load, we dont want dirty to be triggered
+	int encoding = buf->getEncoding();
+	char data[blockSize + 8]; // +8 for incomplete multibyte char
+	EolType bkformat = EolType::unknown;
+	LangType lang = buf->getLangType();
+
+
+	buf->setLoadedDirty(false);	// Since the buffer will be reloaded from the disk, and it will be clean (not dirty), we can set _isLoadedDirty false safetly.
+								// Set _isLoadedDirty false before calling "_pscratchTilla->execute(SCI_CLEARALL);" in loadFileData() to avoid setDirty in SCN_SAVEPOINTREACHED / SCN_SAVEPOINTLEFT
+
+	bool res = loadFileData(doc, buf->getFullPathName(), data, &UnicodeConvertor, lang, encoding, bkformat);
+	buf->_canNotify = true;
+
+	if (res)
+	{
+		setLoadedBufferEncodingAndEol(buf, UnicodeConvertor, encoding, bkformat);
+	}
+	return res;
+}
+
+
+void FileManager::setLoadedBufferEncodingAndEol(Buffer* buf, const Utf8_16_Read& UnicodeConvertor, int encoding, EolType bkformat)
+{
+	if (encoding == -1)
+	{
+		NppParameters *pNppParamInst = NppParameters::getInstance();
+		const NewDocDefaultSettings & ndds = (pNppParamInst->getNppGUI()).getNewDocDefaultSettings();
+
+		UniMode um = UnicodeConvertor.getEncoding();
+		if (um == uni7Bit)
+			um = (ndds._openAnsiAsUtf8) ? uniCookie : uni8Bit;
+
+		buf->setUnicodeMode(um);
+	}
+	else
+	{
+		// Test if encoding is set to UTF8 w/o BOM (usually for utf8 indicator of xml or html)
+		buf->setEncoding((encoding == SC_CP_UTF8)?-1:encoding);
+		buf->setUnicodeMode(uniCookie);
+	}
+
+	// Since the buffer will be reloaded from the disk, EOL might have been changed
+	if (bkformat != EolType::unknown)
+		buf->setEolFormat(bkformat);
+}
+
+
+bool FileManager::reloadBufferDeferred(BufferID id)
+{
+	Buffer* buf = getBufferByID(id);
+	buf->setDeferredReload();
+	return true;
+}
+
+bool FileManager::deleteFile(BufferID id)
+{
+	Buffer* buf = getBufferByID(id);
+	generic_string fileNamePath = buf->getFullPathName();
+
+	// Make sure to form a string with double '\0' terminator.
+	fileNamePath.append(1, '\0');
+
+	if (!PathFileExists(fileNamePath.c_str()))
+		return false;
+
+	SHFILEOPSTRUCT fileOpStruct = {0};
+	fileOpStruct.hwnd = NULL;
+	fileOpStruct.pFrom = fileNamePath.c_str();
+	fileOpStruct.pTo = NULL;
+	fileOpStruct.wFunc = FO_DELETE;
+	fileOpStruct.fFlags = FOF_ALLOWUNDO;
+	fileOpStruct.fAnyOperationsAborted = false;
+	fileOpStruct.hNameMappings         = NULL;
+	fileOpStruct.lpszProgressTitle     = NULL;
+
+	return SHFileOperation(&fileOpStruct) == 0;
+}
+
+
+bool FileManager::moveFile(BufferID id, const TCHAR * newFileName)
+{
+	Buffer* buf = getBufferByID(id);
+	const TCHAR *fileNamePath = buf->getFullPathName();
+	if (::MoveFileEx(fileNamePath, newFileName, MOVEFILE_REPLACE_EXISTING) == 0)
+		return false;
+
+	buf->setFileName(newFileName);
+	return true;
+}
+
+
+/*
+Specs and Algorithm of session snapshot & periodic backup system:
+Notepad++ quits without asking for saving unsaved file.
+It restores all the unsaved files and document as the states they left.
+
+For existing file (c:\tmp\foo.h)
+	- Open
+	In the next session, Notepad++
+	1. load backup\FILENAME@CREATION_TIMESTAMP (backup\foo.h@198776) if exist, otherwise load FILENAME (c:\tmp\foo.h).
+	2. if backup\FILENAME@CREATION_TIMESTAMP (backup\foo.h@198776) is loaded, set it dirty (red).
+	3. if backup\FILENAME@CREATION_TIMESTAMP (backup\foo.h@198776) is loaded, last modif timestamp of FILENAME (c:\tmp\foo.h), compare with tracked timestamp (in session.xml).
+	4. in the case of unequal result, tell user the FILENAME (c:\tmp\foo.h) was modified. ask user if he want to reload FILENAME(c:\tmp\foo.h)
+
+	- Editing
+	when a file starts being modified, a file will be created with name: FILENAME@CREATION_TIMESTAMP (backup\foo.h@198776)
+	the Buffer object will associate with this FILENAME@CREATION_TIMESTAMP file (backup\foo.h@198776).
+	1. sync: (each 3-5 second) backup file will be saved, if buffer is dirty, and modification is present (a bool on modified notificatin).
+	2. sync: each save file, or close file, the backup file will be deleted (if buffer is not dirty).
+	3. before switch off to another tab (or close files on exit), check 1 & 2 (sync with backup).
+
+	- Close
+	In the current session, Notepad++
+	1. track FILENAME@CREATION_TIMESTAMP (backup\foo.h@198776) if exist (in session.xml).
+	2. track last modified timestamp of FILENAME (c:\tmp\foo.h) if FILENAME@CREATION_TIMESTAMP (backup\foo.h@198776) was tracked  (in session.xml).
+
+For untitled document (new  4)
+	- Open
+	In the next session, Notepad++
+	1. open file UNTITLED_NAME@CREATION_TIMESTAMP (backup\new  4@198776)
+	2. set label as UNTITLED_NAME (new  4) and disk icon as red.
+
+	- Editing
+	when a untitled document starts being modified, a backup file will be created with name: UNTITLED_NAME@CREATION_TIMESTAMP (backup\new  4@198776)
+	the Buffer object will associate with this UNTITLED_NAME@CREATION_TIMESTAMP file (backup\new  4@198776).
+	1. sync: (each 3-5 second) backup file will be saved, if buffer is dirty, and modification is present (a bool on modified notificatin).
+	2. sync: if untitled document is saved, or closed, the backup file will be deleted.
+	3. before switch off to another tab (or close documents on exit), check 1 & 2 (sync with backup).
+
+	- CLOSE
+	In the current session, Notepad++
+	1. track UNTITLED_NAME@CREATION_TIMESTAMP (backup\new  4@198776) in session.xml.
+*/
+bool FileManager::backupCurrentBuffer()
+{
+	LongRunningOperation op;
+
+	Buffer* buffer = _pNotepadPlus->getCurrentBuffer();
+	bool result = false;
+	bool hasModifForSession = false;
+
+	if (buffer->isDirty())
+	{
+		if (buffer->isModified()) // buffer dirty and modified, write the backup file
+		{
+			UniMode mode = buffer->getUnicodeMode();
+			if (mode == uniCookie)
+				mode = uni8Bit;	//set the mode to ANSI to prevent converter from adding BOM and performing conversions, Scintilla's data can be copied directly
+
+			Utf8_16_Write UnicodeConvertor;
+			UnicodeConvertor.setEncoding(mode);
+			int encoding = buffer->getEncoding();
+
+			generic_string backupFilePath = buffer->getBackupFileName();
+			if (backupFilePath.empty())
+			{
+				// Create file
+				backupFilePath = NppParameters::getInstance()->getUserPath();
+				backupFilePath += TEXT("\\backup\\");
+
+				// if "backup" folder doesn't exist, create it.
+				if (!PathFileExists(backupFilePath.c_str()))
+				{
+					::CreateDirectory(backupFilePath.c_str(), NULL);
+				}
+
+				backupFilePath += buffer->getFileName();
+
+				const int temBufLen = 32;
+				TCHAR tmpbuf[temBufLen];
+				time_t ltime = time(0);
+				struct tm* today = localtime(&ltime);
+				generic_strftime(tmpbuf, temBufLen, TEXT("%Y-%m-%d_%H%M%S"), today);
+
+				backupFilePath += TEXT("@");
+				backupFilePath += tmpbuf;
+
+				// Set created file name in buffer
+				buffer->setBackupFileName(backupFilePath);
+
+				// Session changes, save it
+				hasModifForSession = true;
+			}
+
+			TCHAR fullpath[MAX_PATH];
+			::GetFullPathName(backupFilePath.c_str(), MAX_PATH, fullpath, NULL);
+			if (_tcschr(fullpath, '~'))
+			{
+				::GetLongPathName(fullpath, fullpath, MAX_PATH);
+			}
+
+			// Make sure the backup file is not read only
+			DWORD dwFileAttribs = ::GetFileAttributes(fullpath);
+			if (dwFileAttribs & FILE_ATTRIBUTE_READONLY) // if file is read only, remove read only attribute
+			{
+				dwFileAttribs ^= FILE_ATTRIBUTE_READONLY;
+				::SetFileAttributes(fullpath, dwFileAttribs);
+			}
+
+			FILE *fp = UnicodeConvertor.fopen(fullpath, TEXT("wb"));
+			if (fp)
+			{
+				int lengthDoc = _pNotepadPlus->_pEditView->getCurrentDocLen();
+				char* buf = (char*)_pNotepadPlus->_pEditView->execute(SCI_GETCHARACTERPOINTER);	//to get characters directly from Scintilla buffer
+				size_t items_written = 0;
+				if (encoding == -1) //no special encoding; can be handled directly by Utf8_16_Write
+				{
+					items_written = UnicodeConvertor.fwrite(buf, lengthDoc);
+					if (lengthDoc == 0)
+						items_written = 1;
+				}
+				else
+				{
+					WcharMbcsConvertor *wmc = WcharMbcsConvertor::getInstance();
+					int grabSize;
+					for (int i = 0; i < lengthDoc; i += grabSize)
+					{
+						grabSize = lengthDoc - i;
+						if (grabSize > blockSize)
+							grabSize = blockSize;
+
+						int newDataLen = 0;
+						int incompleteMultibyteChar = 0;
+						const char *newData = wmc->encode(SC_CP_UTF8, encoding, buf+i, grabSize, &newDataLen, &incompleteMultibyteChar);
+						grabSize -= incompleteMultibyteChar;
+						items_written = UnicodeConvertor.fwrite(newData, newDataLen);
+					}
+					if (lengthDoc == 0)
+						items_written = 1;
+				}
+				UnicodeConvertor.fclose();
+
+				// Note that fwrite() doesn't return the number of bytes written, but rather the number of ITEMS.
+				if(items_written == 1) // backup file has been saved
+				{
+					buffer->setModifiedStatus(false);
+					result = true;	//all done
+				}
+			}
+		}
+		else // buffer dirty but unmodified
+		{
+			result = true;
+		}
+	}
+	else // buffer not dirty, sync: delete the backup file
+	{
+		generic_string backupFilePath = buffer->getBackupFileName();
+		if (not backupFilePath.empty())
+		{
+			// delete backup file
+			generic_string file2Delete = buffer->getBackupFileName();
+			buffer->setBackupFileName(generic_string());
+			result = (::DeleteFile(file2Delete.c_str()) != 0);
+
+			// Session changes, save it
+			hasModifForSession = true;
+		}
+		//printStr(TEXT("backup deleted in backupCurrentBuffer"));
+		result = true; // no backup file to delete
+	}
+	//printStr(TEXT("backup sync"));
+
+	if (result && hasModifForSession)
+	{
+		//printStr(buffer->getBackupFileName().c_str());
+		_pNotepadPlus->saveCurrentSession();
+	}
+	return result;
+}
+
+bool FileManager::deleteBufferBackup(BufferID id)
+{
+	Buffer* buffer = getBufferByID(id);
+	bool result = true;
+	generic_string backupFilePath = buffer->getBackupFileName();
+	if (not backupFilePath.empty())
+	{
+		// delete backup file
+		buffer->setBackupFileName(generic_string());
+		result = (::DeleteFile(backupFilePath.c_str()) != 0);
+	}
+
+	return result;
+}
+
+
+bool FileManager::saveBuffer(BufferID id, const TCHAR * filename, bool isCopy, generic_string * error_msg)
+{
+	LongRunningOperation op;
+
+	Buffer* buffer = getBufferByID(id);
+	bool isHiddenOrSys = false;
+	DWORD attrib = 0;
+
+	TCHAR fullpath[MAX_PATH];
+	::GetFullPathName(filename, MAX_PATH, fullpath, NULL);
+	if (_tcschr(fullpath, '~'))
+	{
+		::GetLongPathName(fullpath, fullpath, MAX_PATH);
+	}
+
+	if (PathFileExists(fullpath))
+	{
+		attrib = ::GetFileAttributes(fullpath);
+
+		if (attrib != INVALID_FILE_ATTRIBUTES)
+		{
+			isHiddenOrSys = (attrib & (FILE_ATTRIBUTE_HIDDEN | FILE_ATTRIBUTE_SYSTEM)) != 0;
+			if (isHiddenOrSys)
+				::SetFileAttributes(filename, attrib & ~(FILE_ATTRIBUTE_HIDDEN | FILE_ATTRIBUTE_SYSTEM));
+		}
+	}
+
+	UniMode mode = buffer->getUnicodeMode();
+	if (mode == uniCookie)
+		mode = uni8Bit;	//set the mode to ANSI to prevent converter from adding BOM and performing conversions, Scintilla's data can be copied directly
+
+	Utf8_16_Write UnicodeConvertor;
+	UnicodeConvertor.setEncoding(mode);
+
+	int encoding = buffer->getEncoding();
+
+	FILE *fp = UnicodeConvertor.fopen(fullpath, TEXT("wb"));
+	if (fp)
+	{
+		_pscratchTilla->execute(SCI_SETDOCPOINTER, 0, buffer->_doc);	//generate new document
+
+		int lengthDoc = _pscratchTilla->getCurrentDocLen();
+		char* buf = (char*)_pscratchTilla->execute(SCI_GETCHARACTERPOINTER);	//to get characters directly from Scintilla buffer
+		size_t items_written = 0;
+		if (encoding == -1) //no special encoding; can be handled directly by Utf8_16_Write
+		{
+			items_written = UnicodeConvertor.fwrite(buf, lengthDoc);
+			if (lengthDoc == 0)
+				items_written = 1;
+		}
+		else
+		{
+			WcharMbcsConvertor *wmc = WcharMbcsConvertor::getInstance();
+			int grabSize;
+			for (int i = 0; i < lengthDoc; i += grabSize)
+			{
+				grabSize = lengthDoc - i;
+				if (grabSize > blockSize)
+					grabSize = blockSize;
+
+				int newDataLen = 0;
+				int incompleteMultibyteChar = 0;
+				const char *newData = wmc->encode(SC_CP_UTF8, encoding, buf+i, grabSize, &newDataLen, &incompleteMultibyteChar);
+				grabSize -= incompleteMultibyteChar;
+				items_written = UnicodeConvertor.fwrite(newData, newDataLen);
+			}
+			if (lengthDoc == 0)
+				items_written = 1;
+		}
+
+		// check the language du fichier
+		LangType language = detectLanguageFromTextBegining((unsigned char *)buf, lengthDoc);
+
+		UnicodeConvertor.fclose();
+
+		// Error, we didn't write the entire document to disk.
+		// Note that fwrite() doesn't return the number of bytes written, but rather the number of ITEMS.
+		if(items_written != 1)
+		{
+			if(error_msg != NULL)
+				*error_msg = TEXT("Failed to save file.\nNot enough space on disk to save file?");
+
+			return false;
+		}
+
+		if (isHiddenOrSys)
+			::SetFileAttributes(fullpath, attrib);
+
+		if (isCopy)
+		{
+			_pscratchTilla->execute(SCI_SETDOCPOINTER, 0, _scratchDocDefault);
+
+			/* for saveAs it's not necessary since this action is for the "current" directory, so we let manage in SAVEPOINTREACHED event
+			generic_string backupFilePath = buffer->getBackupFileName();
+			if (not backupFilePath.empty())
+			{
+				// delete backup file
+				generic_string file2Delete = buffer->getBackupFileName();
+				buffer->setBackupFileName(generic_string());
+				::DeleteFile(file2Delete.c_str());
+			}
+			*/
+
+			return true;	//all done
+		}
+
+		buffer->setFileName(fullpath, language);
+		buffer->setDirty(false);
+		buffer->setStatus(DOC_REGULAR);
+		buffer->checkFileState();
+		_pscratchTilla->execute(SCI_SETSAVEPOINT);
+		_pscratchTilla->execute(SCI_SETDOCPOINTER, 0, _scratchDocDefault);
+
+		generic_string backupFilePath = buffer->getBackupFileName();
+		if (not backupFilePath.empty())
+		{
+			// delete backup file
+			buffer->setBackupFileName(generic_string());
+			::DeleteFile(backupFilePath.c_str());
+		}
+
+		return true;
+	}
+
+	return false;
+}
+
+size_t FileManager::nextUntitledNewNumber() const
+{
+	std::vector<size_t> usedNumbers;
+	for(size_t i = 0; i < _buffers.size(); i++)
+	{
+		Buffer *buf = _buffers.at(i);
+		if (buf->isUntitled())
+		{
+			// if untitled document is invisible, then don't put its number into array (so its number is available to be used)
+			if ((buf->_referees[0])->isVisible())
+			{
+				TCHAR *numberStr = buf->_fileName + lstrlen(UNTITLED_STR);
+				int usedNumber = generic_atoi(numberStr);
+				usedNumbers.push_back(usedNumber);
+			}
+		}
+	}
+
+	size_t newNumber = 1;
+	bool numberAvailable = true;
+	bool found = false;
+	do
+	{
+		for(size_t j = 0; j < usedNumbers.size(); j++)
+		{
+			numberAvailable = true;
+			found = false;
+			if (usedNumbers[j] == newNumber)
+			{
+				numberAvailable = false;
+				found = true;
+				break;
+			}
+		}
+		if (!numberAvailable)
+			newNumber++;
+
+		if (!found)
+			break;
+
+	} while (!numberAvailable);
+
+	return newNumber;
+}
+
+BufferID FileManager::newEmptyDocument()
+{
+	generic_string newTitle = UNTITLED_STR;
+	TCHAR nb[10];
+	wsprintf(nb, TEXT("%d"), nextUntitledNewNumber());
+	newTitle += nb;
+
+	Document doc = (Document)_pscratchTilla->execute(SCI_CREATEDOCUMENT);	//this already sets a reference for filemanager
+	Buffer* newBuf = new Buffer(this, _nextBufferID, doc, DOC_UNNAMED, newTitle.c_str());
+	BufferID id = static_cast<BufferID>(newBuf);
+	newBuf->_id = id;
+	_buffers.push_back(newBuf);
+	++_nbBufs;
+	++_nextBufferID;
+	return id;
+}
+
+BufferID FileManager::bufferFromDocument(Document doc, bool dontIncrease, bool dontRef)
+{
+	generic_string newTitle = UNTITLED_STR;
+	TCHAR nb[10];
+	wsprintf(nb, TEXT("%d"), nextUntitledNewNumber());
+	newTitle += nb;
+
+	if (!dontRef)
+		_pscratchTilla->execute(SCI_ADDREFDOCUMENT, 0, doc);	//set reference for FileManager
+	Buffer* newBuf = new Buffer(this, _nextBufferID, doc, DOC_UNNAMED, newTitle.c_str());
+	BufferID id = static_cast<BufferID>(newBuf);
+	newBuf->_id = id;
+	_buffers.push_back(newBuf);
+	++_nbBufs;
+
+	if (!dontIncrease)
+		++_nextBufferID;
+	return id;
+}
+
+int FileManager::detectCodepage(char* buf, size_t len)
+{
+	uchardet_t ud = uchardet_new();
+	uchardet_handle_data(ud, buf, len);
+	uchardet_data_end(ud);
+	const char* cs = uchardet_get_charset(ud);
+	int codepage = EncodingMapper::getInstance()->getEncodingFromString(cs);
+	uchardet_delete(ud);
+	return codepage;
+}
+
+LangType FileManager::detectLanguageFromTextBegining(const unsigned char *data, size_t dataLen)
+{
+	struct FirstLineLanguages
+	{
+		std::string pattern;
+		LangType lang;
+	};
+
+	// Is the buffer at least the size of a BOM?
+	if (dataLen <= 3)
+		return L_TEXT;
+
+	// Eliminate BOM if present
+	size_t i = 0;
+	if ((data[0] == 0xEF && data[1] == 0xBB && data[2] == 0xBF) || // UTF8 BOM
+		(data[0] == 0xFE && data[1] == 0xFF && data[2] == 0x00) || // UTF16 BE BOM
+		(data[0] == 0xFF && data[1] == 0xFE && data[2] == 0x00))   // UTF16 LE BOM
+		i += 3;
+
+	// Skip any space-like char
+	for (; i < dataLen; ++i)
+	{
+		if (data[i] != ' ' && data[i] != '\t' && data[i] != '\n' && data[i] != '\r')
+			break;
+	}
+
+	// Create the buffer to need to test
+	const size_t longestLength = 40; // shebangs can be large
+	std::string buf2Test = std::string((const char *)data + i, longestLength);
+
+	// Is there a \r or \n in the buffer? If so, truncate it
+	auto cr = buf2Test.find("\r");
+	auto nl = buf2Test.find("\n");
+	auto crnl = min(cr, nl);
+	if (crnl != std::string::npos && crnl < longestLength)
+		buf2Test = std::string((const char *)data + i, crnl);
+
+	// First test for a Unix-like Shebang
+	// See https://en.wikipedia.org/wiki/Shebang_%28Unix%29 for more details about Shebang
+	std::string shebang = "#!";
+
+	size_t foundPos = buf2Test.find(shebang);
+	if (foundPos == 0)
+	{
+		// Make a list of the most commonly used languages
+		const size_t NB_SHEBANG_LANGUAGES = 6;
+		FirstLineLanguages ShebangLangs[NB_SHEBANG_LANGUAGES] = {
+			{ "sh",		L_BASH },
+			{ "python", L_PYTHON },
+			{ "perl",	L_PERL },
+			{ "php",	L_PHP },
+			{ "ruby",	L_RUBY },
+			{ "node",	L_JAVASCRIPT }
+		};
+
+		// Go through the list of languages
+		for (i = 0; i < NB_SHEBANG_LANGUAGES; ++i)
+		{
+			if (buf2Test.find(ShebangLangs[i].pattern) != std::string::npos)
+			{
+				return ShebangLangs[i].lang;
+			}
+		}
+
+		// Unrecognized shebang (there is always room for improvement ;-)
+		return L_TEXT;
+	}
+
+	// Are there any other patterns we know off?
+	const size_t NB_FIRST_LINE_LANGUAGES = 5;
+	FirstLineLanguages languages[NB_FIRST_LINE_LANGUAGES] = {
+		{ "<?xml",			L_XML },
+		{ "<?php",			L_PHP },
+		{ "<html",			L_HTML },
+		{ "<!DOCTYPE html",	L_HTML },
+		{ "<?",				L_PHP } // MUST be after "<?php" and "<?xml" to get the result as accurate as possible
+	};
+
+	for (i = 0; i < NB_FIRST_LINE_LANGUAGES; ++i)
+	{
+		foundPos = buf2Test.find(languages[i].pattern);
+		if (foundPos == 0)
+		{
+			return languages[i].lang;
+		}
+	}
+
+	// Unrecognized first line, we assume it is a text file for now
+	return L_TEXT;
+}
+
+bool FileManager::loadFileData(Document doc, const TCHAR * filename, char* data, Utf8_16_Read * unicodeConvertor, LangType & language, int & encoding, EolType & eolFormat)
+{
+	FILE *fp = generic_fopen(filename, TEXT("rb"));
+	if (not fp)
+		return false;
+
+	//Get file size
+	_fseeki64 (fp , 0 , SEEK_END);
+	unsigned __int64 fileSize =_ftelli64(fp);
+	rewind(fp);
+	// size/6 is the normal room Scintilla keeps for editing, but here we limit it to 1MiB when loading (maybe we want to load big files without editing them too much)
+	unsigned __int64 bufferSizeRequested = fileSize + min(1<<20,fileSize/6);
+	// As a 32bit application, we cannot allocate 2 buffer of more than INT_MAX size (it takes the whole address space)
+	if (bufferSizeRequested > INT_MAX)
+	{
+		NativeLangSpeaker *pNativeSpeaker = (NppParameters::getInstance())->getNativeLangSpeaker();
+		pNativeSpeaker->messageBox("FileTooBigToOpen",
+										NULL,
+										TEXT("File is too big to be opened by Notepad++"),
+										TEXT("File size problem"),
+										MB_OK|MB_APPLMODAL);
+
+		fclose(fp);
+		return false;
+	}
+
+	//Setup scratchtilla for new filedata
+	_pscratchTilla->execute(SCI_SETSTATUS, SC_STATUS_OK); // reset error status
+	_pscratchTilla->execute(SCI_SETDOCPOINTER, 0, doc);
+	bool ro = _pscratchTilla->execute(SCI_GETREADONLY) != 0;
+	if (ro)
+	{
+		_pscratchTilla->execute(SCI_SETREADONLY, false);
+	}
+	_pscratchTilla->execute(SCI_CLEARALL);
+
+
+	if (language < L_EXTERNAL)
+	{
+		_pscratchTilla->execute(SCI_SETLEXER, ScintillaEditView::langNames[language].lexerID);
+	}
+	else
+	{
+		int id = language - L_EXTERNAL;
+		TCHAR * name = NppParameters::getInstance()->getELCFromIndex(id)._name;
+		WcharMbcsConvertor *wmc = WcharMbcsConvertor::getInstance();
+		const char *pName = wmc->wchar2char(name, CP_ACP);
+		_pscratchTilla->execute(SCI_SETLEXERLANGUAGE, 0, reinterpret_cast<LPARAM>(pName));
+	}
+
+	if (encoding != -1)
+		_pscratchTilla->execute(SCI_SETCODEPAGE, SC_CP_UTF8);
+
+	bool success = true;
+	EolType format = EolType::unknown;
+	__try
+	{
+		// First allocate enough memory for the whole file (this will reduce memory copy during loading)
+		_pscratchTilla->execute(SCI_ALLOCATE, WPARAM(bufferSizeRequested));
+		if (_pscratchTilla->execute(SCI_GETSTATUS) != SC_STATUS_OK)
+			throw;
+
+		size_t lenFile = 0;
+		size_t lenConvert = 0;	//just in case conversion results in 0, but file not empty
+		bool isFirstTime = true;
+		int incompleteMultibyteChar = 0;
+
+		do
+		{
+			lenFile = fread(data+incompleteMultibyteChar, 1, blockSize-incompleteMultibyteChar, fp) + incompleteMultibyteChar;
+			if (lenFile == 0) break;
+
+            if (isFirstTime)
+            {
+				// check if file contain any BOM
+                if (Utf8_16_Read::determineEncoding((unsigned char *)data, lenFile) != uni8Bit)
+                {
+                    // if file contains any BOM, then encoding will be erased,
+                    // and the document will be interpreted as UTF
+                    encoding = -1;
+				}
+				else if (encoding == -1)
+				{
+					if (NppParameters::getInstance()->getNppGUI()._detectEncoding)
+						encoding = detectCodepage(data, lenFile);
+                }
+
+				if (language == L_TEXT)
+				{
+					// check the language du fichier
+					language = detectLanguageFromTextBegining((unsigned char *)data, lenFile);
+				}
+
+                isFirstTime = false;
+            }
+
+			if (encoding != -1)
+			{
+				if (encoding == SC_CP_UTF8)
+				{
+					// Pass through UTF-8 (this does not check validity of characters, thus inserting a multi-byte character in two halfs is working)
+					_pscratchTilla->execute(SCI_APPENDTEXT, lenFile, reinterpret_cast<LPARAM>(data));
+				}
+				else
+				{
+					WcharMbcsConvertor* wmc = WcharMbcsConvertor::getInstance();
+					int newDataLen = 0;
+					const char *newData = wmc->encode(encoding, SC_CP_UTF8, data, static_cast<int32_t>(lenFile), &newDataLen, &incompleteMultibyteChar);
+					_pscratchTilla->execute(SCI_APPENDTEXT, newDataLen, reinterpret_cast<LPARAM>(newData));
+				}
+
+				if (format == EolType::unknown)
+					format = getEOLFormatForm(data, lenFile, EolType::unknown);
+			}
+			else
+			{
+				lenConvert = unicodeConvertor->convert(data, lenFile);
+				_pscratchTilla->execute(SCI_APPENDTEXT, lenConvert, reinterpret_cast<LPARAM>(unicodeConvertor->getNewBuf()));
+				if (format == EolType::unknown)
+					format = getEOLFormatForm(unicodeConvertor->getNewBuf(), unicodeConvertor->getNewSize(), EolType::unknown);
+			}
+
+			if (_pscratchTilla->execute(SCI_GETSTATUS) != SC_STATUS_OK)
+				throw;
+
+			if (incompleteMultibyteChar != 0)
+			{
+				// copy bytes to next buffer
+				memcpy(data, data + blockSize - incompleteMultibyteChar, incompleteMultibyteChar);
+			}
+
+		}
+		while (lenFile > 0);
+	}
+	__except(EXCEPTION_EXECUTE_HANDLER) //TODO: should filter correctly for other exceptions; the old filter(GetExceptionCode(), GetExceptionInformation()) was only catching access violations
+	{
+		NativeLangSpeaker *pNativeSpeaker = (NppParameters::getInstance())->getNativeLangSpeaker();
+		pNativeSpeaker->messageBox("FileTooBigToOpen",
+			NULL,
+			TEXT("File is too big to be opened by Notepad++"),
+			TEXT("File size problem"),
+			MB_OK | MB_APPLMODAL);
+		success = false;
+	}
+
+	fclose(fp);
+
+	// broadcast the format
+	if (format == EolType::unknown)
+	{
+		NppParameters *pNppParamInst = NppParameters::getInstance();
+		const NewDocDefaultSettings & ndds = (pNppParamInst->getNppGUI()).getNewDocDefaultSettings(); // for ndds._format
+		eolFormat = ndds._format;
+
+		//for empty files, if the default for new files is UTF8, and "Apply to opened ANSI files" is set, apply it
+		if (fileSize == 0)
+		{
+			if (ndds._unicodeMode == uniCookie && ndds._openAnsiAsUtf8)
+				encoding = SC_CP_UTF8;
+		}
+	}
+	else
+	{
+		eolFormat = format;
+	}
+
+	_pscratchTilla->execute(SCI_EMPTYUNDOBUFFER);
+	_pscratchTilla->execute(SCI_SETSAVEPOINT);
+
+	if (ro)
+		_pscratchTilla->execute(SCI_SETREADONLY, true);
+
+	_pscratchTilla->execute(SCI_SETDOCPOINTER, 0, _scratchDocDefault);
+
+	return success;
+}
+
+
+BufferID FileManager::getBufferFromName(const TCHAR* name)
+{
+	TCHAR fullpath[MAX_PATH];
+	::GetFullPathName(name, MAX_PATH, fullpath, NULL);
+	if (_tcschr(fullpath, '~'))
+	{
+		::GetLongPathName(fullpath, fullpath, MAX_PATH);
+	}
+
+	for(size_t i = 0; i < _buffers.size(); i++)
+	{
+		if (OrdinalIgnoreCaseCompareStrings(name, _buffers.at(i)->getFullPathName()) == 0)
+			return _buffers.at(i)->getID();
+	}
+	return BUFFER_INVALID;
+}
+
+
+BufferID FileManager::getBufferFromDocument(Document doc)
+{
+	for (size_t i = 0; i < _nbBufs; ++i)
+	{
+		if (_buffers[i]->_doc == doc)
+			return _buffers[i]->_id;
+	}
+	return BUFFER_INVALID;
+}
+
+
+bool FileManager::createEmptyFile(const TCHAR * path)
+{
+	FILE * file = generic_fopen(path, TEXT("wb"));
+	if (!file)
+		return false;
+	fclose(file);
+	return true;
+}
+
+
+int FileManager::getFileNameFromBuffer(BufferID id, TCHAR * fn2copy)
+{
+	if (getBufferIndexByID(id) == -1)
+		return -1;
+
+	Buffer* buf = getBufferByID(id);
+	if (fn2copy)
+		lstrcpy(fn2copy, buf->getFullPathName());
+	return lstrlen(buf->getFullPathName());
+}
+
+
+int FileManager::docLength(Buffer* buffer) const
+{
+	_pscratchTilla->execute(SCI_SETDOCPOINTER, 0, buffer->_doc);
+	int docLen = _pscratchTilla->getCurrentDocLen();
+	_pscratchTilla->execute(SCI_SETDOCPOINTER, 0, _scratchDocDefault);
+	return docLen;
+}