--- conflicted
+++ resolved
@@ -1,427 +1,419 @@
-// This file is part of Notepad++ project
-// Copyright (C)2003 Don HO <don.h@free.fr>
-//
-// This program is free software; you can redistribute it and/or
-// modify it under the terms of the GNU General Public License
-// as published by the Free Software Foundation; either
-// version 2 of the License, or (at your option) any later version.
-//
-// Note that the GPL places important restrictions on "derived works", yet
-// it does not provide a detailed definition of that term.  To avoid
-// misunderstandings, we consider an application to constitute a
-// "derivative work" for the purpose of this license if it does any of the
-// following:
-// 1. Integrates source code from Notepad++.
-// 2. Integrates/includes/aggregates Notepad++ into a proprietary executable
-//    installer, such as those produced by InstallShield.
-// 3. Links to a library or executes a program that does any of the above.
-//
-// This program is distributed in the hope that it will be useful,
-// but WITHOUT ANY WARRANTY; without even the implied warranty of
-// MERCHANTABILITY or FITNESS FOR A PARTICULAR PURPOSE.  See the
-// GNU General Public License for more details.
-//
-// You should have received a copy of the GNU General Public License
-// along with this program; if not, write to the Free Software
-// Foundation, Inc., 675 Mass Ave, Cambridge, MA 02139, USA.
-#pragma once
-#include "Utf8_16.h"
-
-
-
-class Notepad_plus;
-class Buffer;
-typedef Buffer* BufferID;	//each buffer has unique ID by which it can be retrieved
-#define BUFFER_INVALID	(BufferID)0
-
-typedef sptr_t Document;
-
-enum DocFileStatus
-{
-	DOC_REGULAR    = 0x01, // should not be combined with anything
-	DOC_UNNAMED    = 0x02, // not saved (new ##)
-	DOC_DELETED    = 0x04, // doesn't exist in environment anymore, but not DOC_UNNAMED
-	DOC_MODIFIED   = 0x08, // File in environment has changed
-	DOC_NEEDRELOAD = 0x10  // File is modified & needed to be reload (by log monitoring)
-};
-
-enum BufferStatusInfo
-{
-	BufferChangeLanguage	= 0x001,  // Language was altered
-	BufferChangeDirty		= 0x002,  // Buffer has changed dirty state
-	BufferChangeFormat		= 0x004,  // EOL type was changed
-	BufferChangeUnicode		= 0x008,  // Unicode type was changed
-	BufferChangeReadonly	= 0x010,  // Readonly state was changed, can be both file and user
-	BufferChangeStatus		= 0x020,  // Filesystem Status has changed
-	BufferChangeTimestamp	= 0x040,  // Timestamp was changed
-	BufferChangeFilename	= 0x080,  // Filename was changed
-	BufferChangeRecentTag	= 0x100,  // Recent tag has changed
-	BufferChangeLexing		= 0x200,  // Document needs lexing
-	BufferChangeMask		= 0x3FF   // Mask: covers all changes
-};
-
-//const int userLangNameMax = 16;
-const TCHAR UNTITLED_STR[] = TEXT("new ");
-
-
-
-//File manager class maintains all buffers
-class FileManager final
-{
-public:
-	void init(Notepad_plus* pNotepadPlus, ScintillaEditView* pscratchTilla);
-
-	//void activateBuffer(int index);
-	void checkFilesystemChanges();
-
-	size_t getNrBuffers() { return _nrBufs; };
-	int getBufferIndexByID(BufferID id);
-	Buffer * getBufferByIndex(size_t index);
-	Buffer * getBufferByID(BufferID id) {return (Buffer*)id;}
-
-	void beNotifiedOfBufferChange(Buffer * theBuf, int mask);
-
-	void closeBuffer(BufferID, ScintillaEditView * identifer);		//called by Notepad++
-
-	void addBufferReference(BufferID id, ScintillaEditView * identifer);	//called by Scintilla etc indirectly
-
-	BufferID loadFile(const TCHAR * filename, Document doc = NULL, int encoding = -1, const TCHAR *backupFileName = NULL, time_t fileNameTimestamp = 0);	//ID == BUFFER_INVALID on failure. If Doc == NULL, a new file is created, otherwise data is loaded in given document
-	BufferID newEmptyDocument();
-	//create Buffer from existing Scintilla, used from new Scintillas. If dontIncrease = true, then the new document number isnt increased afterwards.
-	//usefull for temporary but neccesary docs
-	//If dontRef = false, then no extra reference is added for the doc. Its the responsibility of the caller to do so
-	BufferID bufferFromDocument(Document doc,  bool dontIncrease = false, bool dontRef = false);
-
-	BufferID getBufferFromName(const TCHAR * name);
-	BufferID getBufferFromDocument(Document doc);
-
-	bool reloadBuffer(BufferID id);
-	bool reloadBufferDeferred(BufferID id);
-	bool saveBuffer(BufferID id, const TCHAR* filename, bool isCopy = false, generic_string * error_msg = NULL);
-	bool backupCurrentBuffer();
-	bool deleteCurrentBufferBackup();
-	bool deleteFile(BufferID id);
-	bool moveFile(BufferID id, const TCHAR * newFilename);
-	bool createEmptyFile(const TCHAR * path);
-	static FileManager * getInstance() {return _pSelf;};
-	void destroyInstance() { delete _pSelf; };
-	int getFileNameFromBuffer(BufferID id, TCHAR * fn2copy);
-	int docLength(Buffer * buffer) const;
-	size_t nextUntitledNewNumber() const;
-
-
-private:
-	~FileManager();
-	int detectCodepage(char* buf, size_t len);
-	bool loadFileData(Document doc, const TCHAR* filename, char* buffer, Utf8_16_Read* UnicodeConvertor, LangType & language, int & encoding, EolType & eolFormat);
-<<<<<<< HEAD
-<<<<<<< 1aaf78b0c1375ef150ad4def365323026064d292
-	LangType detectLanguageFromTextBegining(const unsigned char *data, size_t dataLen);
-=======
-	LangType detectLanguageFromTextBeginning(const unsigned char *data, size_t dataLen);
->>>>>>> Corrected a few variable types, fixing a few integer overflows.
-=======
-	LangType detectLanguageFromTextBeginning(const unsigned char *data, size_t dataLen);
->>>>>>> 2c88a20f
-
-
-private:
-	static FileManager *_pSelf;
-
-	Notepad_plus* _pNotepadPlus = nullptr;
-	ScintillaEditView* _pscratchTilla = nullptr;
-	Document _scratchDocDefault;
-	std::vector<Buffer*> _buffers;
-	BufferID _nextBufferID = 0;
-	size_t _nrBufs = 0;
-};
-
-#define MainFileManager FileManager::getInstance()
-
-
-
-
-class Buffer final
-{
-	friend class FileManager;
-public:
-	//Loading a document:
-	//constructor with ID.
-	//Set a reference (pointer to a container mostly, like DocTabView or ScintillaEditView)
-	//Set the position manually if needed
-	//Load the document into Scintilla/add to TabBar
-	//The entire lifetime if the buffer, the Document has reference count of _atleast_ one
-	//Destructor makes sure its purged
-	Buffer(FileManager * pManager, BufferID id, Document doc, DocFileStatus type, const TCHAR *fileName);
-
-	// this method 1. copies the file name
-	//             2. determinates the language from the ext of file name
-	//             3. gets the last modified time
-	void setFileName(const TCHAR *fn, LangType defaultLang = L_TEXT);
-
-	const TCHAR * getFullPathName() const {
-		return _fullPathName.c_str();
-	}
-
-	const TCHAR * getFileName() const { return _fileName; }
-
-	BufferID getID() const { return _id; }
-
-	void increaseRecentTag() {
-		_recentTag = ++_recentTagCtr;
-		doNotify(BufferChangeRecentTag);
-	}
-
-	long getRecentTag() const { return _recentTag; }
-
-	bool checkFileState();
-
-	bool isDirty() const {
-		return _isDirty;
-	}
-
-	bool isReadOnly() const {
-		return (_isUserReadOnly || _isFileReadOnly);
-	};
-
-	bool isUntitled() const {
-		return (_currentStatus == DOC_UNNAMED);
-	}
-
-	bool getFileReadOnly() const {
-		return _isFileReadOnly;
-	}
-
-	void setFileReadOnly(bool ro) {
-		_isFileReadOnly = ro;
-		doNotify(BufferChangeReadonly);
-	}
-
-	bool getUserReadOnly() const {
-		return _isUserReadOnly;
-	}
-
-	void setUserReadOnly(bool ro) {
-		_isUserReadOnly = ro;
-		doNotify(BufferChangeReadonly);
-	}
-
-	EolType getEolFormat() const {
-		return _eolFormat;
-	}
-
-	void setEolFormat(EolType format) {
-		_eolFormat = format;
-		doNotify(BufferChangeFormat);
-	}
-
-	LangType getLangType() const {
-		return _lang;
-	}
-
-	void setLangType(LangType lang, const TCHAR * userLangName = TEXT(""));
-
-	UniMode getUnicodeMode() const {
-		return _unicodeMode;
-	}
-
-	void setUnicodeMode(UniMode mode);
-
-	int getEncoding() const {
-		return _encoding;
-	}
-
-	void setEncoding(int encoding);
-
-	DocFileStatus getStatus() const {
-		return _currentStatus;
-	}
-
-	Document getDocument() {
-		return _doc;
-	}
-
-	void setDirty(bool dirty);
-
-	void setPosition(const Position & pos, ScintillaEditView * identifier);
-	Position & getPosition(ScintillaEditView * identifier);
-
-	void setHeaderLineState(const std::vector<size_t> & folds, ScintillaEditView * identifier);
-	const std::vector<size_t> & getHeaderLineState(const ScintillaEditView * identifier) const;
-
-	bool isUserDefineLangExt() const
-	{
-		return (_userLangExt[0] != '\0');
-	}
-
-	const TCHAR * getUserDefineLangName() const
-	{
-		return _userLangExt.c_str();
-	}
-
-	const TCHAR * getCommentLineSymbol() const
-	{
-		Lang *l = getCurrentLang();
-		if (!l)
-			return NULL;
-		return l->_pCommentLineSymbol;
-	}
-
-	const TCHAR * getCommentStart() const
-	{
-		Lang *l = getCurrentLang();
-		if (!l)
-			return NULL;
-		return l->_pCommentStart;
-	}
-
-	const TCHAR * getCommentEnd() const
-	{
-		Lang *l = getCurrentLang();
-		if (!l)
-			return NULL;
-		return l->_pCommentEnd;
-	}
-
-	bool getNeedsLexing() const
-	{
-		return _needLexer;
-	}
-
-	void setNeedsLexing(bool lex)
-	{
-		_needLexer = lex;
-		doNotify(BufferChangeLexing);
-	}
-
-	//these two return reference count after operation
-	int addReference(ScintillaEditView * identifier);		//if ID not registered, creates a new Position for that ID and new foldstate
-	int removeReference(ScintillaEditView * identifier);		//reduces reference. If zero, Document is purged
-
-	void setHideLineChanged(bool isHide, int location);
-
-	void setDeferredReload();
-
-	bool getNeedReload()
-	{
-		return _needReloading;
-	}
-
-	void setNeedReload(bool reload)
-	{
-		_needReloading = reload;
-	}
-
-	/*
-	pair<size_t, bool> getLineUndoState(size_t currentLine) const;
-	void setLineUndoState(size_t currentLine, size_t undoLevel, bool isSaved = false);
-	*/
-
-	int docLength() const
-	{
-		assert(_pManager != nullptr);
-		return _pManager->docLength(_id);
-	}
-
-	int getFileLength() const; // return file length. -1 if file is not existing.
-
-	enum fileTimeType { ft_created, ft_modified, ft_accessed };
-	generic_string getFileTime(fileTimeType ftt) const;
-
-	Lang * getCurrentLang() const;
-
-	bool isModified() const { return _isModified; }
-	void setModifiedStatus(bool isModified) { _isModified = isModified; }
-	generic_string getBackupFileName() const { return _backupFileName; }
-	void setBackupFileName(generic_string fileName) { _backupFileName = fileName; }
-	time_t getLastModifiedTimestamp() const { return _timeStamp; }
-
-	bool isLoadedDirty() const
-	{
-		return _isLoadedDirty;
-	}
-
-	void setLoadedDirty(bool val)
-	{
-		_isLoadedDirty = val;
-	}
-
-	void startMonitoring() { 
-		_isMonitoringOn = true; 
-		_eventHandle = ::CreateEvent(nullptr, TRUE, FALSE, nullptr);
-	};
-
-	HANDLE getMonitoringEvent() const {
-		return _eventHandle;
-	};
-
-	void stopMonitoring() { 
-		_isMonitoringOn = false;
-		::SetEvent(_eventHandle);
-		::CloseHandle(_eventHandle);
-	};
-
-	bool isMonitoringOn() const { return _isMonitoringOn; };
-	void updateTimeStamp();
-	void reload();
-
-private:
-	int indexOfReference(const ScintillaEditView * identifier) const;
-
-	void setStatus(DocFileStatus status)
-	{
-		_currentStatus = status;
-		doNotify(BufferChangeStatus);
-	}
-
-	void doNotify(int mask);
-
-	Buffer(const Buffer&) = delete;
-	Buffer& operator = (const Buffer&) = delete;
-
-
-private:
-	FileManager * _pManager = nullptr;
-	bool _canNotify = false;
-	int _references = 0; // if no references file inaccessible, can be closed
-	BufferID _id = nullptr;
-
-	//document properties
-	Document _doc;	//invariable
-	LangType _lang;
-	generic_string _userLangExt; // it's useful if only (_lang == L_USER)
-	bool _isDirty = false;
-	EolType _eolFormat = EolType::osdefault;
-	UniMode _unicodeMode;
-	int _encoding = -1;
-	bool _isUserReadOnly = false;
-	bool _needLexer = false; // new buffers do not need lexing, Scintilla takes care of that
-	//these properties have to be duplicated because of multiple references
-	//All the vectors must have the same size at all times
-	std::vector<ScintillaEditView *> _referees; // Instances of ScintillaEditView which contain this buffer
-	std::vector<Position> _positions;
-	std::vector<std::vector<size_t>> _foldStates;
-
-	//vector< pair<size_t, pair<size_t, bool> > > _linesUndoState;
-
-	//Environment properties
-	DocFileStatus _currentStatus;
-	time_t _timeStamp = 0; // 0 if it's a new doc
-
-	bool _isFileReadOnly = false;
-	generic_string _fullPathName;
-	TCHAR * _fileName = nullptr; // points to filename part in _fullPathName
-	bool _needReloading = false; // True if Buffer needs to be reloaded on activation
-
-	long _recentTag = -1;
-	static long _recentTagCtr;
-
-	// For backup system
-	generic_string _backupFileName;
-	bool _isModified = false;
-	bool _isLoadedDirty = false; // it's the indicator for finding buffer's initial state
-
-	// For the monitoring
-	HANDLE _eventHandle = nullptr;
-	bool _isMonitoringOn = false;
+// This file is part of Notepad++ project
+// Copyright (C)2003 Don HO <don.h@free.fr>
+//
+// This program is free software; you can redistribute it and/or
+// modify it under the terms of the GNU General Public License
+// as published by the Free Software Foundation; either
+// version 2 of the License, or (at your option) any later version.
+//
+// Note that the GPL places important restrictions on "derived works", yet
+// it does not provide a detailed definition of that term.  To avoid
+// misunderstandings, we consider an application to constitute a
+// "derivative work" for the purpose of this license if it does any of the
+// following:
+// 1. Integrates source code from Notepad++.
+// 2. Integrates/includes/aggregates Notepad++ into a proprietary executable
+//    installer, such as those produced by InstallShield.
+// 3. Links to a library or executes a program that does any of the above.
+//
+// This program is distributed in the hope that it will be useful,
+// but WITHOUT ANY WARRANTY; without even the implied warranty of
+// MERCHANTABILITY or FITNESS FOR A PARTICULAR PURPOSE.  See the
+// GNU General Public License for more details.
+//
+// You should have received a copy of the GNU General Public License
+// along with this program; if not, write to the Free Software
+// Foundation, Inc., 675 Mass Ave, Cambridge, MA 02139, USA.
+#pragma once
+#include "Utf8_16.h"
+
+
+
+class Notepad_plus;
+class Buffer;
+typedef Buffer* BufferID;	//each buffer has unique ID by which it can be retrieved
+#define BUFFER_INVALID	(BufferID)0
+
+typedef sptr_t Document;
+
+enum DocFileStatus
+{
+	DOC_REGULAR    = 0x01, // should not be combined with anything
+	DOC_UNNAMED    = 0x02, // not saved (new ##)
+	DOC_DELETED    = 0x04, // doesn't exist in environment anymore, but not DOC_UNNAMED
+	DOC_MODIFIED   = 0x08, // File in environment has changed
+	DOC_NEEDRELOAD = 0x10  // File is modified & needed to be reload (by log monitoring)
+};
+
+enum BufferStatusInfo
+{
+	BufferChangeLanguage	= 0x001,  // Language was altered
+	BufferChangeDirty		= 0x002,  // Buffer has changed dirty state
+	BufferChangeFormat		= 0x004,  // EOL type was changed
+	BufferChangeUnicode		= 0x008,  // Unicode type was changed
+	BufferChangeReadonly	= 0x010,  // Readonly state was changed, can be both file and user
+	BufferChangeStatus		= 0x020,  // Filesystem Status has changed
+	BufferChangeTimestamp	= 0x040,  // Timestamp was changed
+	BufferChangeFilename	= 0x080,  // Filename was changed
+	BufferChangeRecentTag	= 0x100,  // Recent tag has changed
+	BufferChangeLexing		= 0x200,  // Document needs lexing
+	BufferChangeMask		= 0x3FF   // Mask: covers all changes
+};
+
+//const int userLangNameMax = 16;
+const TCHAR UNTITLED_STR[] = TEXT("new ");
+
+
+
+//File manager class maintains all buffers
+class FileManager final
+{
+public:
+	void init(Notepad_plus* pNotepadPlus, ScintillaEditView* pscratchTilla);
+
+	//void activateBuffer(int index);
+	void checkFilesystemChanges();
+
+	size_t getNrBuffers() { return _nrBufs; };
+	int getBufferIndexByID(BufferID id);
+	Buffer * getBufferByIndex(size_t index);
+	Buffer * getBufferByID(BufferID id) {return (Buffer*)id;}
+
+	void beNotifiedOfBufferChange(Buffer * theBuf, int mask);
+
+	void closeBuffer(BufferID, ScintillaEditView * identifer);		//called by Notepad++
+
+	void addBufferReference(BufferID id, ScintillaEditView * identifer);	//called by Scintilla etc indirectly
+
+	BufferID loadFile(const TCHAR * filename, Document doc = NULL, int encoding = -1, const TCHAR *backupFileName = NULL, time_t fileNameTimestamp = 0);	//ID == BUFFER_INVALID on failure. If Doc == NULL, a new file is created, otherwise data is loaded in given document
+	BufferID newEmptyDocument();
+	//create Buffer from existing Scintilla, used from new Scintillas. If dontIncrease = true, then the new document number isnt increased afterwards.
+	//usefull for temporary but neccesary docs
+	//If dontRef = false, then no extra reference is added for the doc. Its the responsibility of the caller to do so
+	BufferID bufferFromDocument(Document doc,  bool dontIncrease = false, bool dontRef = false);
+
+	BufferID getBufferFromName(const TCHAR * name);
+	BufferID getBufferFromDocument(Document doc);
+
+	bool reloadBuffer(BufferID id);
+	bool reloadBufferDeferred(BufferID id);
+	bool saveBuffer(BufferID id, const TCHAR* filename, bool isCopy = false, generic_string * error_msg = NULL);
+	bool backupCurrentBuffer();
+	bool deleteCurrentBufferBackup();
+	bool deleteFile(BufferID id);
+	bool moveFile(BufferID id, const TCHAR * newFilename);
+	bool createEmptyFile(const TCHAR * path);
+	static FileManager * getInstance() {return _pSelf;};
+	void destroyInstance() { delete _pSelf; };
+	int getFileNameFromBuffer(BufferID id, TCHAR * fn2copy);
+	int docLength(Buffer * buffer) const;
+	size_t nextUntitledNewNumber() const;
+
+
+private:
+	~FileManager();
+	int detectCodepage(char* buf, size_t len);
+	bool loadFileData(Document doc, const TCHAR* filename, char* buffer, Utf8_16_Read* UnicodeConvertor, LangType & language, int & encoding, EolType & eolFormat);
+	LangType detectLanguageFromTextBeginning(const unsigned char *data, size_t dataLen);
+
+
+private:
+	static FileManager *_pSelf;
+
+	Notepad_plus* _pNotepadPlus = nullptr;
+	ScintillaEditView* _pscratchTilla = nullptr;
+	Document _scratchDocDefault;
+	std::vector<Buffer*> _buffers;
+	BufferID _nextBufferID = 0;
+	size_t _nrBufs = 0;
+};
+
+#define MainFileManager FileManager::getInstance()
+
+
+
+
+class Buffer final
+{
+	friend class FileManager;
+public:
+	//Loading a document:
+	//constructor with ID.
+	//Set a reference (pointer to a container mostly, like DocTabView or ScintillaEditView)
+	//Set the position manually if needed
+	//Load the document into Scintilla/add to TabBar
+	//The entire lifetime if the buffer, the Document has reference count of _atleast_ one
+	//Destructor makes sure its purged
+	Buffer(FileManager * pManager, BufferID id, Document doc, DocFileStatus type, const TCHAR *fileName);
+
+	// this method 1. copies the file name
+	//             2. determinates the language from the ext of file name
+	//             3. gets the last modified time
+	void setFileName(const TCHAR *fn, LangType defaultLang = L_TEXT);
+
+	const TCHAR * getFullPathName() const {
+		return _fullPathName.c_str();
+	}
+
+	const TCHAR * getFileName() const { return _fileName; }
+
+	BufferID getID() const { return _id; }
+
+	void increaseRecentTag() {
+		_recentTag = ++_recentTagCtr;
+		doNotify(BufferChangeRecentTag);
+	}
+
+	long getRecentTag() const { return _recentTag; }
+
+	bool checkFileState();
+
+	bool isDirty() const {
+		return _isDirty;
+	}
+
+	bool isReadOnly() const {
+		return (_isUserReadOnly || _isFileReadOnly);
+	};
+
+	bool isUntitled() const {
+		return (_currentStatus == DOC_UNNAMED);
+	}
+
+	bool getFileReadOnly() const {
+		return _isFileReadOnly;
+	}
+
+	void setFileReadOnly(bool ro) {
+		_isFileReadOnly = ro;
+		doNotify(BufferChangeReadonly);
+	}
+
+	bool getUserReadOnly() const {
+		return _isUserReadOnly;
+	}
+
+	void setUserReadOnly(bool ro) {
+		_isUserReadOnly = ro;
+		doNotify(BufferChangeReadonly);
+	}
+
+	EolType getEolFormat() const {
+		return _eolFormat;
+	}
+
+	void setEolFormat(EolType format) {
+		_eolFormat = format;
+		doNotify(BufferChangeFormat);
+	}
+
+	LangType getLangType() const {
+		return _lang;
+	}
+
+	void setLangType(LangType lang, const TCHAR * userLangName = TEXT(""));
+
+	UniMode getUnicodeMode() const {
+		return _unicodeMode;
+	}
+
+	void setUnicodeMode(UniMode mode);
+
+	int getEncoding() const {
+		return _encoding;
+	}
+
+	void setEncoding(int encoding);
+
+	DocFileStatus getStatus() const {
+		return _currentStatus;
+	}
+
+	Document getDocument() {
+		return _doc;
+	}
+
+	void setDirty(bool dirty);
+
+	void setPosition(const Position & pos, ScintillaEditView * identifier);
+	Position & getPosition(ScintillaEditView * identifier);
+
+	void setHeaderLineState(const std::vector<size_t> & folds, ScintillaEditView * identifier);
+	const std::vector<size_t> & getHeaderLineState(const ScintillaEditView * identifier) const;
+
+	bool isUserDefineLangExt() const
+	{
+		return (_userLangExt[0] != '\0');
+	}
+
+	const TCHAR * getUserDefineLangName() const
+	{
+		return _userLangExt.c_str();
+	}
+
+	const TCHAR * getCommentLineSymbol() const
+	{
+		Lang *l = getCurrentLang();
+		if (!l)
+			return NULL;
+		return l->_pCommentLineSymbol;
+	}
+
+	const TCHAR * getCommentStart() const
+	{
+		Lang *l = getCurrentLang();
+		if (!l)
+			return NULL;
+		return l->_pCommentStart;
+	}
+
+	const TCHAR * getCommentEnd() const
+	{
+		Lang *l = getCurrentLang();
+		if (!l)
+			return NULL;
+		return l->_pCommentEnd;
+	}
+
+	bool getNeedsLexing() const
+	{
+		return _needLexer;
+	}
+
+	void setNeedsLexing(bool lex)
+	{
+		_needLexer = lex;
+		doNotify(BufferChangeLexing);
+	}
+
+	//these two return reference count after operation
+	int addReference(ScintillaEditView * identifier);		//if ID not registered, creates a new Position for that ID and new foldstate
+	int removeReference(ScintillaEditView * identifier);		//reduces reference. If zero, Document is purged
+
+	void setHideLineChanged(bool isHide, int location);
+
+	void setDeferredReload();
+
+	bool getNeedReload()
+	{
+		return _needReloading;
+	}
+
+	void setNeedReload(bool reload)
+	{
+		_needReloading = reload;
+	}
+
+	/*
+	pair<size_t, bool> getLineUndoState(size_t currentLine) const;
+	void setLineUndoState(size_t currentLine, size_t undoLevel, bool isSaved = false);
+	*/
+
+	int docLength() const
+	{
+		assert(_pManager != nullptr);
+		return _pManager->docLength(_id);
+	}
+
+	int getFileLength() const; // return file length. -1 if file is not existing.
+
+	enum fileTimeType { ft_created, ft_modified, ft_accessed };
+	generic_string getFileTime(fileTimeType ftt) const;
+
+	Lang * getCurrentLang() const;
+
+	bool isModified() const { return _isModified; }
+	void setModifiedStatus(bool isModified) { _isModified = isModified; }
+	generic_string getBackupFileName() const { return _backupFileName; }
+	void setBackupFileName(generic_string fileName) { _backupFileName = fileName; }
+	time_t getLastModifiedTimestamp() const { return _timeStamp; }
+
+	bool isLoadedDirty() const
+	{
+		return _isLoadedDirty;
+	}
+
+	void setLoadedDirty(bool val)
+	{
+		_isLoadedDirty = val;
+	}
+
+	void startMonitoring() { 
+		_isMonitoringOn = true; 
+		_eventHandle = ::CreateEvent(nullptr, TRUE, FALSE, nullptr);
+	};
+
+	HANDLE getMonitoringEvent() const {
+		return _eventHandle;
+	};
+
+	void stopMonitoring() { 
+		_isMonitoringOn = false;
+		::SetEvent(_eventHandle);
+		::CloseHandle(_eventHandle);
+	};
+
+	bool isMonitoringOn() const { return _isMonitoringOn; };
+	void updateTimeStamp();
+	void reload();
+
+private:
+	int indexOfReference(const ScintillaEditView * identifier) const;
+
+	void setStatus(DocFileStatus status)
+	{
+		_currentStatus = status;
+		doNotify(BufferChangeStatus);
+	}
+
+	void doNotify(int mask);
+
+	Buffer(const Buffer&) = delete;
+	Buffer& operator = (const Buffer&) = delete;
+
+
+private:
+	FileManager * _pManager = nullptr;
+	bool _canNotify = false;
+	int _references = 0; // if no references file inaccessible, can be closed
+	BufferID _id = nullptr;
+
+	//document properties
+	Document _doc;	//invariable
+	LangType _lang;
+	generic_string _userLangExt; // it's useful if only (_lang == L_USER)
+	bool _isDirty = false;
+	EolType _eolFormat = EolType::osdefault;
+	UniMode _unicodeMode;
+	int _encoding = -1;
+	bool _isUserReadOnly = false;
+	bool _needLexer = false; // new buffers do not need lexing, Scintilla takes care of that
+	//these properties have to be duplicated because of multiple references
+	//All the vectors must have the same size at all times
+	std::vector<ScintillaEditView *> _referees; // Instances of ScintillaEditView which contain this buffer
+	std::vector<Position> _positions;
+	std::vector<std::vector<size_t>> _foldStates;
+
+	//vector< pair<size_t, pair<size_t, bool> > > _linesUndoState;
+
+	//Environment properties
+	DocFileStatus _currentStatus;
+	time_t _timeStamp = 0; // 0 if it's a new doc
+
+	bool _isFileReadOnly = false;
+	generic_string _fullPathName;
+	TCHAR * _fileName = nullptr; // points to filename part in _fullPathName
+	bool _needReloading = false; // True if Buffer needs to be reloaded on activation
+
+	long _recentTag = -1;
+	static long _recentTagCtr;
+
+	// For backup system
+	generic_string _backupFileName;
+	bool _isModified = false;
+	bool _isLoadedDirty = false; // it's the indicator for finding buffer's initial state
+
+	// For the monitoring
+	HANDLE _eventHandle = nullptr;
+	bool _isMonitoringOn = false;
 };