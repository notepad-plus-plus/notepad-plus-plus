--- conflicted
+++ resolved
@@ -1,3904 +1,3897 @@
-// This file is part of Notepad++ project
-// Copyright (C)2003 Don HO <don.h@free.fr>
-//
-// This program is free software; you can redistribute it and/or
-// modify it under the terms of the GNU General Public License
-// as published by the Free Software Foundation; either
-// version 2 of the License, or (at your option) any later version.
-//
-// Note that the GPL places important restrictions on "derived works", yet
-// it does not provide a detailed definition of that term.  To avoid      
-// misunderstandings, we consider an application to constitute a          
-// "derivative work" for the purpose of this license if it does any of the
-// following:                                                             
-// 1. Integrates source code from Notepad++.
-// 2. Integrates/includes/aggregates Notepad++ into a proprietary executable
-//    installer, such as those produced by InstallShield.
-// 3. Links to a library or executes a program that does any of the above.
-//
-// This program is distributed in the hope that it will be useful,
-// but WITHOUT ANY WARRANTY; without even the implied warranty of
-// MERCHANTABILITY or FITNESS FOR A PARTICULAR PURPOSE.  See the
-// GNU General Public License for more details.
-//
-// You should have received a copy of the GNU General Public License
-// along with this program; if not, write to the Free Software
-// Foundation, Inc., 675 Mass Ave, Cambridge, MA 02139, USA.
-
-#include <shlobj.h>
-#include <uxtheme.h>
-#include "FindReplaceDlg.h"
-#include "ScintillaEditView.h"
-#include "Notepad_plus_msgs.h"
-#include "UniConversion.h"
-#include "LongRunningOperation.h"
-#include "localization.h"
-
-using namespace std;
-
-FindOption * FindReplaceDlg::_env;
-FindOption FindReplaceDlg::_options;
-
-#define SHIFTED 0x8000
-
-void addText2Combo(const TCHAR * txt2add, HWND hCombo)
-{
-	if (!hCombo) return;
-	if (!lstrcmp(txt2add, TEXT(""))) return;
-
-	auto i = ::SendMessage(hCombo, CB_FINDSTRINGEXACT, static_cast<WPARAM>(-1), reinterpret_cast<LPARAM>(txt2add));
-	if (i != CB_ERR) // found
-	{
-		::SendMessage(hCombo, CB_DELETESTRING, i, 0);
-	}
-
-	i = ::SendMessage(hCombo, CB_INSERTSTRING, 0, reinterpret_cast<LPARAM>(txt2add));
-	::SendMessage(hCombo, CB_SETCURSEL, i, 0);
-};
-
-generic_string getTextFromCombo(HWND hCombo)
-{
-	TCHAR str[FINDREPLACE_MAXLENGTH];
-	::SendMessage(hCombo, WM_GETTEXT, FINDREPLACE_MAXLENGTH - 1, reinterpret_cast<LPARAM>(str));
-	return generic_string(str);
-};
-
-int Searching::convertExtendedToString(const TCHAR * query, TCHAR * result, int length) 
-{	//query may equal to result, since it always gets smaller
-	int i = 0, j = 0;
-	int charLeft = length;
-	TCHAR current;
-	while (i < length)
-	{	//because the backslash escape quences always reduce the size of the generic_string, no overflow checks have to be made for target, assuming parameters are correct
-		current = query[i];
-		--charLeft;
-		if (current == '\\' && charLeft)
-		{	//possible escape sequence
-			++i;
-			--charLeft;
-			current = query[i];
-			switch(current)
-			{
-				case 'r':
-					result[j] = '\r';
-					break;
-				case 'n':
-					result[j] = '\n';
-					break;
-				case '0':
-					result[j] = '\0';
-					break;
-				case 't':
-					result[j] = '\t';
-					break;
-				case '\\':
-					result[j] = '\\';
-					break;
-				case 'b':
-				case 'd':
-				case 'o':
-				case 'x':
-				case 'u': 
-				{
-					int size = 0, base = 0;
-					if (current == 'b')
-					{	//11111111
-						size = 8, base = 2;
-					}
-					else if (current == 'o')
-					{	//377
-						size = 3, base = 8;
-					}
-					else if (current == 'd')
-					{	//255
-						size = 3, base = 10;
-					}
-					else if (current == 'x')
-					{	//0xFF
-						size = 2, base = 16;
-					}
-					else if (current == 'u')
-					{	//0xCDCD
-						size = 4, base = 16;
-					}
-					
-					if (charLeft >= size) 
-					{
-						int res = 0;
-						if (Searching::readBase(query+(i+1), &res, base, size))
-						{
-							result[j] = static_cast<TCHAR>(res);
-							i += size;
-							break;
-						}
-					}
-					//not enough chars to make parameter, use default method as fallback
-				}
-				
-				default: 
-				{	//unknown sequence, treat as regular text
-					result[j] = '\\';
-					++j;
-					result[j] = current;
-					break;
-				}
-			}
-		}
-		else
-		{
-			result[j] = query[i];
-		}
-		++i;
-		++j;
-	}
-	result[j] = 0;
-	return j;
-}
-
-bool Searching::readBase(const TCHAR * str, int * value, int base, int size) {
-	int i = 0, temp = 0;
-	*value = 0;
-	TCHAR max = '0' + static_cast<TCHAR>(base) - 1;
-	TCHAR current;
-	while(i < size) {
-		current = str[i];
-		if (current >= 'A') 
-		{
-			current &= 0xdf;
-			current -= ('A' - '0' - 10);
-		}
-		else if (current > '9')
-			return false;
-
-		if (current >= '0' && current <= max) {
-			temp *= base;
-			temp += (current - '0');
-		} else {
-			return false;
-		}
-		++i;
-	}
-	*value = temp;
-	return true;
-}
-
-void Searching::displaySectionCentered(int posStart, int posEnd, ScintillaEditView * pEditView, bool isDownwards) 
-{
-	// to make sure the found result is visible
-	//When searching up, the beginning of the (possible multiline) result is important, when scrolling down the end
-	int testPos = isDownwards ? posEnd : posStart;
-
-	pEditView->execute(SCI_SETCURRENTPOS, testPos);
-	auto currentlineNumberDoc = pEditView->execute(SCI_LINEFROMPOSITION, testPos);
-	auto currentlineNumberVis = pEditView->execute(SCI_VISIBLEFROMDOCLINE, currentlineNumberDoc);
-	pEditView->execute(SCI_ENSUREVISIBLE, currentlineNumberDoc);	// make sure target line is unfolded
-
-	auto firstVisibleLineVis =	pEditView->execute(SCI_GETFIRSTVISIBLELINE);
-	auto linesVisible =			pEditView->execute(SCI_LINESONSCREEN) - 1;	//-1 for the scrollbar
-	auto lastVisibleLineVis =	linesVisible + firstVisibleLineVis;
-	
-	//if out of view vertically, scroll line into (center of) view
-	int linesToScroll = 0;
-	if (currentlineNumberVis < firstVisibleLineVis)
-	{
-		linesToScroll = static_cast<int>(currentlineNumberVis - firstVisibleLineVis);
-		//use center
-		linesToScroll -= static_cast<int>(linesVisible/2);		
-	}
-	else if (currentlineNumberVis > lastVisibleLineVis)
-	{
-		linesToScroll = static_cast<int>(currentlineNumberVis - lastVisibleLineVis);
-		//use center
-		linesToScroll += static_cast<int>(linesVisible/2);
-	}
-	pEditView->scroll(0, linesToScroll);
-
-	//Make sure the caret is visible, scroll horizontally (this will also fix wrapping problems)
-	pEditView->execute(SCI_GOTOPOS, posStart);
-	pEditView->execute(SCI_GOTOPOS, posEnd);
-
-	pEditView->execute(SCI_SETANCHOR, posStart);	
-}
-
-LONG_PTR FindReplaceDlg::originalFinderProc = NULL;
-
-// important : to activate all styles
-const int STYLING_MASK = 255;
-
-FindReplaceDlg::~FindReplaceDlg()
-{
-	_tab.destroy();
-	if (_pFinder)
-		delete _pFinder;
-	for (int n = static_cast<int32_t>(_findersOfFinder.size()) - 1; n >= 0; n--)
-	{
-		delete _findersOfFinder[n];
-		_findersOfFinder.erase(_findersOfFinder.begin() + n);
-	}
-
-	_pFinder = 0;
-
-	if (_shiftTrickUpTip)
-		::DestroyWindow(_shiftTrickUpTip);
-	if (_shiftTrickDownTip)
-		::DestroyWindow(_shiftTrickDownTip);
-
-	delete[] _uniFileName;
-	_uniFileName = 0;
-}
-
-void FindReplaceDlg::create(int dialogID, bool isRTL) 
-{
-	StaticDialog::create(dialogID, isRTL);
-	fillFindHistory();
-	_currentStatus = REPLACE_DLG;
-	initOptionsFromDlg();
-	
-	_statusBar.init(GetModuleHandle(NULL), _hSelf, 0);
-	_statusBar.display();
-
-	RECT rect;
-	//::GetWindowRect(_hSelf, &rect);
-	getClientRect(rect);
-	_tab.init(_hInst, _hSelf, false, true);
-	int tabDpiDynamicalHeight = NppParameters::getInstance()->_dpiManager.scaleY(13);
-	_tab.setFont(TEXT("Tahoma"), tabDpiDynamicalHeight);
-	
-	const TCHAR *find = TEXT("Find");
-	const TCHAR *replace = TEXT("Replace");
-	const TCHAR *findInFiles = TEXT("Find in Files");
-	const TCHAR *mark = TEXT("Mark");
-
-	_tab.insertAtEnd(find);
-	_tab.insertAtEnd(replace);
-	_tab.insertAtEnd(findInFiles);
-	_tab.insertAtEnd(mark);
-
-	_tab.reSizeTo(rect);
-	_tab.display();
-
-	_initialClientWidth = rect.right - rect.left;
-	
-	//fill min dialog size info
-	this->getWindowRect(_initialWindowRect);
-	_initialWindowRect.right = _initialWindowRect.right - _initialWindowRect.left;
-	_initialWindowRect.left = 0;
-	_initialWindowRect.bottom = _initialWindowRect.bottom - _initialWindowRect.top;
-	_initialWindowRect.top = 0;	
-
-	ETDTProc enableDlgTheme = (ETDTProc)::SendMessage(_hParent, NPPM_GETENABLETHEMETEXTUREFUNC, 0, 0);
-	if (enableDlgTheme)
-		enableDlgTheme(_hSelf, ETDT_ENABLETAB);
-
-	goToCenter();
-}
-
-void FindReplaceDlg::fillFindHistory()
-{
-	NppParameters *nppParams = NppParameters::getInstance();
-	FindHistory & findHistory = nppParams->getFindHistory();
-
-	fillComboHistory(IDFINDWHAT, findHistory._findHistoryFinds);
-	fillComboHistory(IDREPLACEWITH, findHistory._findHistoryReplaces);
-	fillComboHistory(IDD_FINDINFILES_FILTERS_COMBO, findHistory._findHistoryFilters);
-    fillComboHistory(IDD_FINDINFILES_DIR_COMBO, findHistory._findHistoryPaths);
-
-	::SendDlgItemMessage(_hSelf, IDWRAP, BM_SETCHECK, findHistory._isWrap, 0);
-	::SendDlgItemMessage(_hSelf, IDWHOLEWORD, BM_SETCHECK, findHistory._isMatchWord, 0);
-	::SendDlgItemMessage(_hSelf, IDMATCHCASE, BM_SETCHECK, findHistory._isMatchCase, 0);
-
-	::SendDlgItemMessage(_hSelf, IDDIRECTIONUP, BM_SETCHECK, !findHistory._isDirectionDown, 0);
-	::SendDlgItemMessage(_hSelf, IDDIRECTIONDOWN, BM_SETCHECK, findHistory._isDirectionDown, 0);
-
-	::SendDlgItemMessage(_hSelf, IDD_FINDINFILES_INHIDDENDIR_CHECK, BM_SETCHECK, findHistory._isFifInHiddenFolder, 0);
-	::SendDlgItemMessage(_hSelf, IDD_FINDINFILES_RECURSIVE_CHECK, BM_SETCHECK, findHistory._isFifRecuisive, 0);
-    ::SendDlgItemMessage(_hSelf, IDD_FINDINFILES_FOLDERFOLLOWSDOC_CHECK, BM_SETCHECK, findHistory._isFolderFollowDoc, 0);
-
-	::SendDlgItemMessage(_hSelf, IDNORMAL, BM_SETCHECK, findHistory._searchMode == FindHistory::normal, 0);
-	::SendDlgItemMessage(_hSelf, IDEXTENDED, BM_SETCHECK, findHistory._searchMode == FindHistory::extended, 0);
-	::SendDlgItemMessage(_hSelf, IDREGEXP, BM_SETCHECK, findHistory._searchMode == FindHistory::regExpr, 0);
-	::SendDlgItemMessage(_hSelf, IDREDOTMATCHNL, BM_SETCHECK, findHistory._dotMatchesNewline, 0);
-
-	::SendDlgItemMessage(_hSelf, IDC_FINDER_UNIQUE, BM_SETCHECK, findHistory._isFinderUnique, 0);
-	::SendDlgItemMessage(_hSelf, IDC_FINDER_ONLY_ONE, BM_SETCHECK, findHistory._isFinderOnlyOne, 0);
-	::SendDlgItemMessage(_hSelf, IDC_FINDER_ONE_LINE_IF_MULTIPLE_FINDS, BM_SETCHECK, findHistory._isFinderOnlyOneLineIfMultipleFinds, 0);
-	::SendDlgItemMessage(_hSelf, IDC_FINDER_AUTO_CLOSE_EMPTY, BM_SETCHECK, findHistory._isAutoCloseEmptyFinder, 0);
-
-	if (findHistory._searchMode == FindHistory::regExpr)
-	{
-		//regex doesn't allow wholeword
-		::SendDlgItemMessage(_hSelf, IDWHOLEWORD, BM_SETCHECK, BST_UNCHECKED, 0);
-		::EnableWindow(::GetDlgItem(_hSelf, IDWHOLEWORD), (BOOL)false);
-
-		//regex upward search is disable in v6.3 due to a regression
-		::EnableWindow(::GetDlgItem(_hSelf, IDC_FINDPREV), (BOOL)false);
-		
-		// If the search mode from history is regExp then enable the checkbox (. matches newline)
-		::EnableWindow(GetDlgItem(_hSelf, IDREDOTMATCHNL), true);
-	}
-	
-	if (nppParams->isTransparentAvailable())
-	{
-		::ShowWindow(::GetDlgItem(_hSelf, IDC_TRANSPARENT_CHECK), SW_SHOW);
-		::ShowWindow(::GetDlgItem(_hSelf, IDC_TRANSPARENT_GRPBOX), SW_SHOW);
-		::ShowWindow(::GetDlgItem(_hSelf, IDC_TRANSPARENT_LOSSFOCUS_RADIO), SW_SHOW);
-		::ShowWindow(::GetDlgItem(_hSelf, IDC_TRANSPARENT_ALWAYS_RADIO), SW_SHOW);
-		::ShowWindow(::GetDlgItem(_hSelf, IDC_PERCENTAGE_SLIDER), SW_SHOW);
-		
-		::SendDlgItemMessage(_hSelf, IDC_PERCENTAGE_SLIDER, TBM_SETRANGE, FALSE, MAKELONG(20, 200));
-		::SendDlgItemMessage(_hSelf, IDC_PERCENTAGE_SLIDER, TBM_SETPOS, TRUE, findHistory._transparency);
-		
-		if (findHistory._transparencyMode == FindHistory::none)
-		{
-			::EnableWindow(::GetDlgItem(_hSelf, IDC_TRANSPARENT_GRPBOX), FALSE);
-			::EnableWindow(::GetDlgItem(_hSelf, IDC_TRANSPARENT_LOSSFOCUS_RADIO), FALSE);
-			::EnableWindow(::GetDlgItem(_hSelf, IDC_TRANSPARENT_ALWAYS_RADIO), FALSE);
-			::EnableWindow(::GetDlgItem(_hSelf, IDC_PERCENTAGE_SLIDER), FALSE);
-		}
-		else
-		{
-			::SendDlgItemMessage(_hSelf, IDC_TRANSPARENT_CHECK, BM_SETCHECK, TRUE, 0);
-			
-			int id;
-			if (findHistory._transparencyMode == FindHistory::onLossingFocus)
-			{
-				id = IDC_TRANSPARENT_LOSSFOCUS_RADIO;
-			}
-			else
-			{
-				id = IDC_TRANSPARENT_ALWAYS_RADIO;
-				(NppParameters::getInstance())->SetTransparent(_hSelf, findHistory._transparency);
-
-			}
-			::SendDlgItemMessage(_hSelf, id, BM_SETCHECK, TRUE, 0);
-		}
-	}
-}
-
-void FindReplaceDlg::fillComboHistory(int id, const vector<generic_string> & strings)
-{
-	HWND hCombo = ::GetDlgItem(_hSelf, id);
-
-	for (vector<generic_string>::const_reverse_iterator i = strings.rbegin() ; i != strings.rend(); ++i)
-	{
-		addText2Combo(i->c_str(), hCombo);
-	}
-
-	//empty string is not added to CB items, so we need to set it manually
-	if (!strings.empty() && strings.begin()->empty())
-	{
-		SetWindowText(hCombo, _T(""));
-		return;
-	}
-
-	::SendMessage(hCombo, CB_SETCURSEL, 0, 0); // select first item
-}
-
-
-void FindReplaceDlg::saveFindHistory()
-{
-	if (! isCreated()) return;
-	FindHistory& findHistory = (NppParameters::getInstance())->getFindHistory();
-
-<<<<<<< HEAD
-	saveComboHistory(IDD_FINDINFILES_DIR_COMBO, findHistory._nbMaxFindHistoryPath, findHistory._findHistoryPaths);
-	saveComboHistory(IDD_FINDINFILES_FILTERS_COMBO, findHistory._nbMaxFindHistoryFilter, findHistory._findHistoryFilters);
-	saveComboHistory(IDFINDWHAT,                    findHistory._nbMaxFindHistoryFind, findHistory._findHistoryFinds);
-	saveComboHistory(IDREPLACEWITH,                 findHistory._nbMaxFindHistoryReplace, findHistory._findHistoryReplaces);
-	findHistory._isFinderUnique = isCheckedOrNot(IDC_FINDER_UNIQUE);
-	findHistory._isFinderOnlyOne = isCheckedOrNot(IDC_FINDER_ONLY_ONE);
-	findHistory._isFinderOnlyOneLineIfMultipleFinds = isCheckedOrNot(IDC_FINDER_ONE_LINE_IF_MULTIPLE_FINDS);
-	findHistory._isAutoCloseEmptyFinder = isCheckedOrNot(IDC_FINDER_AUTO_CLOSE_EMPTY);
-
-=======
-	saveComboHistory(IDD_FINDINFILES_DIR_COMBO, findHistory._nbMaxFindHistoryPath, findHistory._findHistoryPaths, false);
-	saveComboHistory(IDD_FINDINFILES_FILTERS_COMBO, findHistory._nbMaxFindHistoryFilter, findHistory._findHistoryFilters, true);
-	saveComboHistory(IDFINDWHAT,                    findHistory._nbMaxFindHistoryFind, findHistory._findHistoryFinds, false);
-	saveComboHistory(IDREPLACEWITH,                 findHistory._nbMaxFindHistoryReplace, findHistory._findHistoryReplaces, true);
->>>>>>> e7a5c724
-}
-
-int FindReplaceDlg::saveComboHistory(int id, int maxcount, vector<generic_string> & strings, bool saveEmpty)
-{
-	TCHAR text[FINDREPLACE_MAXLENGTH];
-	HWND hCombo = ::GetDlgItem(_hSelf, id);
-	int count = static_cast<int32_t>(::SendMessage(hCombo, CB_GETCOUNT, 0, 0));
-	count = min(count, maxcount);
-
-    if (count == CB_ERR) return 0;
-
-    if (count)
-        strings.clear();
-
-	if (saveEmpty)
-	{
-		if (::GetWindowTextLength(hCombo) == 0)
-		{
-			strings.push_back(generic_string());
-		}
-	}
-
-    for (int i = 0 ; i < count ; ++i)
-	{
-		::SendMessage(hCombo, CB_GETLBTEXT, i, reinterpret_cast<LPARAM>(text));
-        strings.push_back(generic_string(text));
-	}
-    return count;
-}
-
-void FindReplaceDlg::updateCombos()
-{
-	updateCombo(IDREPLACEWITH);
-	updateCombo(IDFINDWHAT);
-}
-
-void FindReplaceDlg::updateCombo(int comboID)
-{
-	HWND hCombo = ::GetDlgItem(_hSelf, comboID);
-	addText2Combo(getTextFromCombo(hCombo).c_str(), hCombo);
-}
-
-FoundInfo Finder::EmptyFoundInfo(0, 0, 0, TEXT(""));
-SearchResultMarking Finder::EmptySearchResultMarking;
-
-bool Finder::notify(SCNotification *notification)
-{
-	static bool isDoubleClicked = false;
-
-	switch (notification->nmhdr.code)
-	{
-		case SCN_MARGINCLICK:
-			if (notification->margin == ScintillaEditView::_SC_MARGE_FOLDER)
-			{
-				_scintView.marginClick(notification->position, notification->modifiers);
-			}
-			break;
-
-		case SCN_DOUBLECLICK:
-		{
-			// remove selection from the finder
-			isDoubleClicked = true;
-			int pos = notification->position;
-			if (pos == INVALID_POSITION)
-				pos = static_cast<int32_t>(_scintView.execute(SCI_GETLINEENDPOSITION, notification->line));
-			_scintView.execute(SCI_SETSEL, pos, pos);
-
-			gotoFoundLine();
-		}
-		break;
-
-		case SCN_PAINTED :
-			if (isDoubleClicked)
-			{
-				(*_ppEditView)->getFocus();
-				isDoubleClicked = false;
-			}
-			break;
-	}
-	return false;
-}
-
-
-void Finder::gotoFoundLine()
-{
-	auto currentPos = _scintView.execute(SCI_GETCURRENTPOS);
-	auto lno = _scintView.execute(SCI_LINEFROMPOSITION, currentPos);
-	auto start = _scintView.execute(SCI_POSITIONFROMLINE, lno);
-	auto end = _scintView.execute(SCI_GETLINEENDPOSITION, lno);
-
-	if (start + 2 >= end) return; // avoid empty lines
-
-	if (_scintView.execute(SCI_GETFOLDLEVEL, lno) & SC_FOLDLEVELHEADERFLAG)
-	{
-		_scintView.execute(SCI_TOGGLEFOLD, lno);
-		return;
-	}
-
-	const FoundInfo fInfo = *(_pMainFoundInfos->begin() + lno);
-
-	// Switch to another document
-	::SendMessage(::GetParent(_hParent), WM_DOOPEN, 0, reinterpret_cast<LPARAM>(fInfo._fullPath.c_str()));
-	Searching::displaySectionCentered(fInfo._start, fInfo._end, *_ppEditView);
-
-	// Then we colourise the double clicked line
-	setFinderStyle();
-
-	_scintView.execute(SCI_STYLESETEOLFILLED, SCE_SEARCHRESULT_HIGHLIGHT_LINE, true);
-	_scintView.execute(SCI_STARTSTYLING, start, STYLING_MASK);
-	_scintView.execute(SCI_SETSTYLING, end - start + 2, SCE_SEARCHRESULT_HIGHLIGHT_LINE);
-	_scintView.execute(SCI_COLOURISE, start, end + 1);
-}
-
-void Finder::deleteResult()
-{
-	auto currentPos = _scintView.execute(SCI_GETCURRENTPOS); // yniq - add handling deletion of multiple lines?
-
-	auto lno = _scintView.execute(SCI_LINEFROMPOSITION, currentPos);
-	auto start = _scintView.execute(SCI_POSITIONFROMLINE, lno);
-	auto end = _scintView.execute(SCI_GETLINEENDPOSITION, lno);
-	if (start + 2 >= end) return; // avoid empty lines
-
-	_scintView.setLexer(SCLEX_SEARCHRESULT, L_SEARCHRESULT, 0); // Restore searchResult lexer in case the lexer was changed to SCLEX_NULL in GotoFoundLine()
-
-	if (_scintView.execute(SCI_GETFOLDLEVEL, lno) & SC_FOLDLEVELHEADERFLAG)  // delete a folder
-	{
-		auto endline = _scintView.execute(SCI_GETLASTCHILD, lno, -1) + 1;
-		assert((size_t) endline <= _pMainFoundInfos->size());
-
-		_pMainFoundInfos->erase(_pMainFoundInfos->begin() + lno, _pMainFoundInfos->begin() + endline); // remove found info
-		_pMainMarkings->erase(_pMainMarkings->begin() + lno, _pMainMarkings->begin() + endline);
-
-		auto end2 = _scintView.execute(SCI_POSITIONFROMLINE, endline);
-		_scintView.execute(SCI_SETSEL, start, end2);
-		setFinderReadOnly(false);
-		_scintView.execute(SCI_CLEAR);
-		setFinderReadOnly(true);
-	}
-	else // delete one line
-	{
-		assert((size_t) lno < _pMainFoundInfos->size());
-
-		_pMainFoundInfos->erase(_pMainFoundInfos->begin() + lno); // remove found info
-		_pMainMarkings->erase(_pMainMarkings->begin() + lno);
-
-		setFinderReadOnly(false);
-		_scintView.execute(SCI_LINEDELETE);
-		setFinderReadOnly(true);
-	}
-	_markingsStruct._length = static_cast<long>(_pMainMarkings->size());
-
-	assert(_pMainFoundInfos->size() == _pMainMarkings->size());
-	assert(size_t(_scintView.execute(SCI_GETLINECOUNT)) == _pMainFoundInfos->size() + 1);
-}
-
-vector<generic_string> Finder::getResultFilePaths() const
-{
-	vector<generic_string> paths;
-	size_t len = _pMainFoundInfos->size();
-	for (size_t i = 0; i < len; ++i)
-	{
-		// make sure that path is not already in
-		generic_string & path2add = (*_pMainFoundInfos)[i]._fullPath;
-		bool found = path2add.empty();
-		for (size_t j = 0; j < paths.size() && not found; ++j)
-		{
-			if (paths[j] == path2add)
-				found = true;
-
-		}
-		if (not found)
-			paths.push_back(path2add);
-	}
-	return paths;
-}
-
-bool Finder::canFind(const TCHAR *fileName, size_t lineNumber) const
-{
-	size_t len = _pMainFoundInfos->size();
-	for (size_t i = 0; i < len; ++i)
-	{
-		if ((*_pMainFoundInfos)[i]._fullPath == fileName)
-		{
-			if (lineNumber == (*_pMainFoundInfos)[i]._lineNumber)
-				return true;
-		}
-	}
-	return false; 
-}
-
-void Finder::gotoNextFoundResult(int direction)
-{
-	int increment = direction < 0 ? -1 : 1;
-	auto currentPos = _scintView.execute(SCI_GETCURRENTPOS);
-	auto lno = _scintView.execute(SCI_LINEFROMPOSITION, currentPos);
-	auto total_lines = _scintView.execute(SCI_GETLINECOUNT);
-	if (total_lines <= 1) return;
-	
-	if (lno == total_lines - 1) lno--; // last line doesn't belong to any search, use last search
-
-	auto init_lno = lno;
-	auto max_lno = _scintView.execute(SCI_GETLASTCHILD, lno, searchHeaderLevel);
-
-	assert(max_lno <= total_lines - 2);
-
-	// get the line number of the current search (searchHeaderLevel)
-	int level = _scintView.execute(SCI_GETFOLDLEVEL, lno) & SC_FOLDLEVELNUMBERMASK;
-	auto min_lno = lno;
-	while (level-- >= fileHeaderLevel)
-	{
-		min_lno = _scintView.execute(SCI_GETFOLDPARENT, min_lno);
-		assert(min_lno >= 0);
-	}
-
-	if (min_lno < 0) min_lno = lno; // when lno is a search header line
-
-	assert(min_lno <= max_lno);
-
-	lno += increment;
-	
-	if      (lno > max_lno) lno = min_lno;
-	else if (lno < min_lno) lno = max_lno;
-
-	while (_scintView.execute(SCI_GETFOLDLEVEL, lno) & SC_FOLDLEVELHEADERFLAG)
-	{
-		lno += increment;
-		if      (lno > max_lno) lno = min_lno;
-		else if (lno < min_lno) lno = max_lno;
-		if (lno == init_lno) break;
-	}
-
-	if ((_scintView.execute(SCI_GETFOLDLEVEL, lno) & SC_FOLDLEVELHEADERFLAG) == 0)
-	{
-		auto start = _scintView.execute(SCI_POSITIONFROMLINE, lno);
-		_scintView.execute(SCI_SETSEL, start, start);
-		_scintView.execute(SCI_ENSUREVISIBLE, lno);
-		_scintView.execute(SCI_SCROLLCARET);
-
-		gotoFoundLine();
-	}
-}
-
-void FindInFinderDlg::initFromOptions()
-{
-	HWND hFindCombo = ::GetDlgItem(_hSelf, IDFINDWHAT_FIFOLDER);
-	addText2Combo(_options._str2Search.c_str(), hFindCombo);
-
-	::SendDlgItemMessage(_hSelf, IDC_MATCHLINENUM_CHECK_FIFOLDER, BM_SETCHECK, _options._isMatchLineNumber ? BST_CHECKED : BST_UNCHECKED, 0);
-	::SendDlgItemMessage(_hSelf, IDWHOLEWORD_FIFOLDER, BM_SETCHECK, _options._isWholeWord ? BST_CHECKED : BST_UNCHECKED, 0);
-	::SendDlgItemMessage(_hSelf, IDMATCHCASE_FIFOLDER, BM_SETCHECK, _options._isMatchCase ? BST_CHECKED : BST_UNCHECKED, 0);
-	
-	::SendDlgItemMessage(_hSelf, IDNORMAL_FIFOLDER, BM_SETCHECK, _options._searchType == FindNormal ? BST_CHECKED : BST_UNCHECKED, 0);
-	::SendDlgItemMessage(_hSelf, IDEXTENDED_FIFOLDER, BM_SETCHECK, _options._searchType == FindExtended ? BST_CHECKED : BST_UNCHECKED, 0);
-	::SendDlgItemMessage(_hSelf, IDREGEXP_FIFOLDER, BM_SETCHECK, _options._searchType == FindRegex ? BST_CHECKED : BST_UNCHECKED, 0);
-
-	::SendDlgItemMessage(_hSelf, IDREDOTMATCHNL_FIFOLDER, BM_SETCHECK, _options._dotMatchesNewline ? BST_CHECKED : BST_UNCHECKED, 0);
-}
-
-void FindInFinderDlg::writeOptions()
-{
-	HWND hFindCombo = ::GetDlgItem(_hSelf, IDFINDWHAT_FIFOLDER);
-	_options._str2Search = getTextFromCombo(hFindCombo);
-	_options._isMatchLineNumber = isCheckedOrNot(IDC_MATCHLINENUM_CHECK_FIFOLDER);
-	_options._isWholeWord = isCheckedOrNot(IDWHOLEWORD_FIFOLDER);
-	_options._isMatchCase = isCheckedOrNot(IDMATCHCASE_FIFOLDER);
-	_options._searchType = isCheckedOrNot(IDREGEXP_FIFOLDER) ? FindRegex : isCheckedOrNot(IDEXTENDED_FIFOLDER) ? FindExtended : FindNormal;
-
-	_options._dotMatchesNewline = isCheckedOrNot(IDREDOTMATCHNL_FIFOLDER);
-	_options._isFinderUnique = isCheckedOrNot(IDC_FINDER_UNIQUE);
-	_options._isFinderOnlyOneLineIfMultipleFinds = isCheckedOrNot(IDC_FINDER_ONE_LINE_IF_MULTIPLE_FINDS);
-	_options._isFinderOnlyOne = isCheckedOrNot(IDC_FINDER_ONLY_ONE);
-	_options._isAutoCloseEmptyFinder = isCheckedOrNot(IDC_FINDER_AUTO_CLOSE_EMPTY);
-}
-
-INT_PTR CALLBACK FindInFinderDlg::run_dlgProc(UINT message, WPARAM wParam, LPARAM /*lParam*/)
-{
-	switch (message)
-	{
-		case WM_INITDIALOG:
-			initFromOptions();
-			return TRUE;
-
-		case WM_COMMAND:
-		{
-			switch (LOWORD(wParam))
-			{
-				case IDCANCEL:
-					::EndDialog(_hSelf, -1);
-				return TRUE;
-
-				case IDOK:
-					writeOptions();
-					::EndDialog(_hSelf, -1);
-					FindersInfo findersInfo;
-					findersInfo._pSourceFinder = _pFinder2Search;
-					findersInfo._findOption = _options;
-					::SendMessage(_hParent, WM_FINDALL_INCURRENTFINDER, reinterpret_cast<WPARAM>(&findersInfo), 0);
-					return TRUE;
-			}
-			return FALSE;
-		}
-		default:
-			return FALSE;
-	}
-}
-
-
-void FindReplaceDlg::resizeDialogElements(LONG newWidth)
-{
-	//elements that need to be resized horizontally (all edit/combo boxes etc.)
-	const auto resizeWindowIDs = { IDFINDWHAT, IDREPLACEWITH, IDD_FINDINFILES_FILTERS_COMBO, IDD_FINDINFILES_DIR_COMBO };
-
-	//elements that need to be moved
-	const auto moveWindowIDs = {
-		IDD_FINDINFILES_FOLDERFOLLOWSDOC_CHECK,IDD_FINDINFILES_RECURSIVE_CHECK, IDD_FINDINFILES_INHIDDENDIR_CHECK,
-		IDC_TRANSPARENT_GRPBOX, IDC_TRANSPARENT_CHECK, IDC_TRANSPARENT_LOSSFOCUS_RADIO, IDC_TRANSPARENT_ALWAYS_RADIO,
-		IDC_PERCENTAGE_SLIDER , IDC_REPLACEINSELECTION , IDC_IN_SELECTION_CHECK,
-
-		IDD_FINDINFILES_BROWSE_BUTTON, IDCMARKALL, IDC_CLEAR_ALL, IDCCOUNTALL, IDC_FINDALL_OPENEDFILES, IDC_FINDALL_CURRENTFILE,
-		IDREPLACE, IDREPLACEALL,IDC_REPLACE_OPENEDFILES, IDD_FINDINFILES_FIND_BUTTON, IDD_FINDINFILES_REPLACEINFILES, IDC_FINDPREV, IDOK, IDCANCEL,
-	};
-
-	_deltaWidth = newWidth - _initialClientWidth;
-	auto addWidth = _deltaWidth - _lastDeltaWidth;
-	_lastDeltaWidth = _deltaWidth;
-
-	RECT rc;
-	for (int id : resizeWindowIDs)
-	{
-		HWND resizeHwnd = ::GetDlgItem(_hSelf, id);
-		::GetClientRect(resizeHwnd, &rc);
-		::SetWindowPos(resizeHwnd, NULL, 0, 0, rc.right + addWidth, rc.bottom, SWP_NOMOVE | SWP_NOZORDER);
-	}
-
-	for (int moveWndID : moveWindowIDs)
-	{
-		HWND moveHwnd = GetDlgItem(_hSelf, moveWndID);
-		::GetWindowRect(moveHwnd, &rc);
-		::MapWindowPoints(NULL, _hSelf, (LPPOINT)&rc, 2);
-
-		::SetWindowPos(moveHwnd, NULL, rc.left + addWidth, rc.top, 0, 0, SWP_NOSIZE | SWP_NOZORDER);
-		::InvalidateRect(moveHwnd, NULL, TRUE);
-	}
-
-	auto additionalWindowHwndsToResize = { _tab.getHSelf() , _statusBar.getHSelf() };
-	for (HWND resizeHwnd : additionalWindowHwndsToResize)
-	{
-		::GetClientRect(resizeHwnd, &rc);
-		::SetWindowPos(resizeHwnd, NULL, 0, 0, rc.right + addWidth, rc.bottom, SWP_NOMOVE | SWP_NOZORDER);
-	}
-}
-
-INT_PTR CALLBACK FindReplaceDlg::run_dlgProc(UINT message, WPARAM wParam, LPARAM lParam)
-{
-	switch (message) 
-	{
-		case WM_GETMINMAXINFO:
-		{
-			MINMAXINFO* mmi = reinterpret_cast<MINMAXINFO*>(lParam);
-			mmi->ptMinTrackSize.y = _initialWindowRect.bottom;
-			mmi->ptMinTrackSize.x = _initialWindowRect.right;
-			mmi->ptMaxTrackSize.y = _initialWindowRect.bottom;
-			return 0;
-		}
-
-		case WM_SIZE:
-		{
-			resizeDialogElements(LOWORD(lParam));
-			return TRUE;
-		}
-
-		case WM_INITDIALOG :
-		{
-			RECT arc;
-			::GetWindowRect(::GetDlgItem(_hSelf, IDCANCEL), &arc);
-			_findInFilesClosePos.bottom = _replaceClosePos.bottom = _findClosePos.bottom = arc.bottom - arc.top;
-			_findInFilesClosePos.right = _replaceClosePos.right = _findClosePos.right = arc.right - arc.left;
-
-			POINT p;
-			p.x = arc.left;
-			p.y = arc.top;
-			::ScreenToClient(_hSelf, &p);
-
-			p = getTopPoint(::GetDlgItem(_hSelf, IDCANCEL), !_isRTL);
-			_replaceClosePos.left = p.x;
-			_replaceClosePos.top = p.y;
-
-			 p = getTopPoint(::GetDlgItem(_hSelf, IDREPLACEALL), !_isRTL);
-			 _findInFilesClosePos.left = p.x;
-			 _findInFilesClosePos.top = p.y;
-
-			 p = getTopPoint(::GetDlgItem(_hSelf, IDCANCEL), !_isRTL);
-			 _findClosePos.left = p.x;
-			 _findClosePos.top = p.y + 10;
-
-			 NativeLangSpeaker *pNativeSpeaker = (NppParameters::getInstance())->getNativeLangSpeaker();
-			 generic_string tip2show = pNativeSpeaker->getLocalizedStrFromID("shift-change-direction-tip");
-			 if (tip2show.empty())
-				 tip2show = TEXT("Use Shift+Enter to search in the opposite direction.");
-
-			 _shiftTrickUpTip = CreateToolTip(IDOK, _hSelf, _hInst, const_cast<PTSTR>(tip2show.c_str()));
-			 _shiftTrickDownTip = CreateToolTip(IDC_FINDPREV, _hSelf, _hInst, const_cast<PTSTR>(tip2show.c_str()));
-			 if (_shiftTrickUpTip && _shiftTrickDownTip)
-			 {
-				 SendMessage(_shiftTrickUpTip, TTM_ACTIVATE, TRUE, 0);
-				 SendMessage(_shiftTrickUpTip, TTM_SETMAXTIPWIDTH, 0, 200);
-				 // Make tip stay 15 seconds
-				 SendMessage(_shiftTrickUpTip, TTM_SETDELAYTIME, TTDT_AUTOPOP, MAKELPARAM((15000), (0)));
-
-				 SendMessage(_shiftTrickDownTip, TTM_ACTIVATE, TRUE, 0);
-				 SendMessage(_shiftTrickDownTip, TTM_SETMAXTIPWIDTH, 0, 200);
-				 // Make tip stay 15 seconds
-				 SendMessage(_shiftTrickDownTip, TTM_SETDELAYTIME, TTDT_AUTOPOP, MAKELPARAM((15000), (0)));
-			 }
-
-			return TRUE;
-		}
-
-		case WM_DRAWITEM :
-		{
-			drawItem((DRAWITEMSTRUCT *)lParam);
-			return TRUE;
-		}
-
-		case WM_HSCROLL :
-		{
-			if (reinterpret_cast<HWND>(lParam) == ::GetDlgItem(_hSelf, IDC_PERCENTAGE_SLIDER))
-			{
-				int percent = static_cast<int32_t>(::SendDlgItemMessage(_hSelf, IDC_PERCENTAGE_SLIDER, TBM_GETPOS, 0, 0));
-				FindHistory & findHistory = (NppParameters::getInstance())->getFindHistory();
-				findHistory._transparency = percent;
-				if (isCheckedOrNot(IDC_TRANSPARENT_ALWAYS_RADIO))
-				{
-					(NppParameters::getInstance())->SetTransparent(_hSelf, percent);
-				}
-			}
-			return TRUE;
-		}
-
-		case WM_NOTIFY:
-		{
-			NMHDR *nmhdr = (NMHDR *)lParam;
-			if (nmhdr->code == TCN_SELCHANGE)
-			{
-				HWND tabHandle = _tab.getHSelf();
-				if (nmhdr->hwndFrom == tabHandle)
-				{
-					int indexClicked = int(::SendMessage(tabHandle, TCM_GETCURSEL, 0, 0));
-					doDialog((DIALOG_TYPE)indexClicked);
-				}
-				return TRUE;
-			}
-			break;
-		}
-
-		case WM_ACTIVATE :
-		{
-			if (LOWORD(wParam) == WA_ACTIVE || LOWORD(wParam) == WA_CLICKACTIVE)
-			{
-				CharacterRange cr = (*_ppEditView)->getSelection();
-				int nbSelected = cr.cpMax - cr.cpMin;
-
-				_options._isInSelection = isCheckedOrNot(IDC_IN_SELECTION_CHECK)?1:0;
-				int checkVal = _options._isInSelection?BST_CHECKED:BST_UNCHECKED;
-				
-				if (!_options._isInSelection)
-				{
-					if (nbSelected <= 1024)
-					{
-						checkVal = BST_UNCHECKED;
-						_options._isInSelection = false;
-					}
-					else
-					{
-						checkVal = BST_CHECKED;
-						_options._isInSelection = true;
-					}
-				}
-				// Searching/replacing in column selection is not allowed 
-				if ((*_ppEditView)->execute(SCI_GETSELECTIONMODE) == SC_SEL_RECTANGLE)
-				{
-					checkVal = BST_UNCHECKED;
-					_options._isInSelection = false;
-					nbSelected = 0;
-				}
-				::EnableWindow(::GetDlgItem(_hSelf, IDC_IN_SELECTION_CHECK), nbSelected);
-				// uncheck if the control is disable
-				if (!nbSelected)
-				{
-					checkVal = BST_UNCHECKED;
-					_options._isInSelection = false;
-				}
-				::SendDlgItemMessage(_hSelf, IDC_IN_SELECTION_CHECK, BM_SETCHECK, checkVal, 0);
-			}
-			
-			if (isCheckedOrNot(IDC_TRANSPARENT_LOSSFOCUS_RADIO))
-			{
-				if (LOWORD(wParam) == WA_INACTIVE && isVisible())
-				{
-					int percent = static_cast<int32_t>(::SendDlgItemMessage(_hSelf, IDC_PERCENTAGE_SLIDER, TBM_GETPOS, 0, 0));
-					(NppParameters::getInstance())->SetTransparent(_hSelf, percent);
-				}
-				else
-				{
-					(NppParameters::getInstance())->removeTransparent(_hSelf);
-				}
-			}
-
-			// At very first time (when find dlg is launched), search mode is Normal.
-			// In that case, ". Matches newline" should be disabled as it applicable on for Regex
-			if (isCheckedOrNot(IDREGEXP))
-			{
-				::EnableWindow(GetDlgItem(_hSelf, IDREDOTMATCHNL), true);
-			}
-			else
-			{
-				::EnableWindow(GetDlgItem(_hSelf, IDREDOTMATCHNL), false);
-			}
-			return TRUE;
-		}
-
-		case NPPM_MODELESSDIALOG :
-			return ::SendMessage(_hParent, NPPM_MODELESSDIALOG, wParam, lParam);
-
-		case WM_COMMAND : 
-		{
-			bool isMacroRecording = (::SendMessage(_hParent, WM_GETCURRENTMACROSTATUS,0,0) == MACRO_RECORDING_IN_PROGRESS);
-			NppParameters *nppParamInst = NppParameters::getInstance();
-			FindHistory & findHistory = nppParamInst->getFindHistory();
-			switch (LOWORD(wParam))
-			{
-//Single actions
-				case IDCANCEL:
-					(*_ppEditView)->execute(SCI_CALLTIPCANCEL);
-					setStatusbarMessage(generic_string(), FSNoMessage);
-					display(false);
-					break;
-				case IDC_FINDPREV:
-				case IDOK : // Find Next : only for FIND_DLG and REPLACE_DLG
-				{
-					setStatusbarMessage(generic_string(), FSNoMessage);
-
-					HWND hFindCombo = ::GetDlgItem(_hSelf, IDFINDWHAT);
-					_options._str2Search = getTextFromCombo(hFindCombo);
-					updateCombo(IDFINDWHAT);
-
-					nppParamInst->_isFindReplacing = true;
-					if (isMacroRecording)
-						saveInMacro(wParam, FR_OP_FIND);
-
-					bool direction_bak = DIR_UP;
-					if (LOWORD(wParam) == IDOK)
-						direction_bak = DIR_DOWN;
-					_options._whichDirection = direction_bak;
-
-					// if shift-key is pressed, revert search direction
-					// if shift-key is not pressed, use the normal setting
-					SHORT shift = GetKeyState(VK_SHIFT);
-					if (shift & SHIFTED)
-					{
-						_options._whichDirection = !_options._whichDirection;
-					}
-
-					FindStatus findStatus = FSFound;
-					processFindNext(_options._str2Search.c_str(), _env, &findStatus);
-					// restore search direction which may have been overwritten because shift-key was pressed
-					_options._whichDirection = direction_bak;
-
-					if (findStatus == FSEndReached)
-						setStatusbarMessage(TEXT("Find: Found the 1st occurrence from the top. The end of the document has been reached."), FSEndReached);
-					else if (findStatus == FSTopReached)
-						setStatusbarMessage(TEXT("Find: Found the 1st occurrence from the bottom. The beginning of the document has been reached."), FSTopReached);
-
-					nppParamInst->_isFindReplacing = false;
-				}
-				return TRUE;
-
-				case IDM_SEARCH_FIND:
-					goToCenter();
-					return TRUE;
-
-				case IDREPLACE :
-				{
-					LongRunningOperation op;
-					if (_currentStatus == REPLACE_DLG)
-					{
-						setStatusbarMessage(TEXT(""), FSNoMessage);
-						HWND hFindCombo = ::GetDlgItem(_hSelf, IDFINDWHAT);
-						HWND hReplaceCombo = ::GetDlgItem(_hSelf, IDREPLACEWITH);
-						_options._str2Search = getTextFromCombo(hFindCombo);
-						_options._str4Replace = getTextFromCombo(hReplaceCombo);
-						updateCombos();
-
-						nppParamInst->_isFindReplacing = true;
-						if (isMacroRecording) saveInMacro(wParam, FR_OP_REPLACE);
-						processReplace(_options._str2Search.c_str(), _options._str4Replace.c_str());
-						nppParamInst->_isFindReplacing = false;
-					}
-				}
-				return TRUE;
-//Process actions
-				case IDC_FINDALL_OPENEDFILES :
-				{
-					if (_currentStatus == FIND_DLG)
-					{
-						setStatusbarMessage(TEXT(""), FSNoMessage);
- 						HWND hFindCombo = ::GetDlgItem(_hSelf, IDFINDWHAT);
-                        combo2ExtendedMode(IDFINDWHAT);
-						_options._str2Search = getTextFromCombo(hFindCombo);
-						updateCombo(IDFINDWHAT);
-
-						nppParamInst->_isFindReplacing = true;
-						if (isMacroRecording) saveInMacro(wParam, FR_OP_FIND + FR_OP_GLOBAL);
-						findAllIn(ALL_OPEN_DOCS);
-						nppParamInst->_isFindReplacing = false;
-					}
-				}
-				return TRUE;
-
-				case IDC_FINDALL_CURRENTFILE :
-				{
-					setStatusbarMessage(TEXT(""), FSNoMessage);
-					HWND hFindCombo = ::GetDlgItem(_hSelf, IDFINDWHAT);
-                    combo2ExtendedMode(IDFINDWHAT);
-					_options._str2Search = getTextFromCombo(hFindCombo);
-					updateCombo(IDFINDWHAT);
-
-					nppParamInst->_isFindReplacing = true;
-					if (isMacroRecording) saveInMacro(wParam, FR_OP_FIND + FR_OP_GLOBAL);
-					findAllIn(CURRENT_DOC);
-					nppParamInst->_isFindReplacing = false;
-				}
-				return TRUE;
-
-				case IDD_FINDINFILES_FIND_BUTTON :
-				{
-					setStatusbarMessage(TEXT(""), FSNoMessage);
-					const int filterSize = 256;
-					TCHAR filters[filterSize+1];
-					filters[filterSize] = '\0';
-					TCHAR directory[MAX_PATH];
-					::GetDlgItemText(_hSelf, IDD_FINDINFILES_FILTERS_COMBO, filters, filterSize);
-					addText2Combo(filters, ::GetDlgItem(_hSelf, IDD_FINDINFILES_FILTERS_COMBO));
-					_options._filters = filters;
-
-					::GetDlgItemText(_hSelf, IDD_FINDINFILES_DIR_COMBO, directory, MAX_PATH);
-					addText2Combo(directory, ::GetDlgItem(_hSelf, IDD_FINDINFILES_DIR_COMBO));
-					_options._directory = directory;
-					
-					if ((lstrlen(directory) > 0) && (directory[lstrlen(directory)-1] != '\\'))
-						_options._directory += TEXT("\\");
-
-					HWND hFindCombo = ::GetDlgItem(_hSelf, IDFINDWHAT);
-                   combo2ExtendedMode(IDFINDWHAT);
-					_options._str2Search = getTextFromCombo(hFindCombo);
-					updateCombo(IDFINDWHAT);
-
-					nppParamInst->_isFindReplacing = true;
-					if (isMacroRecording) saveInMacro(wParam, FR_OP_FIND + FR_OP_FIF);
-					::SendMessage(_hParent, NPPM_INTERNAL_SCINTILLAFINFERCLEARALL, 0, 0);
-					findAllIn(FILES_IN_DIR);
-					nppParamInst->_isFindReplacing = false;
-				}
-				return TRUE;
-
-				case IDD_FINDINFILES_REPLACEINFILES :
-				{
-					LongRunningOperation op;
-					setStatusbarMessage(TEXT(""), FSNoMessage);
-					const int filterSize = 256;
-					TCHAR filters[filterSize];
-					TCHAR directory[MAX_PATH];
-					::GetDlgItemText(_hSelf, IDD_FINDINFILES_FILTERS_COMBO, filters, filterSize);
-					addText2Combo(filters, ::GetDlgItem(_hSelf, IDD_FINDINFILES_FILTERS_COMBO));
-					_options._filters = filters;
-
-					::GetDlgItemText(_hSelf, IDD_FINDINFILES_DIR_COMBO, directory, MAX_PATH);
-					addText2Combo(directory, ::GetDlgItem(_hSelf, IDD_FINDINFILES_DIR_COMBO));
-					_options._directory = directory;
-					
-					if ((lstrlen(directory) > 0) && (directory[lstrlen(directory)-1] != '\\'))
-						_options._directory += TEXT("\\");
-
-					generic_string msg = TEXT("Are you sure you want to replace all occurrences in :\r");
-					msg += _options._directory;
-					msg += TEXT("\rfor file type : ");
-					msg += _options._filters[0]?_options._filters:TEXT("*.*");
-					
-					if (::MessageBox(_hParent, msg.c_str(), TEXT("Are you sure?"), MB_OKCANCEL|MB_DEFBUTTON2) == IDOK)
-					{
-						HWND hFindCombo = ::GetDlgItem(_hSelf, IDFINDWHAT);
-						_options._str2Search = getTextFromCombo(hFindCombo);
-						HWND hReplaceCombo = ::GetDlgItem(_hSelf, IDREPLACEWITH);
-						_options._str4Replace = getTextFromCombo(hReplaceCombo);
-						updateCombo(IDFINDWHAT);
-						updateCombo(IDREPLACEWITH);
-
-						nppParamInst->_isFindReplacing = true;
-						if (isMacroRecording) saveInMacro(wParam, FR_OP_REPLACE + FR_OP_FIF);
-						::SendMessage(_hParent, WM_REPLACEINFILES, 0, 0);
-						nppParamInst->_isFindReplacing = false;
-					}
-				}
-				return TRUE;
-
-				case IDC_REPLACE_OPENEDFILES :
-				{
-					LongRunningOperation op;
-					if (_currentStatus == REPLACE_DLG)
-					{
-						setStatusbarMessage(TEXT(""), FSNoMessage);
-						HWND hFindCombo = ::GetDlgItem(_hSelf, IDFINDWHAT);
-						_options._str2Search = getTextFromCombo(hFindCombo);
-						HWND hReplaceCombo = ::GetDlgItem(_hSelf, IDREPLACEWITH);
-						_options._str4Replace = getTextFromCombo(hReplaceCombo);
-						updateCombos();
-
-						nppParamInst->_isFindReplacing = true;
-						if (isMacroRecording) saveInMacro(wParam, FR_OP_REPLACE + FR_OP_GLOBAL);
-						replaceAllInOpenedDocs();
-						nppParamInst->_isFindReplacing = false;
-					}
-				}			
-				return TRUE;
-
-				case IDREPLACEALL :
-				{
-					LongRunningOperation op;
-					if (_currentStatus == REPLACE_DLG)
-					{
-						setStatusbarMessage(TEXT(""), FSNoMessage);
-						if ((*_ppEditView)->getCurrentBuffer()->isReadOnly())
-						{
-							generic_string errMsg = TEXT("Replace: Cannot replace text. The current document is read only.");
-							setStatusbarMessage(errMsg, FSNotFound);
-							return TRUE;
-						}
-
-						HWND hFindCombo = ::GetDlgItem(_hSelf, IDFINDWHAT);
-						_options._str2Search = getTextFromCombo(hFindCombo);
-						HWND hReplaceCombo = ::GetDlgItem(_hSelf, IDREPLACEWITH);
-						_options._str4Replace = getTextFromCombo(hReplaceCombo);
-						updateCombos();
-
-						nppParamInst->_isFindReplacing = true;
-						if (isMacroRecording) saveInMacro(wParam, FR_OP_REPLACE);
-						(*_ppEditView)->execute(SCI_BEGINUNDOACTION);
-						int nbReplaced = processAll(ProcessReplaceAll, &_options);
-						(*_ppEditView)->execute(SCI_ENDUNDOACTION);
-						nppParamInst->_isFindReplacing = false;
-
-						generic_string result = TEXT("");
-						
-						if (nbReplaced < 0)
-							result = TEXT("Replace All: The regular expression is malformed.");
-						else
-						{
-							TCHAR moreInfo[64];
-							if(nbReplaced == 1)
-								wsprintf(moreInfo, TEXT("Replace All: %d occurrence was replaced."), nbReplaced);
-							else
-								wsprintf(moreInfo, TEXT("Replace All: %s occurrences were replaced."), commafyInt(nbReplaced).c_str());
-							result = moreInfo;
-						}
-						setStatusbarMessage(result, FSMessage);
-						//::SetFocus(_hSelf);
-						getFocus();
-					}
-				}
-				return TRUE;
-
-				case IDCCOUNTALL :
-				{
-					if (_currentStatus == FIND_DLG)
-					{
-						setStatusbarMessage(TEXT(""), FSNoMessage);
-						HWND hFindCombo = ::GetDlgItem(_hSelf, IDFINDWHAT);
-						updateCombo(IDFINDWHAT);
-						_options._str2Search = getTextFromCombo(hFindCombo);
-
-						int nbCounted = processAll(ProcessCountAll, &_options);
-						generic_string result = TEXT("");
-
-						if (nbCounted < 0)
-							result = TEXT("Count: The regular expression to search is malformed.");
-						else
-						{
-							TCHAR moreInfo[128];
-							if (nbCounted == 1)
-								wsprintf(moreInfo, TEXT("Count: %d match."), nbCounted);
-							else
-								wsprintf(moreInfo, TEXT("Count: %s matches."), commafyInt(nbCounted).c_str());
-							result = moreInfo;
-						}
-						if (isMacroRecording) saveInMacro(wParam, FR_OP_FIND);
-						setStatusbarMessage(result, FSMessage);
-						//::SetFocus(_hSelf);
-						getFocus();
-					}
-				}
-				return TRUE;
-
-				case IDCMARKALL :
-				{
-					if (_currentStatus == MARK_DLG)
-					{
-						setStatusbarMessage(TEXT(""), FSNoMessage);
-						HWND hFindCombo = ::GetDlgItem(_hSelf, IDFINDWHAT);
-						_options._str2Search = getTextFromCombo(hFindCombo);
-						updateCombo(IDFINDWHAT);
-
-						if (isMacroRecording) saveInMacro(wParam, FR_OP_FIND);
-						nppParamInst->_isFindReplacing = true;
-						int nbMarked = processAll(ProcessMarkAll, &_options);
-						nppParamInst->_isFindReplacing = false;
-						generic_string result = TEXT("");
-						if (nbMarked < 0)
-							result = TEXT("Mark: The regular expression to search is malformed.");
-						else
-						{
-							TCHAR moreInfo[128];
-							if(nbMarked == 1)
-								wsprintf(moreInfo, TEXT("Mark: %d match."), nbMarked);
-							else
-								wsprintf(moreInfo, TEXT("Mark: %s matches."), commafyInt(nbMarked).c_str());
-							result = moreInfo;
-						}
-						setStatusbarMessage(result, FSMessage);
-						//::SetFocus(_hSelf);
-						getFocus();
-					}
-				}
-				return TRUE;
-
-				case IDC_CLEAR_ALL :
-				{
-					if (_currentStatus == MARK_DLG)
-					{
-						(*_ppEditView)->clearIndicator(SCE_UNIVERSAL_FOUND_STYLE);
-						(*_ppEditView)->execute(SCI_MARKERDELETEALL, MARK_BOOKMARK);
-						setStatusbarMessage(TEXT(""), FSNoMessage);
-					}
-				}
-				return TRUE;
-//Option actions
-				case IDREDOTMATCHNL:
-					findHistory._dotMatchesNewline = _options._dotMatchesNewline = isCheckedOrNot(IDREDOTMATCHNL);
-					return TRUE;
-
-				case IDWHOLEWORD :
-					findHistory._isMatchWord = _options._isWholeWord = isCheckedOrNot(IDWHOLEWORD);
-					return TRUE;
-
-				case IDMATCHCASE :
-					findHistory._isMatchCase = _options._isMatchCase = isCheckedOrNot(IDMATCHCASE);
-					return TRUE;
-
-				case IDNORMAL:
-				case IDEXTENDED:
-				case IDREGEXP : {
-					if (isCheckedOrNot(IDREGEXP))
-					{
-						_options._searchType = FindRegex;
-						findHistory._searchMode = FindHistory::regExpr;
-						::EnableWindow(GetDlgItem(_hSelf, IDREDOTMATCHNL), true);
-					}
-					else if (isCheckedOrNot(IDEXTENDED))
-					{
-						_options._searchType = FindExtended;
-						findHistory._searchMode = FindHistory::extended;
-						::EnableWindow(GetDlgItem(_hSelf, IDREDOTMATCHNL), false);
-					}
-					else
-					{
-						_options._searchType = FindNormal;
-						findHistory._searchMode = FindHistory::normal;
-						::EnableWindow(GetDlgItem(_hSelf, IDREDOTMATCHNL), false);
-					}
-
-					bool isRegex = (_options._searchType == FindRegex);
-					if (isRegex) 
-					{	
-						//regex doesn't allow whole word
-						_options._isWholeWord = false;
-						::SendDlgItemMessage(_hSelf, IDWHOLEWORD, BM_SETCHECK, _options._isWholeWord?BST_CHECKED:BST_UNCHECKED, 0);
-
-						//regex upward search is disable in v6.3 due to a regression
-						_options._whichDirection = DIR_DOWN;
-					}
-
-					::EnableWindow(::GetDlgItem(_hSelf, IDWHOLEWORD), (BOOL)!isRegex);
-
-					//regex upward search is disable in v6.3 due to a regression
-					::EnableWindow(::GetDlgItem(_hSelf, IDC_FINDPREV), (BOOL)!isRegex);
-					return TRUE; }
-
-				case IDWRAP :
-					findHistory._isWrap = _options._isWrapAround = isCheckedOrNot(IDWRAP);
-					return TRUE;
-
-				case IDDIRECTIONUP :
-				case IDDIRECTIONDOWN :
-					_options._whichDirection = (BST_CHECKED == ::SendMessage(::GetDlgItem(_hSelf, IDDIRECTIONDOWN), BM_GETCHECK, BST_CHECKED, 0));
-					findHistory._isDirectionDown = _options._whichDirection == DIR_DOWN;
-					return TRUE;
-
-				case IDC_PURGE_CHECK :
-				{
-					if (_currentStatus == MARK_DLG)
-						_options._doPurge = isCheckedOrNot(IDC_PURGE_CHECK);
-				}
-				return TRUE;
-
-				case IDC_MARKLINE_CHECK :
-				{
-					if (_currentStatus == MARK_DLG)
-						_options._doMarkLine = isCheckedOrNot(IDC_MARKLINE_CHECK);
-				}
-				return TRUE;
-
-				case IDC_IN_SELECTION_CHECK :
-				{
-					if ((_currentStatus == REPLACE_DLG) || (_currentStatus == MARK_DLG))
-						_options._isInSelection = isCheckedOrNot(IDC_IN_SELECTION_CHECK);
-				}
-				return TRUE;
-
-				case IDC_TRANSPARENT_CHECK :
-				{
-					bool isChecked = isCheckedOrNot(IDC_TRANSPARENT_CHECK);
-
-					::EnableWindow(::GetDlgItem(_hSelf, IDC_TRANSPARENT_GRPBOX), isChecked);
-					::EnableWindow(::GetDlgItem(_hSelf, IDC_TRANSPARENT_LOSSFOCUS_RADIO), isChecked);
-					::EnableWindow(::GetDlgItem(_hSelf, IDC_TRANSPARENT_ALWAYS_RADIO), isChecked);
-					::EnableWindow(::GetDlgItem(_hSelf, IDC_PERCENTAGE_SLIDER), isChecked);
-
-					if (isChecked)
-					{
-						::SendDlgItemMessage(_hSelf, IDC_TRANSPARENT_LOSSFOCUS_RADIO, BM_SETCHECK, BST_CHECKED, 0);
-						findHistory._transparencyMode = FindHistory::onLossingFocus;
-					}
-					else
-					{
-						::SendDlgItemMessage(_hSelf, IDC_TRANSPARENT_LOSSFOCUS_RADIO, BM_SETCHECK, BST_UNCHECKED, 0);
-						::SendDlgItemMessage(_hSelf, IDC_TRANSPARENT_ALWAYS_RADIO, BM_SETCHECK, BST_UNCHECKED, 0);
-						(NppParameters::getInstance())->removeTransparent(_hSelf);
-						findHistory._transparencyMode = FindHistory::none;
-					}
-
-					return TRUE;
-				}
-				case IDC_FINDER_UNIQUE:
-				{
-					bool isChecked = isCheckedOrNot(IDC_FINDER_UNIQUE);
-					_options._isFinderUnique = isChecked;
-					return TRUE;
-				}
-				case IDC_FINDER_ONLY_ONE:
-				{
-					bool isChecked = isCheckedOrNot(IDC_FINDER_ONLY_ONE);
-					_options._isFinderOnlyOne = isChecked;
-					disableFindersGroup(isChecked);
-					return TRUE;
-				}
-				case IDC_FINDER_ONE_LINE_IF_MULTIPLE_FINDS:
-				{
-					bool isChecked = isCheckedOrNot(IDC_FINDER_ONE_LINE_IF_MULTIPLE_FINDS);
-					_options._isFinderOnlyOneLineIfMultipleFinds = isChecked;
-					return TRUE;
-				}
-				case IDC_FINDER_AUTO_CLOSE_EMPTY:
-				{
-					bool isChecked = isCheckedOrNot(IDC_FINDER_AUTO_CLOSE_EMPTY);
-					_options._isAutoCloseEmptyFinder = isChecked;
-					return TRUE;
-				}
-				case IDC_TRANSPARENT_ALWAYS_RADIO :
-				{
-					int percent = static_cast<int32_t>(::SendDlgItemMessage(_hSelf, IDC_PERCENTAGE_SLIDER, TBM_GETPOS, 0, 0));
-					(NppParameters::getInstance())->SetTransparent(_hSelf, percent);
-					findHistory._transparencyMode = FindHistory::persistant;
-				}
-				return TRUE;
-
-				case IDC_TRANSPARENT_LOSSFOCUS_RADIO :
-				{
-					(NppParameters::getInstance())->removeTransparent(_hSelf);
-					findHistory._transparencyMode = FindHistory::onLossingFocus;
-				}
-				return TRUE;
-
-				//
-				// Find in Files
-				//
-				case IDD_FINDINFILES_RECURSIVE_CHECK :
-				{
-					if (_currentStatus == FINDINFILES_DLG)
-						findHistory._isFifRecuisive = _options._isRecursive = isCheckedOrNot(IDD_FINDINFILES_RECURSIVE_CHECK);
-					
-				}
-				return TRUE;
-
-				case IDD_FINDINFILES_INHIDDENDIR_CHECK :
-				{
-					if (_currentStatus == FINDINFILES_DLG)
-						findHistory._isFifInHiddenFolder = _options._isInHiddenDir = isCheckedOrNot(IDD_FINDINFILES_INHIDDENDIR_CHECK);
-					
-				}
-				return TRUE;
-
-                case IDD_FINDINFILES_FOLDERFOLLOWSDOC_CHECK :
-				{
-					if (_currentStatus == FINDINFILES_DLG)
-                        findHistory._isFolderFollowDoc = isCheckedOrNot(IDD_FINDINFILES_FOLDERFOLLOWSDOC_CHECK);
-
-                    if (findHistory._isFolderFollowDoc)
-                    {
-                        NppParameters *pNppParam = NppParameters::getInstance();
-                        const TCHAR * dir = pNppParam->getWorkingDir();
-                        ::SetDlgItemText(_hSelf, IDD_FINDINFILES_DIR_COMBO, dir);
-                    }
-					
-				}
-				return TRUE;
-
-				case IDD_FINDINFILES_BROWSE_BUTTON :
-				{
-					if (_currentStatus == FINDINFILES_DLG)
-						folderBrowser(_hSelf, TEXT("Select a folder to search from"), IDD_FINDINFILES_DIR_COMBO, _options._directory.c_str());
-				}
-				return TRUE;
-
-				default :
-					break;
-			}
-			break;
-		}
-	}
-	return FALSE;
-}
-
-// return value :
-// true  : the text2find is found
-// false : the text2find is not found
-
-bool FindReplaceDlg::processFindNext(const TCHAR *txt2find, const FindOption *options, FindStatus *oFindStatus, FindNextType findNextType /* = FINDNEXTTYPE_FINDNEXT */)
-{
-	if (oFindStatus)
-		*oFindStatus = FSFound;
-
-	if (!txt2find || !txt2find[0])
-		return false;
-
-	const FindOption *pOptions = options?options:_env;
-
-	(*_ppEditView)->execute(SCI_CALLTIPCANCEL);
-
-	int stringSizeFind = lstrlen(txt2find);
-	TCHAR *pText = new TCHAR[stringSizeFind + 1];
-	lstrcpy(pText, txt2find);
-	
-	if (pOptions->_searchType == FindExtended) {
-		stringSizeFind = Searching::convertExtendedToString(txt2find, pText, stringSizeFind);
-	}
-
-	int docLength = int((*_ppEditView)->execute(SCI_GETLENGTH));
-	CharacterRange cr = (*_ppEditView)->getSelection();
-
-
-	//The search "zone" is relative to the selection, so search happens 'outside'
-	int startPosition = cr.cpMax;
-	int endPosition = docLength;
-
-	
-	if (pOptions->_whichDirection == DIR_UP)
-	{
-		//When searching upwards, start is the lower part, end the upper, for backwards search
-		startPosition = cr.cpMax - 1;
-		endPosition = 0;
-	}
-
-	if (FirstIncremental==pOptions->_incrementalType)
-	{
-		// the text to find is modified so use the current position
-		startPosition = cr.cpMin;
-		endPosition = docLength;
-
-		if (pOptions->_whichDirection == DIR_UP)
-		{
-			//When searching upwards, start is the lower part, end the upper, for backwards search
-			startPosition = cr.cpMax;
-			endPosition = 0;
-		}
-	}
-	else if (NextIncremental==pOptions->_incrementalType)
-	{
-		// text to find is not modified, so use current position +1
-		startPosition = cr.cpMin + 1;
-		endPosition = docLength;	
-
-		if (pOptions->_whichDirection == DIR_UP)
-		{
-			//When searching upwards, start is the lower part, end the upper, for backwards search
-			startPosition = cr.cpMax - 1;
-			endPosition = 0;
-		}
-	}
-
-	int flags = Searching::buildSearchFlags(pOptions);
-	switch (findNextType)
-	{
-		case FINDNEXTTYPE_FINDNEXT:
-			flags |= SCFIND_REGEXP_EMPTYMATCH_ALL | SCFIND_REGEXP_SKIPCRLFASONE;
-		break;
-
-		case FINDNEXTTYPE_REPLACENEXT:
-			flags |= SCFIND_REGEXP_EMPTYMATCH_NOTAFTERMATCH | SCFIND_REGEXP_SKIPCRLFASONE;
-			break;
-
-		case FINDNEXTTYPE_FINDNEXTFORREPLACE:
-			flags |= SCFIND_REGEXP_EMPTYMATCH_ALL | SCFIND_REGEXP_EMPTYMATCH_ALLOWATSTART | SCFIND_REGEXP_SKIPCRLFASONE;
-			break;
-	}
-
-	int start, end;
-	int posFind;
-
-	// Never allow a zero length match in the middle of a line end marker
-	if ((*_ppEditView)->execute(SCI_GETCHARAT, startPosition - 1) == '\r'
-		&& (*_ppEditView)->execute(SCI_GETCHARAT, startPosition) == '\n') 
-	{
-		flags = (flags & ~SCFIND_REGEXP_EMPTYMATCH_MASK) | SCFIND_REGEXP_EMPTYMATCH_NONE;
-	}
-
-	(*_ppEditView)->execute(SCI_SETSEARCHFLAGS, flags);
-
-
-	posFind = (*_ppEditView)->searchInTarget(pText, stringSizeFind, startPosition, endPosition);
-	if (posFind == -1) //no match found in target, check if a new target should be used
-	{
-		if (pOptions->_isWrapAround) 
-		{
-			//when wrapping, use the rest of the document (entire document is usable)
-			if (pOptions->_whichDirection == DIR_DOWN)
-			{
-				startPosition = 0;
-				endPosition = docLength;
-				if (oFindStatus)
-					*oFindStatus = FSEndReached;
-			}
-			else
-			{
-				startPosition = docLength;
-				endPosition = 0;
-				if (oFindStatus)
-					*oFindStatus = FSTopReached;
-			}
-
-			//new target, search again
-			posFind = (*_ppEditView)->searchInTarget(pText, stringSizeFind, startPosition, endPosition);
-		}
-
-		if (posFind == -1)
-		{
-			if (oFindStatus)
-				*oFindStatus = FSNotFound;
-			//failed, or failed twice with wrap
-			if (NotIncremental == pOptions->_incrementalType) //incremental search doesnt trigger messages
-			{	
-				generic_string msg = TEXT("Find: Can't find the text \"");
-				msg += stringReplace(txt2find, TEXT("&"), TEXT("&&"));
-				msg += TEXT("\"");
-				setStatusbarMessage(msg, FSNotFound);
-				
-				// if the dialog is not shown, pass the focus to his parent(ie. Notepad++)
-				if (!::IsWindowVisible(_hSelf))
-				{
-					//::SetFocus((*_ppEditView)->getHSelf());
-					(*_ppEditView)->getFocus();
-				}
-				else
-				{
-					::SetFocus(::GetDlgItem(_hSelf, IDFINDWHAT));
-				}
-			}
-			delete [] pText;
-			return false;
-		}
-	}
-	else if (posFind == -2) // Invalid Regular expression
-	{
-		setStatusbarMessage(TEXT("Find: Invalid regular expression"), FSNotFound);
-		return false;
-	}
-
-	start =	posFind;
-	end = int((*_ppEditView)->execute(SCI_GETTARGETEND));
-
-	setStatusbarMessage(TEXT(""), FSNoMessage);	
-
-	// to make sure the found result is visible:
-	// prevent recording of absolute positioning commands issued in the process
-	(*_ppEditView)->execute(SCI_STOPRECORD);
-	Searching::displaySectionCentered(start, end, *_ppEditView, pOptions->_whichDirection == DIR_DOWN);
-	// Show a calltip for a zero length match
-	if (start == end) 
-	{
-		(*_ppEditView)->execute(SCI_CALLTIPSHOW, start, reinterpret_cast<LPARAM>("^ zero length match"));
-	}
-	if (::SendMessage(_hParent, WM_GETCURRENTMACROSTATUS,0,0) == MACRO_RECORDING_IN_PROGRESS)
-		(*_ppEditView)->execute(SCI_STARTRECORD);
-
-	delete [] pText;
-
-	
-
-	return true;
-}
-
-// return value :
-// true  : the text is replaced, and find the next occurrence
-// false : the text2find is not found, so the text is NOT replace
-//      || the text is replaced, and do NOT find the next occurrence
-bool FindReplaceDlg::processReplace(const TCHAR *txt2find, const TCHAR *txt2replace, const FindOption *options)
-{
-	bool moreMatches;
-
-	if (!txt2find || !txt2find[0] || !txt2replace)
-		return false;
-
-	if ((*_ppEditView)->getCurrentBuffer()->isReadOnly())
-	{
-		generic_string errMsg = TEXT("Replace: Cannot replace text. The current document is read only.");
-		setStatusbarMessage(errMsg, FSNotFound);
-		return false;
-	}
-
-	FindOption replaceOptions = options ? *options : *_env;
-	replaceOptions._incrementalType = FirstIncremental;
-
-	Sci_CharacterRange currentSelection = (*_ppEditView)->getSelection();
-	FindStatus status;
-	moreMatches = processFindNext(txt2find, &replaceOptions, &status, FINDNEXTTYPE_FINDNEXTFORREPLACE);
-
-	if (moreMatches) 
-	{
-		Sci_CharacterRange nextFind = (*_ppEditView)->getSelection();
-		
-		// If the next find is the same as the last, then perform the replacement
-		if (nextFind.cpMin == currentSelection.cpMin && nextFind.cpMax == currentSelection.cpMax)
-		{
-			int stringSizeFind = lstrlen(txt2find);
-			int stringSizeReplace = lstrlen(txt2replace);
-
-			TCHAR *pTextFind = new TCHAR[stringSizeFind + 1];
-			TCHAR *pTextReplace = new TCHAR[stringSizeReplace + 1];
-			lstrcpy(pTextFind, txt2find);
-			lstrcpy(pTextReplace, txt2replace);
-		
-			bool isRegExp = replaceOptions._searchType == FindRegex;
-
-			int start = currentSelection.cpMin;
-			int replacedLen = 0;
-			if (isRegExp)
-			{
-				replacedLen = (*_ppEditView)->replaceTargetRegExMode(pTextReplace);
-			}
-			else
-			{
-				if (replaceOptions._searchType == FindExtended)
-				{
-					Searching::convertExtendedToString(pTextReplace, pTextReplace, stringSizeReplace);
-				}
-				replacedLen = (*_ppEditView)->replaceTarget(pTextReplace);
-			}
-			(*_ppEditView)->execute(SCI_SETSEL, start + replacedLen, start + replacedLen);
-						
-			// Do the next find
-			moreMatches = processFindNext(txt2find, &replaceOptions, &status, FINDNEXTTYPE_REPLACENEXT);
-
-			if (status == FSEndReached)
-			{
-				setStatusbarMessage(TEXT("Replace: Replaced the 1st occurrence from the top. The end of document has been reached."), FSEndReached);
-			}
-			else if (status == FSTopReached)
-			{
-				setStatusbarMessage(TEXT("Replace: Replaced the 1st occurrence from the bottom. The begin of document has been reached."), FSTopReached);
-			}
-			else
-			{
-				generic_string msg = TEXT("Replace: 1 occurrence was replaced. ");
-				msg += moreMatches?TEXT("The next occurence found"):TEXT("The next occurence not found");
-				setStatusbarMessage(msg, FSMessage);
-			}
-		}
-	}
-	else
-	{
-		setStatusbarMessage(TEXT("Replace: no occurrence was found."), FSNotFound);
-	}
-
-	return moreMatches;	
-}
-
-
-
-int FindReplaceDlg::markAll(const TCHAR *txt2find, int styleID, bool isWholeWordSelected)
-{
-	FindOption opt;
-	opt._isMatchCase = _options._isMatchCase;
-	// if whole word is selected for being colorized, isWholeWord option in Find/Replace dialog will be checked
-	// otherwise this option is false, because user may want to find the words contain the parts to search 
-	opt._isWholeWord = isWholeWordSelected?_options._isWholeWord:false;
-	opt._str2Search = txt2find;
-
-	int nbFound = processAll(ProcessMarkAllExt, &opt, true, NULL, styleID);
-	return nbFound;
-}
-
-
-int FindReplaceDlg::markAllInc(const FindOption *opt)
-{
-	int nbFound = processAll(ProcessMarkAll_IncSearch, opt,  true);
-	return nbFound;
-}
-
-int FindReplaceDlg::processAll(ProcessOperation op, const FindOption *opt, bool isEntire, const FindersInfo *pFindersInfo, int colourStyleID)
-{
-	if (op == ProcessReplaceAll && (*_ppEditView)->getCurrentBuffer()->isReadOnly())
-	{
-		generic_string result = TEXT("Replace All: Cannot replace text. The current document is read only.");
-		setStatusbarMessage(result, FSNotFound);
-		return 0;
-	}
-
-	const FindOption *pOptions = opt?opt:_env;
-	const TCHAR *txt2find = pOptions->_str2Search.c_str();
-	const TCHAR *txt2replace = pOptions->_str4Replace.c_str();
-
-	CharacterRange cr = (*_ppEditView)->getSelection();
-	int docLength = int((*_ppEditView)->execute(SCI_GETLENGTH));
-
-	// Default : 
-	//        direction : down
-	//        begin at : 0
-	//        end at : end of doc
-	int startPosition = 0;
-	int endPosition = docLength;
-
-	bool direction = pOptions->_whichDirection;
-
-	//first try limiting scope by direction
-	if (direction == DIR_UP)	
-	{
-		startPosition = 0;
-		endPosition = cr.cpMax;
-	}
-	else
-	{
-		startPosition = cr.cpMin;
-		endPosition = docLength;
-	}
-
-	//then adjust scope if the full document needs to be changed
-	if (pOptions->_isWrapAround || isEntire || (op == ProcessCountAll))	//entire document needs to be scanned
-	{		
-		startPosition = 0;
-		endPosition = docLength;
-	}
-	
-	//then readjust scope if the selection override is active and allowed
-	if ((pOptions->_isInSelection) && ((op == ProcessMarkAll) || ((op == ProcessReplaceAll) && (!isEntire))))	//if selection limiter and either mark all or replace all w/o entire document override
-	{
-		startPosition = cr.cpMin;
-		endPosition = cr.cpMax;
-	}
-
-	if ((op == ProcessMarkAllExt) && (colourStyleID != -1))
-	{
-		startPosition = 0;
-		endPosition = docLength;
-	}
-
-	FindReplaceInfo findReplaceInfo;
-	findReplaceInfo._txt2find = txt2find;
-	findReplaceInfo._txt2replace = txt2replace;
-	findReplaceInfo._startRange = startPosition;
-	findReplaceInfo._endRange = endPosition;
-	return processRange(op, findReplaceInfo, pFindersInfo, pOptions, colourStyleID);
-}
-
-int FindReplaceDlg::processRange(ProcessOperation op, FindReplaceInfo & findReplaceInfo, const FindersInfo * pFindersInfo, const FindOption *opt, int colourStyleID, ScintillaEditView *view2Process)
-{
-	int nbProcessed = 0;
-	
-	if (!isCreated() && not findReplaceInfo._txt2find)
-		return nbProcessed;
-
-	ScintillaEditView *pEditView = *_ppEditView;
-	if (view2Process)
-		pEditView = view2Process;
-
-	if ((op == ProcessReplaceAll) && pEditView->getCurrentBuffer()->isReadOnly())
-		return nbProcessed;
-
-	if (findReplaceInfo._startRange == findReplaceInfo._endRange)
-		return nbProcessed;
-
-	const FindOption *pOptions = opt?opt:_env;
-
-	LRESULT stringSizeFind = 0;
-	LRESULT stringSizeReplace = 0;
-
-	TCHAR *pTextFind = NULL;
-	if (not findReplaceInfo._txt2find)
-	{
-		HWND hFindCombo = ::GetDlgItem(_hSelf, IDFINDWHAT);
-		generic_string str2Search = getTextFromCombo(hFindCombo);
-		stringSizeFind = str2Search.length();
-		pTextFind = new TCHAR[stringSizeFind + 1];
-		lstrcpy(pTextFind, str2Search.c_str());
-	}
-	else
-	{
-		stringSizeFind = lstrlen(findReplaceInfo._txt2find);
-		pTextFind = new TCHAR[stringSizeFind + 1];
-		lstrcpy(pTextFind, findReplaceInfo._txt2find);
-	}
-
-	if (!pTextFind[0]) 
-	{
-		delete [] pTextFind;
-		return nbProcessed;
-	}
-
-	TCHAR *pTextReplace = NULL;
-	if (op == ProcessReplaceAll)
-	{
-		if (not findReplaceInfo._txt2replace)
-		{
-			HWND hReplaceCombo = ::GetDlgItem(_hSelf, IDREPLACEWITH);
-			generic_string str2Replace = getTextFromCombo(hReplaceCombo);
-			stringSizeReplace = str2Replace.length();
-			pTextReplace = new TCHAR[stringSizeReplace + 1];
-			lstrcpy(pTextReplace, str2Replace.c_str());
-		}
-		else
-		{
-			stringSizeReplace = lstrlen(findReplaceInfo._txt2replace);
-			pTextReplace = new TCHAR[stringSizeReplace + 1];
-			lstrcpy(pTextReplace, findReplaceInfo._txt2replace);
-		}
-	}	
-
-	if (pOptions->_searchType == FindExtended)
-	{
-		stringSizeFind = Searching::convertExtendedToString(pTextFind, pTextFind, static_cast<int32_t>(stringSizeFind));
-		if (op == ProcessReplaceAll)
-			stringSizeReplace = Searching::convertExtendedToString(pTextReplace, pTextReplace, static_cast<int32_t>(stringSizeReplace));
-	}
-
-	bool isRegExp = pOptions->_searchType == FindRegex;
-	int flags = Searching::buildSearchFlags(pOptions) | SCFIND_REGEXP_SKIPCRLFASONE; 
-
-	// Allow empty matches, but not immediately after previous match for replace all or find all.
-	// Other search types should ignore empty matches completely.
-	if (op == ProcessReplaceAll || op == ProcessFindAll)
-		flags |= SCFIND_REGEXP_EMPTYMATCH_NOTAFTERMATCH;
-	
-	
-
-	if (op == ProcessMarkAll && colourStyleID == -1)	//if marking, check if purging is needed
-	{
-		if (_env->_doPurge) {
-			pEditView->clearIndicator(SCE_UNIVERSAL_FOUND_STYLE);
-			if (_env->_doMarkLine)
-				pEditView->execute(SCI_MARKERDELETEALL, MARK_BOOKMARK);
-		}
-	}
-
-	int targetStart = 0;
-	int targetEnd = 0;
-
-	//Initial range for searching
-	pEditView->execute(SCI_SETSEARCHFLAGS, flags);
-	
-	
-	bool findAllFileNameAdded = false;
-	long oldLineNumber = -1;
-	TCHAR *pOldFileName = TEXT("");
-
-	while (targetStart != -1 && targetStart != -2)
-	{
-		targetStart = pEditView->searchInTarget(pTextFind, stringSizeFind, findReplaceInfo._startRange, findReplaceInfo._endRange);
-
-		// If we've not found anything, just break out of the loop
-		if (targetStart == -1 || targetStart == -2)
-			break;
-
-		targetEnd = int(pEditView->execute(SCI_GETTARGETEND));
-
-		if (targetEnd > findReplaceInfo._endRange) {	//we found a result but outside our range, therefore do not process it
-			break;
-		}
-
-		int foundTextLen = targetEnd - targetStart;
-		int replaceDelta = 0;
-
-				
-		switch (op)
-		{
-			case ProcessFindAll: 
-			{
-				const TCHAR *pFileName = TEXT("");
-				if (pFindersInfo && pFindersInfo->_pFileName)
-                                {
-					pFileName = pFindersInfo->_pFileName;
-					if (_options._isFinderOnlyOneLineIfMultipleFinds)
-					{
-						if (pOldFileName && pOldFileName != pFileName)
-						{
-							oldLineNumber = -1;
-							pOldFileName = const_cast<TCHAR *>(pFileName);
-						}
-					}
-				}
-
-				if (!findAllFileNameAdded)	//add new filetitle in hits if we haven't already
-				{
-					_pFinder->addFileNameTitle(pFileName);
-					findAllFileNameAdded = true;
-				}
-
-				int lineNumber = static_cast<int>(pEditView->execute(SCI_LINEFROMPOSITION, targetStart));
-				int lend = static_cast<int32_t>(pEditView->execute(SCI_GETLINEENDPOSITION, lineNumber));
-				int lstart = static_cast<int32_t>(pEditView->execute(SCI_POSITIONFROMLINE, lineNumber));
-				int nbChar = lend - lstart;
-				if (_options._isFinderOnlyOneLineIfMultipleFinds)
-				{
-					if (lineNumber == oldLineNumber)
-						break;
-					else
-						oldLineNumber = lineNumber;
-				}
-				// use the static buffer
-				TCHAR lineBuf[1024];
-
-				if (nbChar > 1024 - 3)
-					lend = lstart + 1020;
-
-				int start_mark = targetStart - lstart;
-				int end_mark = targetEnd - lstart;
-
-				pEditView->getGenericText(lineBuf, 1024, lstart, lend, &start_mark, &end_mark);
-
-				generic_string line = lineBuf;
-				line += TEXT("\r\n");
-				SearchResultMarking srm;
-				srm._start = start_mark;
-				srm._end = end_mark;
-				_pFinder->add(FoundInfo(targetStart, targetEnd, lineNumber + 1, pFileName), srm, line.c_str());
-
-				break; 
-			}
-
-			case ProcessFindInFinder:
-			{
-				if (not pFindersInfo || not pFindersInfo->_pSourceFinder || not pFindersInfo->_pDestFinder)
-					break;
-
-				const TCHAR *pFileName = pFindersInfo->_pFileName ? pFindersInfo->_pFileName : TEXT("");
-
-				if (!findAllFileNameAdded)	//add new filetitle in hits if we haven't already
-				{
-					pFindersInfo->_pDestFinder->addFileNameTitle(pFileName);
-					findAllFileNameAdded = true;
-				}
-
-				auto lineNumber = pEditView->execute(SCI_LINEFROMPOSITION, targetStart);
-				int lend = static_cast<int32_t>(pEditView->execute(SCI_GETLINEENDPOSITION, lineNumber));
-				int lstart = static_cast<int32_t>(pEditView->execute(SCI_POSITIONFROMLINE, lineNumber));
-				int nbChar = lend - lstart;
-
-				// use the static buffer
-				TCHAR lineBuf[1024];
-
-				if (nbChar > 1024 - 3)
-					lend = lstart + 1020;
-
-				int start_mark = targetStart - lstart;
-				int end_mark = targetEnd - lstart;
-
-				pEditView->getGenericText(lineBuf, 1024, lstart, lend, &start_mark, &end_mark);
-
-				generic_string line = lineBuf;
-				line += TEXT("\r\n");
-				SearchResultMarking srm;
-				srm._start = start_mark;
-				srm._end = end_mark;
-				
-				if (pOptions->_isMatchLineNumber)
-				{
-					if (pFindersInfo->_pSourceFinder->canFind(pFileName, lineNumber + 1))
-						pFindersInfo->_pDestFinder->add(FoundInfo(targetStart, targetEnd, lineNumber + 1, pFileName), srm, line.c_str());
-				}
-				else
-				{
-					pFindersInfo->_pDestFinder->add(FoundInfo(targetStart, targetEnd, lineNumber + 1, pFileName), srm, line.c_str());
-				}
-				break;
-			}
-
-			case ProcessReplaceAll: 
-			{
-				int replacedLength;
-				if (isRegExp)
-					replacedLength = pEditView->replaceTargetRegExMode(pTextReplace);
-				else
-					replacedLength = pEditView->replaceTarget(pTextReplace);
-
-				replaceDelta = replacedLength - foundTextLen;
-				break; 
-			}
-
-			case ProcessMarkAll: 
-			{
-				// In theory, we can't have empty matches for a ProcessMarkAll, but because scintilla 
-				// gets upset if we call INDICATORFILLRANGE with a length of 0, we protect against it here.
-				// At least in version 2.27, after calling INDICATORFILLRANGE with length 0, further indicators 
-				// on the same line would simply not be shown.  This may have been fixed in later version of Scintilla.
-				if (foundTextLen > 0)  
-				{
-					pEditView->execute(SCI_SETINDICATORCURRENT, SCE_UNIVERSAL_FOUND_STYLE);
-					pEditView->execute(SCI_INDICATORFILLRANGE,  targetStart, foundTextLen);
-				}
-
-				if (_env->_doMarkLine)
-				{
-					auto lineNumber = pEditView->execute(SCI_LINEFROMPOSITION, targetStart);
-					auto state = pEditView->execute(SCI_MARKERGET, lineNumber);
-
-					if (!(state & (1 << MARK_BOOKMARK)))
-						pEditView->execute(SCI_MARKERADD, lineNumber, MARK_BOOKMARK);
-				}
-				break; 
-			}
-			
-			case ProcessMarkAllExt:
-			{
-				// See comment by ProcessMarkAll
-				if (foundTextLen > 0)
-				{
-					pEditView->execute(SCI_SETINDICATORCURRENT,  colourStyleID);
-					pEditView->execute(SCI_INDICATORFILLRANGE,  targetStart, foundTextLen);
-				}
-				break;
-			}
-
-			case ProcessMarkAll_2:
-			{
-				// See comment by ProcessMarkAll
-				if (foundTextLen > 0)
-				{
-					pEditView->execute(SCI_SETINDICATORCURRENT,  SCE_UNIVERSAL_FOUND_STYLE_SMART);
-					pEditView->execute(SCI_INDICATORFILLRANGE,  targetStart, foundTextLen);
-				}
-				break;
-			}
-
-			case ProcessMarkAll_IncSearch:
-			{
-				// See comment by ProcessMarkAll
-				if (foundTextLen > 0)
-				{
-					pEditView->execute(SCI_SETINDICATORCURRENT,  SCE_UNIVERSAL_FOUND_STYLE_INC);
-					pEditView->execute(SCI_INDICATORFILLRANGE,  targetStart, foundTextLen);
-				}
-				break;
-			}
-
-			case ProcessCountAll: 
-			{
-				//Nothing to do
-				break;
-			}
-
-			default:
-			{
-				delete [] pTextFind;
-				delete [] pTextReplace;
-				return nbProcessed;
-			}
-			
-		}	
-		++nbProcessed;
-
-        // After the processing of the last string occurence the search loop should be stopped
-        // This helps to avoid the endless replacement during the EOL ("$") searching
-		if (targetStart + foundTextLen == findReplaceInfo._endRange)
-            break;
-		
-		findReplaceInfo._startRange = targetStart + foundTextLen + replaceDelta;		//search from result onwards
-		findReplaceInfo._endRange += replaceDelta;									//adjust end of range in case of replace
-	}
-
-	delete [] pTextFind;
-	delete [] pTextReplace;
-
-	if (nbProcessed > 0)
-	{
-		Finder *pFinder = nullptr;
-		if (op == ProcessFindAll)
-		{
-			pFinder = _pFinder;
-		}
-		else if (op == ProcessFindInFinder)
-		{
-			if (pFindersInfo && pFindersInfo->_pDestFinder)
-				pFinder = pFindersInfo->_pDestFinder;
-			else
-				pFinder = _pFinder;
-		}
-
-		if (pFinder != nullptr)
-			pFinder->addFileHitCount(nbProcessed);
-	}
-	return nbProcessed;
-}
-
-void FindReplaceDlg::replaceAllInOpenedDocs()
-{
-	::SendMessage(_hParent, WM_REPLACEALL_INOPENEDDOC, 0, 0);
-}
-
-void FindReplaceDlg::removeAllFinders()
-{
-    for (int n = static_cast<int32_t>(_finders.size()) - 1; n >= 0; n--)
-	{
-		::SendMessage(_hParent, NPPM_DMMHIDE, 0, (LPARAM)_finders[n]->getHSelf());
-		_finders.erase(_finders.begin() + n);
-	}
-	_pFinder = nullptr;
-}
-
-void FindReplaceDlg::findAllIn(InWhat op)
-{
-	bool justCreated = false;
-	tTbData	data = { 0 };
-	if (_options._isFinderOnlyOne )
-	{
-                for (int n = static_cast<int32_t>(_finders.size()) - 1; n >= 0; n--)
-		{
-			::SendMessage(_hParent, NPPM_DMMHIDE, 0, (LPARAM)_finders[n]->getHSelf());
-			_finders.erase(_finders.begin() + n);
-		}
-		_pFinder = nullptr;
-	}
-	else if (_options._isFinderUnique)
-	{
-                 for (int n = static_cast<int32_t>(_finders.size()) - 1; n >= 0; n--)
-                 {
-			if (!lstrcmp(_options._str2Search.c_str(), _finders[n]->_pluginName.c_str()))
-			{
-				if (_pFinder == _finders[n])
-				{
-					_pFinder = nullptr;
-				}
-				::SendMessage(_hParent, NPPM_DMMHIDE, 0, (LPARAM)_finders[n]->getHSelf());
-				_finders.erase(_finders.begin() + n);
-			}
-		}
-	}
-	if (_options._isAutoCloseEmptyFinder)
-	{
-                 for (int n = static_cast<int32_t>(_finders.size()) - 1; n >= 0; n--)
-                 {
-			if (_finders[n]->_nbFoundFiles == 0)
-			{
-				if (_pFinder == _finders[n])
-				{
-					_pFinder = nullptr;
-				}
-				::SendMessage(_hParent, NPPM_DMMHIDE, 0, (LPARAM)_finders[n]->getHSelf());
-				_finders.erase(_finders.begin() + n);
-			}
-		}
-	}
-	if (!_options._isFinderOnlyOne || !_pFinder)
-	{
-		_pFinder = new Finder();
-		_pFinder->init(_hInst, _hSelf, _ppEditView);
-		_pFinder->setVolatiled(true);
-		
-		_pFinder->create(&data, false);
-		::SendMessage(_hParent, NPPM_MODELESSDIALOG, MODELESSDIALOGREMOVE, reinterpret_cast<LPARAM>(_pFinder->getHSelf()));
-		// define the default docking behaviour
-		data.uMask = DWS_DF_CONT_BOTTOM | DWS_ICONTAB | DWS_ADDINFO;
-		data.hIconTab = (HICON)::LoadImage(_hInst, MAKEINTRESOURCE(IDI_FIND_RESULT_ICON), IMAGE_ICON, 0, 0, LR_LOADMAP3DCOLORS | LR_LOADTRANSPARENT);
-		data.pszAddInfo = _findAllResultStr;
-
-		data.pszModuleName = TEXT("dummy");
-
-		// the dlgDlg should be the index of funcItem where the current function pointer is
-		// in this case is DOCKABLE_DEMO_INDEX
-		data.dlgID = 0;
-		data.pszName = const_cast<TCHAR *>(new TCHAR[_options._str2Search.length()]);
-		lstrcpy(const_cast<TCHAR *>(data.pszName), _options._str2Search.c_str());
-		_pFinder->_pluginName =_options._str2Search;
-
-		_pFinder->_scintView.init(_hInst, _pFinder->getHSelf());
-
-		// Subclass the ScintillaEditView for the Finder (Scintilla doesn't notify all key presses)
-		originalFinderProc = SetWindowLongPtr(_pFinder->_scintView.getHSelf(), GWLP_WNDPROC, reinterpret_cast<LONG_PTR>(finderProc));
-
-		_pFinder->setFinderReadOnly(true);
-		_pFinder->_scintView.execute(SCI_SETCODEPAGE, SC_CP_UTF8);
-		_pFinder->_scintView.execute(SCI_USEPOPUP, FALSE);
-		_pFinder->_scintView.execute(SCI_SETUNDOCOLLECTION, false);	//dont store any undo information
-		_pFinder->_scintView.execute(SCI_SETCARETLINEVISIBLE, 1);
-		_pFinder->_scintView.execute(SCI_SETCARETWIDTH, 0);
-		_pFinder->_scintView.showMargin(ScintillaEditView::_SC_MARGE_FOLDER, true);
-
-		// get the width of FindDlg
-		RECT findRect;
-		::GetWindowRect(_pFinder->getHSelf(), &findRect);
-
-		// overwrite some default settings
-		_pFinder->_scintView.showMargin(ScintillaEditView::_SC_MARGE_SYBOLE, false);
-		_pFinder->_scintView.setMakerStyle(FOLDER_STYLE_SIMPLE);
-
-		_pFinder->_scintView.display();
-		_pFinder->display();
-		::SendMessage(_hParent, NPPM_DMMHIDE, 0, reinterpret_cast<LPARAM>(_pFinder->getHSelf()));
-		::UpdateWindow(_hParent);
-		justCreated = true;
-	}
-	_pFinder->setFinderStyle();
-
-	if (justCreated)
-	{
-		// Send the address of _MarkingsStruct to the lexer
-		char ptrword[sizeof(void*)*2+1];
-		sprintf(ptrword, "%p", &_pFinder->_markingsStruct);
-		_pFinder->_scintView.execute(SCI_SETPROPERTY, reinterpret_cast<WPARAM>("@MarkingsStruct"), reinterpret_cast<LPARAM>(ptrword));
-		_finders.insert(_finders.end(),_pFinder);
-	}
-	
-	::SendMessage(_pFinder->getHSelf(), WM_SIZE, 0, 0);
-
-	int cmdid = 0;
-	if (op == ALL_OPEN_DOCS)
-		cmdid = WM_FINDALL_INOPENEDDOC;
-	else if (op == FILES_IN_DIR)
-		cmdid = WM_FINDINFILES;
-	else if (op == CURRENT_DOC)
-		cmdid = WM_FINDALL_INCURRENTDOC;
-
-	if (!cmdid) return;
-
-	if (::SendMessage(_hParent, cmdid, 0, 0))
-	{
-		if(_findAllResult == 1)
-			wsprintf(_findAllResultStr, TEXT("1 hit"));
-		else
-			wsprintf(_findAllResultStr, TEXT("%d hits"), _findAllResult);
-		if (data.pszName)
-		{
-			data.pszAddInfo = const_cast<TCHAR *>(new TCHAR[40]);
-			lstrcpy(const_cast<TCHAR *>(data.pszAddInfo), _findAllResultStr);
-		}
-		if (_findAllResult) 
-		{
-			focusOnFinder();
-		}
-		else
-		{
-			// Show finder
-			::SendMessage(_hParent, NPPM_DMMSHOW, 0, reinterpret_cast<LPARAM>(_pFinder->getHSelf()));
-			getFocus(); // no hits
-		}
-		if (data.pszName)
-			::SendMessage(_hParent, NPPM_DMMREGASDCKDLG, 0, (LPARAM)&data);
-	}
-	else // error - search folder doesn't exist
-		::SendMessage(_hSelf, WM_NEXTDLGCTL, reinterpret_cast<WPARAM>(::GetDlgItem(_hSelf, IDD_FINDINFILES_DIR_COMBO)), TRUE);
-}
-
-Finder * FindReplaceDlg::createFinder(generic_string str2Search)
-{
-	Finder *pFinder = new Finder();
-
-	pFinder->init(_hInst, _hSelf, _ppEditView);
-	
-	tTbData	data = { 0 };
-	pFinder->create(&data, false);
-	::SendMessage(_hParent, NPPM_MODELESSDIALOG, MODELESSDIALOGREMOVE, reinterpret_cast<WPARAM>(pFinder->getHSelf()));
-	// define the default docking behaviour
-	data.uMask = DWS_DF_CONT_BOTTOM | DWS_ICONTAB | DWS_ADDINFO;
-	data.hIconTab = (HICON)::LoadImage(_hInst, MAKEINTRESOURCE(IDI_FIND_RESULT_ICON), IMAGE_ICON, 0, 0, LR_LOADMAP3DCOLORS | LR_LOADTRANSPARENT);
-        if (str2Search.length() > 0)
-        {
-            lstrcpy(const_cast<TCHAR *>(data.pszAddInfo), str2Search.c_str());
-            lstrcpy(const_cast<TCHAR *>(data.pszName), str2Search.c_str());
-        }
-        else
-        {
-	    data.pszAddInfo = _findAllResultStr;
-            data.pszName = _findAllResultStr;
-        }
-	data.pszModuleName = TEXT("dummy");
-
-	// the dlgDlg should be the index of funcItem where the current function pointer is
-	// in this case is DOCKABLE_DEMO_INDEX
-	data.dlgID = 0;
-	::SendMessage(_hParent, NPPM_DMMREGASDCKDLG, 0, reinterpret_cast<LPARAM>(&data));
-
-	pFinder->_scintView.init(_hInst, pFinder->getHSelf());
-
-	// Subclass the ScintillaEditView for the Finder (Scintilla doesn't notify all key presses)
-	originalFinderProc = SetWindowLongPtr(pFinder->_scintView.getHSelf(), GWLP_WNDPROC, reinterpret_cast<LONG_PTR>(finderProc));
-
-	pFinder->setFinderReadOnly(true);
-	pFinder->_scintView.execute(SCI_SETCODEPAGE, SC_CP_UTF8);
-	pFinder->_scintView.execute(SCI_USEPOPUP, FALSE);
-	pFinder->_scintView.execute(SCI_SETUNDOCOLLECTION, false);	//dont store any undo information
-	pFinder->_scintView.execute(SCI_SETCARETLINEVISIBLE, 1);
-	pFinder->_scintView.execute(SCI_SETCARETWIDTH, 0);
-	pFinder->_scintView.showMargin(ScintillaEditView::_SC_MARGE_FOLDER, true);
-
-	// get the width of FindDlg
-	RECT findRect;
-	::GetWindowRect(pFinder->getHSelf(), &findRect);
-
-	// overwrite some default settings
-	pFinder->_scintView.showMargin(ScintillaEditView::_SC_MARGE_SYBOLE, false);
-	pFinder->_scintView.setMakerStyle(FOLDER_STYLE_SIMPLE);
-
-	pFinder->_scintView.display();
-	pFinder->display();
-	::UpdateWindow(_hParent);
-	
-	pFinder->setFinderStyle();
-
-	// Send the address of _MarkingsStruct to the lexer
-	char ptrword[sizeof(void*) * 2 + 1];
-	sprintf(ptrword, "%p", &pFinder->_markingsStruct);
-	pFinder->_scintView.execute(SCI_SETPROPERTY, reinterpret_cast<WPARAM>("@MarkingsStruct"), reinterpret_cast<LPARAM>(ptrword));
-
-	_findersOfFinder.push_back(pFinder);
-
-	::SendMessage(pFinder->getHSelf(), WM_SIZE, 0, 0);
-
-	// Show finder
-	::SendMessage(_hParent, NPPM_DMMSHOW, 0, reinterpret_cast<LPARAM>(pFinder->getHSelf()));
-	pFinder->_scintView.getFocus();
-
-	return pFinder;
-}
-
-bool FindReplaceDlg::removeFinder(Finder *finder2remove)
-{
-	for (vector<Finder *>::iterator i = _findersOfFinder.begin(); i != _findersOfFinder.end(); ++i)
-	{
-		if (*i == finder2remove)
-		{
-			delete finder2remove;
-			_findersOfFinder.erase(i);
-			return true;
-		}
-	}
-	return false;
-}
-
-void FindReplaceDlg::setSearchText(TCHAR * txt2find) {
-	HWND hCombo = ::GetDlgItem(_hSelf, IDFINDWHAT);
-	if (txt2find && txt2find[0])
-	{
-		// We got a valid search string
-		::SendMessage(hCombo, CB_SETCURSEL, static_cast<WPARAM>(-1), 0); // remove selection - to allow using down arrow to get to last searched word
-		::SetDlgItemText(_hSelf, IDFINDWHAT, txt2find);
-	}
-	::SendMessage(hCombo, CB_SETEDITSEL, 0, MAKELPARAM(0, -1)); // select all text - fast edit
-}
-
-void FindReplaceDlg::enableReplaceFunc(bool isEnable) 
-{
-	_currentStatus = isEnable?REPLACE_DLG:FIND_DLG;
-	int hideOrShow = isEnable?SW_SHOW:SW_HIDE;
-	RECT *pClosePos = isEnable?&_replaceClosePos:&_findClosePos;
-
-	enableFindInFilesControls(false);
-	enableMarkAllControls(false);
-        showFindersGroup(isEnable);
-	// replace controls
-	::ShowWindow(::GetDlgItem(_hSelf, ID_STATICTEXT_REPLACE),hideOrShow);
-	::ShowWindow(::GetDlgItem(_hSelf, IDREPLACE),hideOrShow);
-	::ShowWindow(::GetDlgItem(_hSelf, IDREPLACEWITH),hideOrShow);
-	::ShowWindow(::GetDlgItem(_hSelf, IDREPLACEALL),hideOrShow);
-	::ShowWindow(::GetDlgItem(_hSelf, IDREPLACEINSEL),hideOrShow);
-	::ShowWindow(::GetDlgItem(_hSelf, IDC_REPLACE_OPENEDFILES),hideOrShow);
-	::ShowWindow(::GetDlgItem(_hSelf, IDC_REPLACEINSELECTION),hideOrShow);
-	::ShowWindow(::GetDlgItem(_hSelf, IDC_IN_SELECTION_CHECK), hideOrShow);
-
-	// find controls
-	::ShowWindow(::GetDlgItem(_hSelf, IDC_FINDALL_OPENEDFILES), !hideOrShow);
-	::ShowWindow(::GetDlgItem(_hSelf, IDCCOUNTALL),!hideOrShow);
-	::ShowWindow(::GetDlgItem(_hSelf, IDC_FINDALL_CURRENTFILE),!hideOrShow);
-
-	gotoCorrectTab();
-
-	::MoveWindow(::GetDlgItem(_hSelf, IDCANCEL), pClosePos->left + _deltaWidth, pClosePos->top, pClosePos->right, pClosePos->bottom, TRUE);
-
-	TCHAR label[MAX_PATH];
-	_tab.getCurrentTitle(label, MAX_PATH);
-	::SetWindowText(_hSelf, label);
-
-	setDefaultButton(IDOK);
-}
-
-void FindReplaceDlg::enableMarkAllControls(bool isEnable)
-{
-	int hideOrShow = isEnable?SW_SHOW:SW_HIDE;
-	::ShowWindow(::GetDlgItem(_hSelf, IDCMARKALL),hideOrShow);
-	::ShowWindow(::GetDlgItem(_hSelf, IDC_MARKLINE_CHECK),hideOrShow);
-	::ShowWindow(::GetDlgItem(_hSelf, IDC_PURGE_CHECK),hideOrShow);
-	::ShowWindow(::GetDlgItem(_hSelf, IDC_CLEAR_ALL),hideOrShow);
-	::ShowWindow(::GetDlgItem(_hSelf, IDC_IN_SELECTION_CHECK), hideOrShow);
-
-	::ShowWindow(::GetDlgItem(_hSelf, IDC_DIR_STATIC), !hideOrShow);
-	::ShowWindow(::GetDlgItem(_hSelf, IDC_FINDPREV), !hideOrShow);
-}
-
-void FindReplaceDlg::enableFindInFilesControls(bool isEnable)
-{
-	// Hide Items
-	::ShowWindow(::GetDlgItem(_hSelf, IDWRAP), isEnable?SW_HIDE:SW_SHOW);
-	::ShowWindow(::GetDlgItem(_hSelf, IDCCOUNTALL), isEnable?SW_HIDE:SW_SHOW);
-	::ShowWindow(::GetDlgItem(_hSelf, IDC_FINDALL_OPENEDFILES), isEnable?SW_HIDE:SW_SHOW);
-	::ShowWindow(::GetDlgItem(_hSelf, IDC_FINDALL_CURRENTFILE), isEnable?SW_HIDE:SW_SHOW);
-	::ShowWindow(::GetDlgItem(_hSelf, IDOK), isEnable?SW_HIDE:SW_SHOW);
-
-	::ShowWindow(::GetDlgItem(_hSelf, IDC_MARKLINE_CHECK), isEnable?SW_HIDE:SW_SHOW);
-	::ShowWindow(::GetDlgItem(_hSelf, IDC_PURGE_CHECK), isEnable?SW_HIDE:SW_SHOW);
-	::ShowWindow(::GetDlgItem(_hSelf, IDC_IN_SELECTION_CHECK), isEnable?SW_HIDE:SW_SHOW);
-	::ShowWindow(::GetDlgItem(_hSelf, IDC_CLEAR_ALL), isEnable?SW_HIDE:SW_SHOW);
-	::ShowWindow(::GetDlgItem(_hSelf, IDCMARKALL), isEnable?SW_HIDE:SW_SHOW);
-
-	::ShowWindow(::GetDlgItem(_hSelf, IDC_DIR_STATIC), isEnable?SW_HIDE:SW_SHOW);
-	::ShowWindow(::GetDlgItem(_hSelf, IDC_FINDPREV), isEnable ? SW_HIDE : SW_SHOW);
-	
-	::ShowWindow(::GetDlgItem(_hSelf, IDREPLACE), isEnable?SW_HIDE:SW_SHOW);
-	::ShowWindow(::GetDlgItem(_hSelf, IDC_REPLACEINSELECTION), isEnable?SW_HIDE:SW_SHOW);
-	::ShowWindow(::GetDlgItem(_hSelf, IDREPLACEALL), isEnable?SW_HIDE:SW_SHOW);
-	::ShowWindow(::GetDlgItem(_hSelf, IDC_REPLACE_OPENEDFILES), isEnable?SW_HIDE:SW_SHOW);
-
-	// Show Items
-	if (isEnable)
-	{
-		::ShowWindow(::GetDlgItem(_hSelf, ID_STATICTEXT_REPLACE), SW_SHOW);
-		::ShowWindow(::GetDlgItem(_hSelf, IDREPLACEWITH), SW_SHOW);
-	}
-	::ShowWindow(::GetDlgItem(_hSelf, IDD_FINDINFILES_REPLACEINFILES), isEnable?SW_SHOW:SW_HIDE);
-	::ShowWindow(::GetDlgItem(_hSelf, IDD_FINDINFILES_FILTERS_STATIC), isEnable?SW_SHOW:SW_HIDE);
-	::ShowWindow(::GetDlgItem(_hSelf, IDD_FINDINFILES_FILTERS_COMBO), isEnable?SW_SHOW:SW_HIDE);
-	::ShowWindow(::GetDlgItem(_hSelf, IDD_FINDINFILES_DIR_STATIC), isEnable?SW_SHOW:SW_HIDE);
-	::ShowWindow(::GetDlgItem(_hSelf, IDD_FINDINFILES_DIR_COMBO), isEnable?SW_SHOW:SW_HIDE);
-	::ShowWindow(::GetDlgItem(_hSelf, IDD_FINDINFILES_BROWSE_BUTTON), isEnable?SW_SHOW:SW_HIDE);
-	::ShowWindow(::GetDlgItem(_hSelf, IDD_FINDINFILES_FIND_BUTTON), isEnable?SW_SHOW:SW_HIDE);
-	::ShowWindow(::GetDlgItem(_hSelf, IDD_FINDINFILES_GOBACK_BUTTON), isEnable?SW_SHOW:SW_HIDE);
-	::ShowWindow(::GetDlgItem(_hSelf, IDD_FINDINFILES_RECURSIVE_CHECK), isEnable?SW_SHOW:SW_HIDE);
-	::ShowWindow(::GetDlgItem(_hSelf, IDD_FINDINFILES_INHIDDENDIR_CHECK), isEnable?SW_SHOW:SW_HIDE);
-    ::ShowWindow(::GetDlgItem(_hSelf, IDD_FINDINFILES_FOLDERFOLLOWSDOC_CHECK), isEnable?SW_SHOW:SW_HIDE);
-}
-
-void FindReplaceDlg::getPatterns(vector<generic_string> & patternVect)
-{
-	cutString(_env->_filters.c_str(), patternVect);
-}
-
-void FindReplaceDlg::saveInMacro(size_t cmd, int cmdType)
-{
-	int booleans = 0;
-	::SendMessage(_hParent, WM_FRSAVE_INT, IDC_FRCOMMAND_INIT, 0);
-	::SendMessage(_hParent, WM_FRSAVE_STR, IDFINDWHAT,  reinterpret_cast<LPARAM>(_options._str2Search.c_str()));
-	booleans |= _options._isWholeWord?IDF_WHOLEWORD:0;
-	booleans |= _options._isMatchCase?IDF_MATCHCASE:0;
-	booleans |= _options._dotMatchesNewline?IDF_REDOTMATCHNL:0;
-
-	::SendMessage(_hParent, WM_FRSAVE_INT, IDNORMAL, _options._searchType);
-	if (cmd == IDCMARKALL)
-	{
-		booleans |= _options._doPurge?IDF_PURGE_CHECK:0;
-		booleans |= _options._doMarkLine?IDF_MARKLINE_CHECK:0;
-	}
-	if (cmdType & FR_OP_REPLACE)
-		::SendMessage(_hParent, WM_FRSAVE_STR, IDREPLACEWITH, reinterpret_cast<LPARAM>(_options._str4Replace.c_str()));
-	if (cmdType & FR_OP_FIF)
-	{
-		::SendMessage(_hParent, WM_FRSAVE_STR, IDD_FINDINFILES_DIR_COMBO, reinterpret_cast<LPARAM>(_options._directory.c_str()));
-		::SendMessage(_hParent, WM_FRSAVE_STR, IDD_FINDINFILES_FILTERS_COMBO, reinterpret_cast<LPARAM>(_options._filters.c_str()));
-		booleans |= _options._isRecursive?IDF_FINDINFILES_RECURSIVE_CHECK:0;
-		booleans |= _options._isInHiddenDir?IDF_FINDINFILES_INHIDDENDIR_CHECK:0;
-	}
-	else if (!(cmdType & FR_OP_GLOBAL))
-	{
-		booleans |= _options._isInSelection?IDF_IN_SELECTION_CHECK:0;
-		booleans |= _options._isWrapAround?IDF_WRAP:0;
-		booleans |= _options._whichDirection?IDF_WHICH_DIRECTION:0;
-	}
-	::SendMessage(_hParent, WM_FRSAVE_INT, IDC_FRCOMMAND_BOOLEANS, booleans);
-	::SendMessage(_hParent, WM_FRSAVE_INT, IDC_FRCOMMAND_EXEC, cmd);
-}
-
-void FindReplaceDlg::setStatusbarMessage(const generic_string & msg, FindStatus staus)
-{
-	if (staus == FSNotFound)
-	{
-		::MessageBeep(0xFFFFFFFF);
-
-		FLASHWINFO flashInfo;
-		flashInfo.cbSize = sizeof(FLASHWINFO);
-		flashInfo.hwnd = isVisible()?_hSelf:GetParent(_hSelf);
-		flashInfo.uCount = 3;
-		flashInfo.dwTimeout = 100;
-		flashInfo.dwFlags = FLASHW_ALL;
-		FlashWindowEx(&flashInfo);
-	}
-	else if (staus == FSTopReached || staus == FSEndReached)
-	{
-		if (!isVisible()) {
-			FLASHWINFO flashInfo;
-			flashInfo.cbSize = sizeof(FLASHWINFO);
-			flashInfo.hwnd = GetParent(_hSelf);
-			flashInfo.uCount = 2;
-			flashInfo.dwTimeout = 100;
-			flashInfo.dwFlags = FLASHW_ALL;
-			FlashWindowEx(&flashInfo);
-		}
-	}
-
-	if (isVisible())
-	{
-		_statusbarFindStatus = staus;
-		_statusBar.setOwnerDrawText(msg.c_str());
-	}
-}
-
-void FindReplaceDlg::execSavedCommand(int cmd, uptr_t intValue, generic_string stringValue)
-{
-	switch(cmd)
-	{
-		case IDC_FRCOMMAND_INIT:
-			_env = new FindOption;
-			break;
-		case IDFINDWHAT:
-			_env->_str2Search = stringValue;
-			break;
-		case IDC_FRCOMMAND_BOOLEANS:
-			_env->_isWholeWord = ((intValue & IDF_WHOLEWORD)> 0);
-			_env->_isMatchCase = ((intValue & IDF_MATCHCASE)> 0);
-			_env->_isRecursive = ((intValue & IDF_FINDINFILES_RECURSIVE_CHECK)> 0);
-			_env->_isInHiddenDir = ((intValue & IDF_FINDINFILES_INHIDDENDIR_CHECK)> 0);
-			_env->_doPurge = ((intValue & IDF_PURGE_CHECK)> 0);
-			_env->_doMarkLine = ((intValue & IDF_MARKLINE_CHECK)> 0);
-			_env->_isInSelection = ((intValue & IDF_IN_SELECTION_CHECK)> 0);
-			_env->_isWrapAround = ((intValue & IDF_WRAP)> 0);
-			_env->_whichDirection = ((intValue & IDF_WHICH_DIRECTION)> 0);
-			_env->_dotMatchesNewline = ((intValue & IDF_REDOTMATCHNL)> 0);
-			_env->_isFinderUnique = ((intValue & IDC_FINDER_UNIQUE)> 0);
-			_env->_isFinderOnlyOne = ((intValue & IDC_FINDER_ONLY_ONE)> 0);
-			_env->_isAutoCloseEmptyFinder = ((intValue & IDC_FINDER_AUTO_CLOSE_EMPTY)> 0);
-			_env->_isFinderOnlyOneLineIfMultipleFinds = ((intValue & IDC_FINDER_ONE_LINE_IF_MULTIPLE_FINDS)> 0);
-			break;
-		case IDNORMAL:
-			_env->_searchType = static_cast<SearchType>(intValue);
-			break;
-		case IDREPLACEWITH:
-			_env->_str4Replace = stringValue;
-			break;
-		case IDD_FINDINFILES_DIR_COMBO:
-			_env->_directory = stringValue;
-			break;
-		case IDD_FINDINFILES_FILTERS_COMBO:
-			_env->_filters = stringValue;
-			break;
-		case IDC_FRCOMMAND_EXEC:
-		{
-			NppParameters *nppParamInst = NppParameters::getInstance();
-			switch(intValue)
-			{
-				case IDOK:
-					nppParamInst->_isFindReplacing = true;
-					processFindNext(_env->_str2Search.c_str());
-					nppParamInst->_isFindReplacing = false;
-					break;
-				case IDREPLACE:
-					nppParamInst->_isFindReplacing = true;
-					processReplace(_env->_str2Search.c_str(), _env->_str4Replace.c_str(), _env);
-					nppParamInst->_isFindReplacing = false;
-					break;
-				case IDC_FINDALL_OPENEDFILES:
-					nppParamInst->_isFindReplacing = true;
-					findAllIn(ALL_OPEN_DOCS);
-					nppParamInst->_isFindReplacing = false;
-					break;
-				case IDC_FINDALL_CURRENTFILE:
-					nppParamInst->_isFindReplacing = true;
-					findAllIn(FILES_IN_DIR);
-					nppParamInst->_isFindReplacing = false;
-					break;
-				case IDC_REPLACE_OPENEDFILES :
-					nppParamInst->_isFindReplacing = true;
-					replaceAllInOpenedDocs();
-					nppParamInst->_isFindReplacing = false;
-					break;
-				case IDD_FINDINFILES_FIND_BUTTON :
-					nppParamInst->_isFindReplacing = true;
-					findAllIn(FILES_IN_DIR);
-					nppParamInst->_isFindReplacing = false;
-					break;
-
-				case IDD_FINDINFILES_REPLACEINFILES :
-				{
-					generic_string msg = TEXT("Are you sure you want to replace all occurrences in :\r");
-					msg += _env->_directory;
-					msg += TEXT("\rfor file type : ");
-					msg += (_env->_filters[0])?_env->_filters:TEXT("*.*");
-					
-					if (::MessageBox(_hParent, msg.c_str(), TEXT("Are you sure?"), MB_OKCANCEL|MB_DEFBUTTON2) == IDOK)
-					{
-						nppParamInst->_isFindReplacing = true;
-						::SendMessage(_hParent, WM_REPLACEINFILES, 0, 0);
-						nppParamInst->_isFindReplacing = false;
-					}
-					break;
-				}
-				case IDREPLACEALL :
-				{
-					nppParamInst->_isFindReplacing = true;
-					(*_ppEditView)->execute(SCI_BEGINUNDOACTION);
-					int nbReplaced = processAll(ProcessReplaceAll, _env);
-					(*_ppEditView)->execute(SCI_ENDUNDOACTION);
-					nppParamInst->_isFindReplacing = false;
-
-					generic_string result;
-					
-					if (nbReplaced < 0)
-						result = TEXT("Replace All: The regular expression is malformed.");
-					else
-					{
-						TCHAR moreInfo[64];
-						if (nbReplaced == 1)
-							wsprintf(moreInfo, TEXT("Replace All: %d occurrence was replaced."), nbReplaced);
-						else
-							wsprintf(moreInfo, TEXT("Replace All: %s occurrences were replaced."), commafyInt(nbReplaced).c_str());
-						result = moreInfo;
-					}
-					
-					setStatusbarMessage(result, FSMessage);
-					break;
-				}
-				case IDCCOUNTALL :
-				{
-					int nbCounted = processAll(ProcessCountAll, _env);
-					generic_string result;
-
-					if (nbCounted < 0)
-						result = TEXT("Count: The regular expression to search is malformed.");
-					else
-					{
-						TCHAR moreInfo[128];
-						if (nbCounted == 1)
-							wsprintf(moreInfo, TEXT("Count: %d match."), nbCounted);
-						else
-							wsprintf(moreInfo, TEXT("Count: %s matches."), commafyInt(nbCounted).c_str());
-						result = moreInfo;
-					}
-					setStatusbarMessage(result, FSMessage);
-					break;
-				}
-				case IDCMARKALL:
-				{
-					nppParamInst->_isFindReplacing = true;
-					int nbMarked = processAll(ProcessMarkAll, _env);
-					nppParamInst->_isFindReplacing = false;
-					generic_string result;
-
-					if (nbMarked < 0)
-					{
-						result = TEXT("Mark: The regular expression to search is malformed.");
-					}
-					else
-					{
-						TCHAR moreInfo[128];
-						if (nbMarked <= 1)
-							wsprintf(moreInfo, TEXT("%d match."), nbMarked);
-						else
-							wsprintf(moreInfo, TEXT("%s matches."), commafyInt(nbMarked).c_str());
-						result = moreInfo;
-					}
-
-					setStatusbarMessage(result, FSMessage);
-					break;
-				}
-				default:
-					throw std::runtime_error("Internal error: unknown saved command!");
-			}
-			delete _env;
-			_env = &_options;
-			break;
-		}
-		default:
-			throw std::runtime_error("Internal error: unknown SnR command!");
-	}
-}
-
-void FindReplaceDlg::setFindInFilesDirFilter(const TCHAR *dir, const TCHAR *filters)
-{
-	if (dir)
-	{
-		_options._directory = dir;
-		::SetDlgItemText(_hSelf, IDD_FINDINFILES_DIR_COMBO, dir);
-	}
-	if (filters)
-	{
-		_options._filters = filters;
-		::SetDlgItemText(_hSelf, IDD_FINDINFILES_FILTERS_COMBO, filters);
-	}
-}
-
-void FindReplaceDlg::initOptionsFromDlg()
-{
-	_options._isWholeWord = isCheckedOrNot(IDWHOLEWORD);
-	_options._isMatchCase = isCheckedOrNot(IDMATCHCASE);
-	_options._searchType = isCheckedOrNot(IDREGEXP)?FindRegex:isCheckedOrNot(IDEXTENDED)?FindExtended:FindNormal;
-	_options._isWrapAround = isCheckedOrNot(IDWRAP);
-	_options._isInSelection = isCheckedOrNot(IDC_IN_SELECTION_CHECK);
-
-	_options._dotMatchesNewline = isCheckedOrNot(IDREDOTMATCHNL);
-	_options._doPurge = isCheckedOrNot(IDC_PURGE_CHECK);
-	_options._doMarkLine = isCheckedOrNot(IDC_MARKLINE_CHECK);
-
-	_options._whichDirection = DIR_DOWN;
-	
-	_options._isRecursive = isCheckedOrNot(IDD_FINDINFILES_RECURSIVE_CHECK);
-	_options._isInHiddenDir = isCheckedOrNot(IDD_FINDINFILES_INHIDDENDIR_CHECK);
-	_options._isFinderUnique = isCheckedOrNot(IDC_FINDER_UNIQUE);
-	_options._isFinderOnlyOne = isCheckedOrNot(IDC_FINDER_ONLY_ONE);
-	_options._isFinderOnlyOneLineIfMultipleFinds = isCheckedOrNot(IDC_FINDER_ONE_LINE_IF_MULTIPLE_FINDS);
-	_options._isAutoCloseEmptyFinder = isCheckedOrNot(IDC_FINDER_AUTO_CLOSE_EMPTY);
-}
-
-void FindInFinderDlg::doDialog(Finder *launcher, bool isRTL)
-{
-	_pFinder2Search = launcher;
-	if (isRTL)
-	{
-		DLGTEMPLATE *pMyDlgTemplate = NULL;
-		HGLOBAL hMyDlgTemplate = makeRTLResource(IDD_FINDINFINDER_DLG, &pMyDlgTemplate);
-		::DialogBoxIndirectParam(_hInst, pMyDlgTemplate, _hParent, dlgProc, reinterpret_cast<LPARAM>(this));
-		::GlobalFree(hMyDlgTemplate);
-	}
-	else
-		::DialogBoxParam(_hInst, MAKEINTRESOURCE(IDD_FINDINFINDER_DLG), _hParent, dlgProc, reinterpret_cast<LPARAM>(this));
-	
-}
-
-void FindReplaceDlg::doDialog(DIALOG_TYPE whichType, bool isRTL, bool toShow)
-{
-	if (!isCreated())
-	{
-		_isRTL = isRTL;
-		create(IDD_FIND_REPLACE_DLG, isRTL);
-	}
-
-	if (whichType == FINDINFILES_DLG)
-		enableFindInFilesFunc();
-	else if (whichType == MARK_DLG)
-		enableMarkFunc();
-	else
-		enableReplaceFunc(whichType == REPLACE_DLG);
-
-	::SetFocus(::GetDlgItem(_hSelf, IDFINDWHAT));
-    display(toShow);
-}
-
-LRESULT FAR PASCAL FindReplaceDlg::finderProc(HWND hwnd, UINT message, WPARAM wParam, LPARAM lParam)
-{
-	if (message == WM_KEYDOWN && (wParam == VK_DELETE || wParam == VK_RETURN))
-	{
-		ScintillaEditView *pScint = (ScintillaEditView *)(::GetWindowLongPtr(hwnd, GWLP_USERDATA));
-		Finder *pFinder = (Finder *)(::GetWindowLongPtr(pScint->getHParent(), GWLP_USERDATA));
-		if (wParam == VK_RETURN)
-			pFinder->gotoFoundLine();
-		else // VK_DELETE
-			pFinder->deleteResult();
-		return 0;
-	}
-	else
-		// Call default (original) window procedure
-		return CallWindowProc((WNDPROC) originalFinderProc, hwnd, message, wParam, lParam);
-}
-
-void FindReplaceDlg::showFindersGroup(bool isDisable)
-{
-    ::ShowWindow(::GetDlgItem(_hSelf, IDC_FINDER_MODE_STATIC), isDisable ? SW_HIDE : SW_SHOW);
-    ::ShowWindow(::GetDlgItem(_hSelf, IDC_FINDER_UNIQUE), isDisable ? SW_HIDE : SW_SHOW);
-    ::ShowWindow(::GetDlgItem(_hSelf, IDC_FINDER_ONLY_ONE), isDisable ? SW_HIDE : SW_SHOW);
-    ::ShowWindow(::GetDlgItem(_hSelf, IDC_FINDER_ONE_LINE_IF_MULTIPLE_FINDS), isDisable ? SW_HIDE : SW_SHOW);
-    ::ShowWindow(::GetDlgItem(_hSelf, IDC_FINDER_AUTO_CLOSE_EMPTY), isDisable ? SW_HIDE : SW_SHOW);
-    if (_env->_isFinderOnlyOne)
-    {
-        ::EnableWindow(::GetDlgItem(_hSelf, IDC_FINDER_UNIQUE), false);
-        ::EnableWindow(::GetDlgItem(_hSelf, IDC_FINDER_AUTO_CLOSE_EMPTY), false);
-    }
-    else
-    {
-        ::EnableWindow(::GetDlgItem(_hSelf, IDC_FINDER_UNIQUE), true);
-        ::EnableWindow(::GetDlgItem(_hSelf, IDC_FINDER_AUTO_CLOSE_EMPTY), true);
-    }
-}
-
-void FindReplaceDlg::disableFindersGroup(bool )
-{
-    if (_env->_isFinderOnlyOne)
-    {
-        ::EnableWindow(::GetDlgItem(_hSelf, IDC_FINDER_UNIQUE), false);
-        ::EnableWindow(::GetDlgItem(_hSelf, IDC_FINDER_AUTO_CLOSE_EMPTY), false);
-    }
-    else
-    {
-        ::EnableWindow(::GetDlgItem(_hSelf, IDC_FINDER_UNIQUE), true);
-        ::EnableWindow(::GetDlgItem(_hSelf, IDC_FINDER_AUTO_CLOSE_EMPTY), true);
-    }
-}
-
-void FindReplaceDlg::enableFindInFilesFunc()
-{
-	enableFindInFilesControls();
-        showFindersGroup(false);
-	_currentStatus = FINDINFILES_DLG;
-	gotoCorrectTab();
-	::MoveWindow(::GetDlgItem(_hSelf, IDCANCEL), _findInFilesClosePos.left + _deltaWidth, _findInFilesClosePos.top, _findInFilesClosePos.right, _findInFilesClosePos.bottom, TRUE);
-	TCHAR label[MAX_PATH];
-	_tab.getCurrentTitle(label, MAX_PATH);
-	::SetWindowText(_hSelf, label);
-	setDefaultButton(IDD_FINDINFILES_FIND_BUTTON);
-}
-
-void FindReplaceDlg::enableMarkFunc()
-{
-	enableFindInFilesControls(false);
-	enableMarkAllControls(true);
-        showFindersGroup();
-
-	// Replace controls to hide
-	::ShowWindow(::GetDlgItem(_hSelf, ID_STATICTEXT_REPLACE),SW_HIDE);
-	::ShowWindow(::GetDlgItem(_hSelf, IDREPLACE),SW_HIDE);
-	::ShowWindow(::GetDlgItem(_hSelf, IDREPLACEWITH),SW_HIDE);
-	::ShowWindow(::GetDlgItem(_hSelf, IDREPLACEALL),SW_HIDE);
-	::ShowWindow(::GetDlgItem(_hSelf, IDREPLACEINSEL),SW_HIDE);
-	::ShowWindow(::GetDlgItem(_hSelf, IDC_REPLACE_OPENEDFILES),SW_HIDE);
-	::ShowWindow(::GetDlgItem(_hSelf, IDC_REPLACEINSELECTION),SW_HIDE);
-
-	// find controls to hide
-	::ShowWindow(::GetDlgItem(_hSelf, IDC_FINDALL_OPENEDFILES), SW_HIDE);
-	::ShowWindow(::GetDlgItem(_hSelf, IDCCOUNTALL),SW_HIDE);
-	::ShowWindow(::GetDlgItem(_hSelf, IDC_FINDALL_CURRENTFILE),SW_HIDE);
-	::ShowWindow(::GetDlgItem(_hSelf, IDOK),SW_HIDE);
-
-	_currentStatus = MARK_DLG;
-	gotoCorrectTab();
-	::MoveWindow(::GetDlgItem(_hSelf, IDCANCEL), _findInFilesClosePos.left + _deltaWidth, _findInFilesClosePos.top, _findInFilesClosePos.right, _findInFilesClosePos.bottom, TRUE);
-	TCHAR label[MAX_PATH];
-	_tab.getCurrentTitle(label, MAX_PATH);
-	::SetWindowText(_hSelf, label);
-	setDefaultButton(IDCMARKALL);
-}
-void FindReplaceDlg::combo2ExtendedMode(int comboID)
-{
-	HWND hFindCombo = ::GetDlgItem(_hSelf, comboID);
-	if (!hFindCombo) return;
-	
-	generic_string str2transform = getTextFromCombo(hFindCombo);
-		
-    // Count the number of character '\n' and '\r'
-    size_t nbEOL = 0;
-    size_t str2transformLen = lstrlen(str2transform.c_str());
-    for (size_t i = 0 ; i < str2transformLen ; ++i)
-    {
-        if (str2transform[i] == '\r' || str2transform[i] == '\n')
-            ++nbEOL;
-    }
-
-    if (nbEOL)
-    {
-		TCHAR * newBuffer = new TCHAR[str2transformLen + nbEOL*2 + 1];
-        int j = 0;
-        for (size_t i = 0 ; i < str2transformLen ; ++i)
-        {
-            if (str2transform[i] == '\r')
-            {
-                newBuffer[j++] = '\\';
-                newBuffer[j++] = 'r';
-            }
-            else if (str2transform[i] == '\n')
-            {
-                newBuffer[j++] = '\\';
-                newBuffer[j++] = 'n';
-            }
-            else
-            {
-                newBuffer[j++] = str2transform[i];
-            }
-        }
-        newBuffer[j++] = '\0';
-		setSearchText(newBuffer);
-
-        _options._searchType = FindExtended;
-		::SendDlgItemMessage(_hSelf, IDNORMAL, BM_SETCHECK, FALSE, 0);
-		::SendDlgItemMessage(_hSelf, IDEXTENDED, BM_SETCHECK, TRUE, 0);
-		::SendDlgItemMessage(_hSelf, IDREGEXP, BM_SETCHECK, FALSE, 0);
-
-		delete [] newBuffer;
-    }
-}
-
-void FindReplaceDlg::drawItem(LPDRAWITEMSTRUCT lpDrawItemStruct)
-{
-	//printStr(TEXT("OK"));
-	COLORREF fgColor = RGB(0, 0, 0); // black by default
-	PTSTR ptStr =(PTSTR)lpDrawItemStruct->itemData;
-
-	if (_statusbarFindStatus == FSNotFound)
-	{
-		fgColor = RGB(0xFF, 00, 00); // red
-	}
-	else if (_statusbarFindStatus == FSMessage)
-	{
-		fgColor = RGB(0, 0, 0xFF); // blue
-	}
-	else if (_statusbarFindStatus == FSTopReached || _statusbarFindStatus == FSEndReached)
-	{
-		fgColor = RGB(0, 166, 0); // green
-	}
-	else if (_statusbarFindStatus == FSNoMessage)
-	{
-		ptStr = TEXT("");
-	}
-	
-	SetTextColor(lpDrawItemStruct->hDC, fgColor);
-	COLORREF bgColor = getCtrlBgColor(_statusBar.getHSelf());
-	::SetBkColor(lpDrawItemStruct->hDC, bgColor);
-	RECT rect;
-	_statusBar.getClientRect(rect);
-	::DrawText(lpDrawItemStruct->hDC, ptStr, lstrlen(ptStr), &rect, DT_SINGLELINE | DT_VCENTER | DT_LEFT);
-}
-
-void Finder::addSearchLine(const TCHAR *searchName)
-{
-	generic_string str = TEXT("Search \"");
-	str += searchName;
-	str += TEXT("\"\r\n");
-
-	setFinderReadOnly(false);
-	_scintView.addGenericText(str.c_str());
-	setFinderReadOnly(true);
-	_lastSearchHeaderPos = static_cast<int32_t>(_scintView.execute(SCI_GETCURRENTPOS) - 2);
-
-	_pMainFoundInfos->push_back(EmptyFoundInfo);
-	_pMainMarkings->push_back(EmptySearchResultMarking);
-}
-
-void Finder::addFileNameTitle(const TCHAR * fileName)
-{
-	generic_string str = TEXT("  ");
-	str += fileName;
-	str += TEXT("\r\n");
-
-	setFinderReadOnly(false);
-	_scintView.addGenericText(str.c_str());
-	setFinderReadOnly(true);
-	_lastFileHeaderPos = static_cast<int32_t>(_scintView.execute(SCI_GETCURRENTPOS) - 2);
-
-	_pMainFoundInfos->push_back(EmptyFoundInfo);
-	_pMainMarkings->push_back(EmptySearchResultMarking);
-}
-
-void Finder::addFileHitCount(int count)
-{
-	TCHAR text[20];
-	if(count == 1)
-		wsprintf(text, TEXT(" (1 hit)"));
-	else
-		wsprintf(text, TEXT(" (%i hits)"), count);
-	setFinderReadOnly(false);
-	_scintView.insertGenericTextFrom(_lastFileHeaderPos, text);
-	setFinderReadOnly(true);
-	++_nbFoundFiles;
-}
-
-void Finder::addSearchHitCount(int count, bool isMatchLines)
-{
-	TCHAR *moreInfo = isMatchLines ? TEXT(" - Line Filter Mode: only display the filtered results") :TEXT("");
-	TCHAR text[100];
-	if(count == 1 && _nbFoundFiles == 1)
-		wsprintf(text, TEXT(" (1 hit in 1 file%s)"), moreInfo);
-	else if(count == 1 && _nbFoundFiles != 1)
-		wsprintf(text, TEXT(" (1 hit in %i files%s)"), _nbFoundFiles, moreInfo);
-	else if(count != 1 && _nbFoundFiles == 1)
-		wsprintf(text, TEXT(" (%i hits in 1 file%s)"), count, moreInfo);
-	else if(count != 1 && _nbFoundFiles != 1)
-		wsprintf(text, TEXT(" (%i hits in %i files%s)"), count, _nbFoundFiles, moreInfo);
-	setFinderReadOnly(false);
-	_scintView.insertGenericTextFrom(_lastSearchHeaderPos, text);
-	setFinderReadOnly(true);
-}
-
-
-void Finder::add(FoundInfo fi, SearchResultMarking mi, const TCHAR* foundline)
-{
-	_pMainFoundInfos->push_back(fi);
-	generic_string str = TEXT("\tLine ");
-
-	TCHAR lnb[16];
-	wsprintf(lnb, TEXT("%d"), fi._lineNumber);
-	str += lnb;
-	str += TEXT(": ");
-	mi._start += static_cast<int32_t>(str.length());
-	mi._end += static_cast<int32_t>(str.length());
-	str += foundline;
-
-	if (str.length() >= SC_SEARCHRESULT_LINEBUFFERMAXLENGTH)
-	{
-		const TCHAR * endOfLongLine = TEXT("...\r\n");
-		str = str.substr(0, SC_SEARCHRESULT_LINEBUFFERMAXLENGTH - lstrlen(endOfLongLine) - 1);
-		str += endOfLongLine;
-	}
-	setFinderReadOnly(false);
-	_scintView.addGenericText(str.c_str(), &mi._start, &mi._end);
-	setFinderReadOnly(true);
-	_pMainMarkings->push_back(mi);
-}
-
-void Finder::removeAll() 
-{
-	_pMainFoundInfos->clear();
-	_pMainMarkings->clear();
-	setFinderReadOnly(false);
-	_scintView.execute(SCI_CLEARALL);
-	setFinderReadOnly(true);
-}
-
-void Finder::openAll()
-{
-	size_t sz = _pMainFoundInfos->size();
-
-	for (size_t i = 0; i < sz; ++i)
-	{
-		::SendMessage(::GetParent(_hParent), WM_DOOPEN, 0, reinterpret_cast<LPARAM>(_pMainFoundInfos->at(i)._fullPath.c_str()));
-	}
-}
-
-bool Finder::isLineActualSearchResult(const generic_string & s) const
-{
-	const auto firstColon = s.find(TEXT("\tLine "));
-	return (firstColon == 0);
-}
-
-generic_string & Finder::prepareStringForClipboard(generic_string & s) const
-{
-	// Input: a string like "\tLine 3: search result".
-	// Output: "search result"
-	s = stringReplace(s, TEXT("\r"), TEXT(""));
-	s = stringReplace(s, TEXT("\n"), TEXT(""));
-	const auto firstColon = s.find(TEXT(':'));
-	if (firstColon == std::string::npos)
-	{
-		// Should never happen.
-		assert(false);
-		return s;
-	}
-	else
-	{
-		// Plus 2 in order to deal with ": ".
-		s = s.substr(2 + firstColon);
-		return s;
-	}
-}
-
-void Finder::copy()
-{
-	size_t fromLine, toLine;
-	{
-		const auto selStart = _scintView.execute(SCI_GETSELECTIONSTART);
-		const auto selEnd = _scintView.execute(SCI_GETSELECTIONEND);
-		const bool hasSelection = selStart != selEnd;
-		const pair<int, int> lineRange = _scintView.getSelectionLinesRange();
-		if (hasSelection && lineRange.first != lineRange.second)
-		{
-			fromLine = lineRange.first;
-			toLine = lineRange.second;
-		}
-		else
-		{
-			// Abuse fold levels to find out which lines to copy to clipboard.
-			// We get the current line and then the next line which has a smaller fold level (SCI_GETLASTCHILD).
-			// Then we loop all lines between them and determine which actually contain search results.
-			fromLine = _scintView.getCurrentLineNumber();
-			const int selectedLineFoldLevel = _scintView.execute(SCI_GETFOLDLEVEL, fromLine) & SC_FOLDLEVELNUMBERMASK;
-			toLine = _scintView.execute(SCI_GETLASTCHILD, fromLine, selectedLineFoldLevel);
-		}
-	}
-
-	std::vector<generic_string> lines;
-	for (size_t line = fromLine; line <= toLine; ++line)
-	{
-		generic_string lineStr = _scintView.getLine(line);
-		if (isLineActualSearchResult(lineStr))
-		{
-			lines.push_back(prepareStringForClipboard(lineStr));
-		}
-	}
-	const generic_string toClipboard = stringJoin(lines, TEXT("\r\n"));
-	if (!toClipboard.empty())
-	{
-		if (!str2Clipboard(toClipboard, _hSelf))
-		{
-			assert(false);
-			::MessageBox(NULL, TEXT("Error placing text in clipboard."), TEXT("Notepad++"), MB_ICONINFORMATION);
-		}
-	}
-}
-
-void Finder::beginNewFilesSearch()
-{
-	//_scintView.execute(SCI_SETLEXER, SCLEX_NULL);
-
-	_scintView.execute(SCI_SETCURRENTPOS, 0);
-	_pMainFoundInfos = _pMainFoundInfos == &_foundInfos1 ? &_foundInfos2 : &_foundInfos1;
-	_pMainMarkings = _pMainMarkings == &_markings1 ? &_markings2 : &_markings1;
-	_nbFoundFiles = 0;
-
-	// fold all old searches (1st level only)
-	_scintView.collapse(searchHeaderLevel - SC_FOLDLEVELBASE, fold_collapse);
-}
-
-void Finder::finishFilesSearch(int count, bool isMatchLines)
-{
-	std::vector<FoundInfo>* _pOldFoundInfos;
-	std::vector<SearchResultMarking>* _pOldMarkings;
-	_pOldFoundInfos = _pMainFoundInfos == &_foundInfos1 ? &_foundInfos2 : &_foundInfos1;
-	_pOldMarkings = _pMainMarkings == &_markings1 ? &_markings2 : &_markings1;
-	
-	_pOldFoundInfos->insert(_pOldFoundInfos->begin(), _pMainFoundInfos->begin(), _pMainFoundInfos->end());
-	_pOldMarkings->insert(_pOldMarkings->begin(), _pMainMarkings->begin(), _pMainMarkings->end());
-	_pMainFoundInfos->clear();
-	_pMainMarkings->clear();
-	_pMainFoundInfos = _pOldFoundInfos;
-	_pMainMarkings = _pOldMarkings;
-	
-	_markingsStruct._length = static_cast<long>(_pMainMarkings->size());
-	if (_pMainMarkings->size() > 0)
-		_markingsStruct._markings = &((*_pMainMarkings)[0]);
-
-	addSearchHitCount(count, isMatchLines);
-	_scintView.execute(SCI_SETSEL, 0, 0);
-
-	_scintView.execute(SCI_SETLEXER, SCLEX_SEARCHRESULT);
-	_scintView.execute(SCI_SETPROPERTY, reinterpret_cast<WPARAM>("fold"), reinterpret_cast<LPARAM>("1"));
-}
-
-
-void Finder::setFinderStyle()
-{
-	// Set global styles for the finder
-	_scintView.performGlobalStyles();
-	
-	// Set current line background color for the finder
-	const TCHAR * lexerName = ScintillaEditView::langNames[L_SEARCHRESULT].lexerName;
-	LexerStyler *pStyler = (_scintView._pParameter->getLStylerArray()).getLexerStylerByName(lexerName);
-	if (pStyler)
-	{
-		int i = pStyler->getStylerIndexByID(SCE_SEARCHRESULT_CURRENT_LINE);
-		if (i != -1)
-		{
-			Style & style = pStyler->getStyler(i);
-			_scintView.execute(SCI_SETCARETLINEBACK, style._bgColor);
-		}
-	}
-	_scintView.setSearchResultLexer();
-	
-	// Override foreground & background colour by default foreground & background coulour
-	StyleArray & stylers = _scintView._pParameter->getMiscStylerArray();
-    int iStyleDefault = stylers.getStylerIndexByID(STYLE_DEFAULT);
-    if (iStyleDefault != -1)
-    {
-        Style & styleDefault = stylers.getStyler(iStyleDefault);
-	    _scintView.setStyle(styleDefault);
-
-		GlobalOverride & go = _scintView._pParameter->getGlobalOverrideStyle();
-		if (go.isEnable())
-		{
-			int iGlobalOverride = stylers.getStylerIndexByName(TEXT("Global override"));
-			if (iGlobalOverride != -1)
-			{
-				Style & styleGlobalOverride = stylers.getStyler(iGlobalOverride);
-				if (go.enableFg)
-				{
-					styleDefault._fgColor = styleGlobalOverride._fgColor;
-				}
-				if (go.enableBg)
-				{
-					styleDefault._bgColor = styleGlobalOverride._bgColor;
-				}
-			}
-		}
-
-		_scintView.execute(SCI_STYLESETFORE, SCE_SEARCHRESULT_DEFAULT, styleDefault._fgColor);
-		_scintView.execute(SCI_STYLESETBACK, SCE_SEARCHRESULT_DEFAULT, styleDefault._bgColor);
-    }
-
-	_scintView.execute(SCI_COLOURISE, 0, -1);
-}
-
-INT_PTR CALLBACK Finder::run_dlgProc(UINT message, WPARAM wParam, LPARAM lParam)
-{
-	switch (message) 
-	{
-		case WM_COMMAND : 
-		{
-			switch (wParam)
-			{
-				case NPPM_INTERNAL_FINDINFINDERDLG:
-				{
-					::SendMessage(::GetParent(_hParent), NPPM_INTERNAL_FINDINFINDERDLG, reinterpret_cast<WPARAM>(this), 0);
-					return TRUE;
-				}
-
-				case NPPM_INTERNAL_REMOVEFINDER:
-				{
-					if (_canBeVolatiled)
-					{
-						::SendMessage(::GetParent(_hParent), NPPM_DMMHIDE, 0, reinterpret_cast<LPARAM>(_hSelf));
-						setClosed(true);
-					}
-					return TRUE;
-				}
-
-				case NPPM_INTERNAL_REMOVEALLFINDERS:
-				{
-					::SendMessage(::GetParent(_hParent), NPPM_DMMHIDE, 0, (LPARAM)_hSelf);
-					setClosed(true);
-					::SendMessage(::GetParent(_hParent), NPPM_INTERNAL_REMOVEALLFINDERS, 0, (LPARAM)_hSelf);
-					return TRUE;
-				}
-				case NPPM_INTERNAL_SCINTILLAFINFERCOLLAPSE :
-				{
-					_scintView.foldAll(fold_collapse);
-					return TRUE;
-				}
-
-				case NPPM_INTERNAL_SCINTILLAFINFERUNCOLLAPSE :
-				{
-					_scintView.foldAll(fold_uncollapse);
-					return TRUE;
-				}
-
-				case NPPM_INTERNAL_SCINTILLAFINFERCOPY :
-				{
-					copy();
-					return TRUE;
-				}
-
-				case NPPM_INTERNAL_SCINTILLAFINFERSELECTALL :
-				{
-					_scintView.execute(SCI_SELECTALL);
-					return TRUE;
-				}
-
-				case NPPM_INTERNAL_SCINTILLAFINFERCLEARALL:
-				{
-					removeAll();
-					return TRUE;
-				}
-
-				case NPPM_INTERNAL_SCINTILLAFINFEROPENALL:
-				{
-					openAll();
-					return TRUE;
-				}
-
-				default :
-				{
-					return FALSE;
-				}
-			}
-		}
-		
-		case WM_CONTEXTMENU :
-		{
-			if (HWND(wParam) == _scintView.getHSelf())
-			{
-				POINT p;
-				::GetCursorPos(&p);
-				ContextMenu scintillaContextmenu;
-				vector<MenuItemUnit> tmp;
-				tmp.push_back(MenuItemUnit(NPPM_INTERNAL_FINDINFINDERDLG, TEXT("Find in this finder...")));
-				if (_canBeVolatiled)
-					tmp.push_back(MenuItemUnit(NPPM_INTERNAL_REMOVEFINDER, TEXT("Close this finder")));
-				tmp.push_back(MenuItemUnit(NPPM_INTERNAL_REMOVEALLFINDERS, TEXT("Close all finders")));
-				tmp.push_back(MenuItemUnit(0, TEXT("Separator")));
-				tmp.push_back(MenuItemUnit(NPPM_INTERNAL_SCINTILLAFINFERCOLLAPSE, TEXT("Collapse all")));
-				tmp.push_back(MenuItemUnit(NPPM_INTERNAL_SCINTILLAFINFERUNCOLLAPSE, TEXT("Uncollapse all")));
-				tmp.push_back(MenuItemUnit(0, TEXT("Separator")));
-				tmp.push_back(MenuItemUnit(NPPM_INTERNAL_SCINTILLAFINFERCOPY, TEXT("Copy")));
-				tmp.push_back(MenuItemUnit(NPPM_INTERNAL_SCINTILLAFINFERSELECTALL, TEXT("Select all")));
-				tmp.push_back(MenuItemUnit(NPPM_INTERNAL_SCINTILLAFINFERCLEARALL, TEXT("Clear all")));
-				tmp.push_back(MenuItemUnit(0, TEXT("Separator")));
-				tmp.push_back(MenuItemUnit(NPPM_INTERNAL_SCINTILLAFINFEROPENALL, TEXT("Open all")));
-
-				scintillaContextmenu.create(_hSelf, tmp);
-
-				scintillaContextmenu.display(p);
-				return TRUE;
-			}
-			return ::DefWindowProc(_hSelf, message, wParam, lParam);
-		}
-
-		case WM_SIZE :
-		{
-			RECT rc;
-			getClientRect(rc);
-			_scintView.reSizeTo(rc);
-			break;
-		}
-
-		case WM_NOTIFY:
-		{
-			notify(reinterpret_cast<SCNotification *>(lParam));
-			return FALSE;
-		}
-		default :
-			return DockingDlgInterface::run_dlgProc(message, wParam, lParam);
-	}
-	return FALSE;
-}
-
-void FindIncrementDlg::init(HINSTANCE hInst, HWND hPere, FindReplaceDlg *pFRDlg, bool isRTL)
-{
-	Window::init(hInst, hPere);
-	if (!pFRDlg)
-		throw std::runtime_error("FindIncrementDlg::init : Parameter pFRDlg is null");
-
-	_pFRDlg = pFRDlg;
-	create(IDD_INCREMENT_FIND, isRTL);
-	_isRTL = isRTL;
-}
-
-void FindIncrementDlg::destroy()
-{
-	if (_pRebar) 
-	{
-		_pRebar->removeBand(_rbBand.wID);
-		_pRebar = NULL;
-	}
-}
-
-void FindIncrementDlg::display(bool toShow) const
-{
-	if (!_pRebar)
-	{
-		Window::display(toShow);
-		return;
-	}
-	if (toShow)
-	{
-		::SetFocus(::GetDlgItem(_hSelf, IDC_INCFINDTEXT));
-		// select the whole find editor text
-		::SendDlgItemMessage(_hSelf, IDC_INCFINDTEXT, EM_SETSEL, 0, -1);
-	}
-	_pRebar->setIDVisible(_rbBand.wID, toShow);
-}
-
-INT_PTR CALLBACK FindIncrementDlg::run_dlgProc(UINT message, WPARAM wParam, LPARAM lParam)
-{
-	switch (message)
-	{
-		// Make edit field red if not found
-		case WM_CTLCOLOREDIT :
-		{
-			// if the text not found modify the background color of the editor
-			static HBRUSH hBrushBackground = CreateSolidBrush(BCKGRD_COLOR);
-			if (FSNotFound != getFindStatus())
-				return FALSE; // text found, use the default color
-
-			// text not found
-			SetTextColor((HDC)wParam, TXT_COLOR);
-			SetBkColor((HDC)wParam, BCKGRD_COLOR);
-			return (LRESULT)hBrushBackground;
-		}
-
-		case WM_COMMAND : 
-		{
-			bool updateSearch = false;
-			bool forward = true;
-			bool advance = false;
-			bool updateHiLight = false;
-			bool updateCase = false;
-
-			switch (LOWORD(wParam))
-			{
-				case IDCANCEL :
-					(*(_pFRDlg->_ppEditView))->clearIndicator(SCE_UNIVERSAL_FOUND_STYLE_INC);
-					(*(_pFRDlg->_ppEditView))->getFocus();
-					::SendDlgItemMessage(_hSelf, IDC_INCFINDHILITEALL, BM_SETCHECK, BST_UNCHECKED, 0);
-					display(false);
-					return TRUE;
-
-				case IDM_SEARCH_FINDINCREMENT:	// Accel table: Start incremental search
-					// if focus is on a some other control, return it to the edit field
-					if (::GetFocus() != ::GetDlgItem(_hSelf, IDC_INCFINDTEXT))
-					{
-						HWND hFindTxt = ::GetDlgItem(_hSelf, IDC_INCFINDTEXT);
-						::PostMessage(_hSelf, WM_NEXTDLGCTL, reinterpret_cast<WPARAM>(hFindTxt), TRUE);
-						return TRUE;
-					}
-					// otherwise, repeat the search
-				case IDM_SEARCH_FINDPREV:		// Accel table: find prev
-				case IDM_SEARCH_FINDNEXT:		// Accel table: find next
-				case IDC_INCFINDPREVOK:
-				case IDC_INCFINDNXTOK:
-				case IDOK:
-					updateSearch = true;
-					advance = true;
-					forward = (LOWORD(wParam) == IDC_INCFINDNXTOK) ||
-						(LOWORD(wParam) == IDM_SEARCH_FINDNEXT) ||
-						(LOWORD(wParam) == IDM_SEARCH_FINDINCREMENT) ||
-						((LOWORD(wParam) == IDOK) && !(GetKeyState(VK_SHIFT) & SHIFTED));
-					break;
-
-				case IDC_INCFINDMATCHCASE:
-					updateSearch = true;
-					updateCase = true;
-					updateHiLight = true;
-					break;
-
-				case IDC_INCFINDHILITEALL:
-					updateHiLight = true;
-					break;
-
-				case IDC_INCFINDTEXT:
-					if (HIWORD(wParam) == EN_CHANGE)
-					{
-						updateSearch = true;
-						updateHiLight = isCheckedOrNot(IDC_INCFINDHILITEALL);
-						updateCase = isCheckedOrNot(IDC_INCFINDMATCHCASE);
-						break;
-					}
-					// treat other edit notifications as unhandled
-				default:
-					return DefWindowProc(getHSelf(), message, wParam, lParam);
-			}
-			FindOption fo;
-			fo._isWholeWord = false;
-			fo._incrementalType = advance ? NextIncremental : FirstIncremental;
-			fo._whichDirection = forward ? DIR_DOWN : DIR_UP;
-			fo._isMatchCase = (BST_CHECKED == ::SendDlgItemMessage(_hSelf, IDC_INCFINDMATCHCASE, BM_GETCHECK, 0, 0));
-
-			generic_string str2Search = getTextFromCombo(::GetDlgItem(_hSelf, IDC_INCFINDTEXT));
-			if (updateSearch)
-			{
-				FindStatus findStatus = FSFound;
-				bool isFound = _pFRDlg->processFindNext(str2Search.c_str(), &fo, &findStatus);
-				
-				fo._str2Search = str2Search;
-				int nbCounted = _pFRDlg->processAll(ProcessCountAll, &fo);
-				setFindStatus(findStatus, nbCounted);
-
-				// If case-sensitivity changed (to Match=yes), there may have been a matched selection that
-				// now does not match; so if Not Found, clear selection and put caret at beginning of what was
-				// selected (no change, if there was no selection)
-				if (updateCase && !isFound)
-				{
-					CharacterRange range = (*(_pFRDlg->_ppEditView))->getSelection();
-					(*(_pFRDlg->_ppEditView))->execute(SCI_SETSEL, static_cast<WPARAM>(-1), range.cpMin);
-				}
-			}
-
-			if (updateHiLight)
-			{
-				bool highlight = !str2Search.empty() &&
-					(BST_CHECKED == ::SendDlgItemMessage(_hSelf, IDC_INCFINDHILITEALL, BM_GETCHECK, 0, 0));
-				markSelectedTextInc(highlight, &fo);
-			}
-			return TRUE;
-		}
-
-		case WM_ERASEBKGND:
-		{
-			HWND hParent = ::GetParent(_hSelf);
-			HDC winDC = (HDC)wParam;
-			//RTL handling
-			POINT pt = {0, 0}, ptOrig = {0, 0};
-			::MapWindowPoints(_hSelf, hParent, &pt, 1);
-			::OffsetWindowOrgEx((HDC)wParam, pt.x, pt.y, &ptOrig);
-			LRESULT lResult = SendMessage(hParent, WM_ERASEBKGND, reinterpret_cast<WPARAM>(winDC), 0);
-			::SetWindowOrgEx(winDC, ptOrig.x, ptOrig.y, NULL);
-			return (BOOL)lResult;
-		}
-	}
-	return DefWindowProc(getHSelf(), message, wParam, lParam);
-}
-
-void FindIncrementDlg::markSelectedTextInc(bool enable, FindOption *opt)
-{
-	(*(_pFRDlg->_ppEditView))->clearIndicator(SCE_UNIVERSAL_FOUND_STYLE_INC);
-
-	if (!enable)
-		return;
-
-	//Get selection
-	CharacterRange range = (*(_pFRDlg->_ppEditView))->getSelection();
-
-	//If nothing selected, dont mark anything
-	if (range.cpMin == range.cpMax)
-		return;
-
-	TCHAR text2Find[FINDREPLACE_MAXLENGTH];
-	(*(_pFRDlg->_ppEditView))->getGenericSelectedText(text2Find, FINDREPLACE_MAXLENGTH, false);	//do not expand selection (false)
-	opt->_str2Search = text2Find;
-	_pFRDlg->markAllInc(opt);
-}
-
-void FindIncrementDlg::setFindStatus(FindStatus iStatus, int nbCounted)
-{
-	static TCHAR findCount[128] = TEXT("");
-	static TCHAR *findStatus[] = { findCount, // FSFound
-	                               TEXT("Phrase not found"), //FSNotFound
-	                               TEXT("Reached top of page, continued from bottom"), // FSTopReached
-	                               TEXT("Reached end of page, continued from top")}; // FSEndReached
-	if (nbCounted <= 0)
-		findCount[0] = '\0';
-	else if (nbCounted == 1)
-		wsprintf(findCount, TEXT("%d match."), nbCounted);
-	else
-		wsprintf(findCount, TEXT("%s matches."), commafyInt(nbCounted).c_str());
-
-	if (iStatus<0 || iStatus >= sizeof(findStatus)/sizeof(findStatus[0]))
-		return; // out of range
-
-	_findStatus = iStatus;
-
-	// get the HWND of the editor
-	HWND hEditor = ::GetDlgItem(_hSelf, IDC_INCFINDTEXT);
-
-	// invalidate the editor rect
-	::InvalidateRect(hEditor, NULL, TRUE);
-	::SendDlgItemMessage(_hSelf, IDC_INCFINDSTATUS, WM_SETTEXT, 0, reinterpret_cast<LPARAM>(findStatus[iStatus]));
-}
-
-void FindIncrementDlg::addToRebar(ReBar * rebar) 
-{
-	if(_pRebar)
-		return;
-
-	_pRebar = rebar;
-	RECT client;
-	getClientRect(client);
-
-	ZeroMemory(&_rbBand, REBARBAND_SIZE);
-	_rbBand.cbSize  = REBARBAND_SIZE;
-
-	_rbBand.fMask   = RBBIM_STYLE | RBBIM_CHILD | RBBIM_CHILDSIZE |
-					  RBBIM_SIZE | RBBIM_ID;
-
-	_rbBand.fStyle = RBBS_HIDDEN | RBBS_NOGRIPPER;
-	_rbBand.hwndChild	= getHSelf();
-	_rbBand.wID			= REBAR_BAR_SEARCH;	//ID REBAR_BAR_SEARCH for search dialog
-	_rbBand.cxMinChild	= 0;
-	_rbBand.cyIntegral	= 1;
-	_rbBand.cyMinChild	= _rbBand.cyMaxChild	= client.bottom-client.top;
-	_rbBand.cxIdeal		= _rbBand.cx			= client.right-client.left;
-
-	_pRebar->addBand(&_rbBand, true);
-	_pRebar->setGrayBackground(_rbBand.wID);
-}
-
-const TCHAR Progress::cClassName[] = TEXT("NppProgressClass");
-const TCHAR Progress::cDefaultHeader[] = TEXT("Operation progress...");
-const int Progress::cBackgroundColor = COLOR_3DFACE;
-const int Progress::cPBwidth = 600;
-const int Progress::cPBheight = 10;
-const int Progress::cBTNwidth = 80;
-const int Progress::cBTNheight = 25;
-
-
-volatile LONG Progress::refCount = 0;
-
-
-Progress::Progress(HINSTANCE hInst) : _hwnd(NULL), _hCallerWnd(NULL)
-{
-	if (::InterlockedIncrement(&refCount) == 1)
-	{
-		_hInst = hInst;
-
-		WNDCLASSEX wcex = {0};
-		wcex.cbSize = sizeof(wcex);
-		wcex.style = CS_HREDRAW | CS_VREDRAW;
-		wcex.lpfnWndProc = wndProc;
-		wcex.hInstance = _hInst;
-		wcex.hCursor = ::LoadCursor(NULL, IDC_ARROW);
-		wcex.hbrBackground = ::GetSysColorBrush(cBackgroundColor);
-		wcex.lpszClassName = cClassName;
-
-		::RegisterClassEx(&wcex);
-
-		INITCOMMONCONTROLSEX icex = {0};
-		icex.dwSize = sizeof(icex);
-		icex.dwICC = ICC_STANDARD_CLASSES | ICC_PROGRESS_CLASS;
-
-		::InitCommonControlsEx(&icex);
-	}
-}
-
-
-Progress::~Progress()
-{
-	close();
-
-	if (::InterlockedDecrement(&refCount) == 0)
-		::UnregisterClass(cClassName, _hInst);
-}
-
-
-HWND Progress::open(HWND hCallerWnd, const TCHAR* header)
-{
-	if (_hwnd)
-		return _hwnd;
-
-	// Create manually reset non-signalled event
-	_hActiveState = ::CreateEvent(NULL, TRUE, FALSE, NULL);
-	if (!_hActiveState)
-		return NULL;
-
-	_hCallerWnd = hCallerWnd;
-
-	for (HWND hwnd = _hCallerWnd; hwnd; hwnd = ::GetParent(hwnd))
-		::UpdateWindow(hwnd);
-
-	if (header)
-		_tcscpy_s(_header, _countof(_header), header);
-	else
-		_tcscpy_s(_header, _countof(_header), cDefaultHeader);
-
-	_hThread = ::CreateThread(NULL, 0, threadFunc, this, 0, NULL);
-	if (!_hThread)
-	{
-		::CloseHandle(_hActiveState);
-		return NULL;
-	}
-
-	// Wait for the progress window to be created
-	::WaitForSingleObject(_hActiveState, INFINITE);
-
-	// On progress window create fail
-	if (!_hwnd)
-	{
-		::WaitForSingleObject(_hThread, INFINITE);
-		::CloseHandle(_hThread);
-		::CloseHandle(_hActiveState);
-	}
-
-	return _hwnd;
-}
-
-
-void Progress::close()
-{
-	if (_hwnd)
-	{
-		::PostMessage(_hwnd, WM_CLOSE, 0, 0);
-		_hwnd = NULL;
-		::WaitForSingleObject(_hThread, INFINITE);
-
-		::CloseHandle(_hThread);
-		::CloseHandle(_hActiveState);
-	}
-}
-
-
-void Progress::setPercent(unsigned percent, const TCHAR *fileName) const
-{
-	if (_hwnd)
-	{
-		::PostMessage(_hPBar, PBM_SETPOS, percent, 0);
-		::SendMessage(_hPText, WM_SETTEXT, 0, reinterpret_cast<LPARAM>(fileName));
-	}
-}
-
-
-DWORD WINAPI Progress::threadFunc(LPVOID data)
-{
-	Progress* pw = static_cast<Progress*>(data);
-	return (DWORD)pw->thread();
-}
-
-
-int Progress::thread()
-{
-	BOOL r = createProgressWindow();
-	::SetEvent(_hActiveState);
-	if (r)
-		return r;
-
-	// Window message loop
-	MSG msg;
-	while ((r = ::GetMessage(&msg, NULL, 0, 0)) != 0 && r != -1)
-	{
-		::TranslateMessage(&msg);
-		::DispatchMessage(&msg);
-	}
-
-	return r;
-}
-
-
-int Progress::createProgressWindow()
-{
-	_hwnd = ::CreateWindowEx(
-		WS_EX_APPWINDOW | WS_EX_TOOLWINDOW | WS_EX_OVERLAPPEDWINDOW,
-		cClassName, _header, WS_POPUP | WS_CAPTION,
-		CW_USEDEFAULT, CW_USEDEFAULT, CW_USEDEFAULT, CW_USEDEFAULT,
-		NULL, NULL, _hInst, (LPVOID)this);
-	if (!_hwnd)
-		return -1;
-
-	int width = cPBwidth + 10;
-	int height = cPBheight + cBTNheight + 35;
-	RECT win = adjustSizeAndPos(width, height);
-	::MoveWindow(_hwnd, win.left, win.top,
-		win.right - win.left, win.bottom - win.top, TRUE);
-
-	::GetClientRect(_hwnd, &win);
-	width = win.right - win.left;
-	height = win.bottom - win.top;
-
-	_hPText = ::CreateWindowEx(0, TEXT("STATIC"), TEXT(""),
-		WS_CHILD | WS_VISIBLE | BS_TEXT | SS_PATHELLIPSIS,
-		5, 5,
-		width - 10, 20, _hwnd, NULL, _hInst, NULL);
-	HFONT hf = (HFONT)::GetStockObject(DEFAULT_GUI_FONT);
-	if (hf)
-		::SendMessage(_hPText, WM_SETFONT, reinterpret_cast<WPARAM>(hf), MAKELPARAM(TRUE, 0));
-
-	_hPBar = ::CreateWindowEx(0, PROGRESS_CLASS, TEXT("Progress Bar"),
-		WS_CHILD | WS_VISIBLE | PBS_SMOOTH,
-		5, 25, width - 10, cPBheight,
-		_hwnd, NULL, _hInst, NULL);
-	SendMessage(_hPBar, PBM_SETRANGE, 0, MAKELPARAM(0, 100));
-
-	_hBtn = ::CreateWindowEx(0, TEXT("BUTTON"), TEXT("Cancel"),
-		WS_CHILD | WS_VISIBLE | BS_DEFPUSHBUTTON | BS_TEXT,
-		(width - cBTNwidth) / 2, height - cBTNheight - 5,
-		cBTNwidth, cBTNheight, _hwnd, NULL, _hInst, NULL);
-
-	if (hf)
-		::SendMessage(_hBtn, WM_SETFONT, reinterpret_cast<WPARAM>(hf), MAKELPARAM(TRUE, 0));
-
-	::ShowWindow(_hwnd, SW_SHOWNORMAL);
-	::UpdateWindow(_hwnd);
-
-	return 0;
-}
-
-
-RECT Progress::adjustSizeAndPos(int width, int height)
-{
-	RECT maxWin;
-	maxWin.left		= ::GetSystemMetrics(SM_XVIRTUALSCREEN);
-	maxWin.top		= ::GetSystemMetrics(SM_YVIRTUALSCREEN);
-	maxWin.right	= ::GetSystemMetrics(SM_CXVIRTUALSCREEN) + maxWin.left;
-	maxWin.bottom	= ::GetSystemMetrics(SM_CYVIRTUALSCREEN) + maxWin.top;
-
-	POINT center;
-
-	if (_hCallerWnd)
-	{
-		RECT biasWin;
-		::GetWindowRect(_hCallerWnd, &biasWin);
-		center.x = (biasWin.left + biasWin.right) / 2;
-		center.y = (biasWin.top + biasWin.bottom) / 2;
-	}
-	else
-	{
-		center.x = (maxWin.left + maxWin.right) / 2;
-		center.y = (maxWin.top + maxWin.bottom) / 2;
-	}
-
-	RECT win = maxWin;
-	win.right = win.left + width;
-	win.bottom = win.top + height;
-
-	DWORD style = static_cast<DWORD>(::GetWindowLongPtr(_hwnd, GWL_EXSTYLE));
-	::AdjustWindowRectEx(&win, static_cast<DWORD>(::GetWindowLongPtr(_hwnd, GWL_STYLE)), FALSE, style);
-
-	width = win.right - win.left;
-	height = win.bottom - win.top;
-
-	if (width < maxWin.right - maxWin.left)
-	{
-		win.left = center.x - width / 2;
-		if (win.left < maxWin.left)
-			win.left = maxWin.left;
-		win.right = win.left + width;
-		if (win.right > maxWin.right)
-		{
-			win.right = maxWin.right;
-			win.left = win.right - width;
-		}
-	}
-	else
-	{
-		win.left = maxWin.left;
-		win.right = maxWin.right;
-	}
-
-	if (height < maxWin.bottom - maxWin.top)
-	{
-		win.top = center.y - height / 2;
-		if (win.top < maxWin.top)
-			win.top = maxWin.top;
-		win.bottom = win.top + height;
-		if (win.bottom > maxWin.bottom)
-		{
-			win.bottom = maxWin.bottom;
-			win.top = win.bottom - height;
-		}
-	}
-	else
-	{
-		win.top = maxWin.top;
-		win.bottom = maxWin.bottom;
-	}
-
-	return win;
-}
-
-
-LRESULT APIENTRY Progress::wndProc(HWND hwnd, UINT umsg, WPARAM wparam, LPARAM lparam)
-{
-	switch (umsg)
-	{
-		case WM_CREATE:
-		{
-			Progress* pw = reinterpret_cast<Progress*>(reinterpret_cast<LPCREATESTRUCT>(lparam)->lpCreateParams);
-			::SetWindowLongPtr(hwnd, GWLP_USERDATA, reinterpret_cast<LONG_PTR>(pw));
-			return 0;
-		}
-
-		case WM_SETFOCUS:
-		{
-			Progress* pw =	reinterpret_cast<Progress*>(static_cast<LONG_PTR>
-			(::GetWindowLongPtr(hwnd, GWLP_USERDATA)));
-			::SetFocus(pw->_hBtn);
-			return 0;
-		}
-
-		case WM_COMMAND:
-			if (HIWORD(wparam) == BN_CLICKED)
-			{
-				Progress* pw = reinterpret_cast<Progress*>(static_cast<LONG_PTR>(::GetWindowLongPtr(hwnd, GWLP_USERDATA)));
-				::ResetEvent(pw->_hActiveState);
-				::EnableWindow(pw->_hBtn, FALSE);
-				pw->setInfo(TEXT("Cancelling operation, please wait..."));
-				return 0;
-			}
-			break;
-
-		case WM_DESTROY:
-			::PostQuitMessage(0);
-			return 0;
-	}
-
-	return ::DefWindowProc(hwnd, umsg, wparam, lparam);
-}
+// This file is part of Notepad++ project
+// Copyright (C)2003 Don HO <don.h@free.fr>
+//
+// This program is free software; you can redistribute it and/or
+// modify it under the terms of the GNU General Public License
+// as published by the Free Software Foundation; either
+// version 2 of the License, or (at your option) any later version.
+//
+// Note that the GPL places important restrictions on "derived works", yet
+// it does not provide a detailed definition of that term.  To avoid      
+// misunderstandings, we consider an application to constitute a          
+// "derivative work" for the purpose of this license if it does any of the
+// following:                                                             
+// 1. Integrates source code from Notepad++.
+// 2. Integrates/includes/aggregates Notepad++ into a proprietary executable
+//    installer, such as those produced by InstallShield.
+// 3. Links to a library or executes a program that does any of the above.
+//
+// This program is distributed in the hope that it will be useful,
+// but WITHOUT ANY WARRANTY; without even the implied warranty of
+// MERCHANTABILITY or FITNESS FOR A PARTICULAR PURPOSE.  See the
+// GNU General Public License for more details.
+//
+// You should have received a copy of the GNU General Public License
+// along with this program; if not, write to the Free Software
+// Foundation, Inc., 675 Mass Ave, Cambridge, MA 02139, USA.
+
+#include <shlobj.h>
+#include <uxtheme.h>
+#include "FindReplaceDlg.h"
+#include "ScintillaEditView.h"
+#include "Notepad_plus_msgs.h"
+#include "UniConversion.h"
+#include "LongRunningOperation.h"
+#include "localization.h"
+
+using namespace std;
+
+FindOption * FindReplaceDlg::_env;
+FindOption FindReplaceDlg::_options;
+
+#define SHIFTED 0x8000
+
+void addText2Combo(const TCHAR * txt2add, HWND hCombo)
+{
+	if (!hCombo) return;
+	if (!lstrcmp(txt2add, TEXT(""))) return;
+
+	auto i = ::SendMessage(hCombo, CB_FINDSTRINGEXACT, static_cast<WPARAM>(-1), reinterpret_cast<LPARAM>(txt2add));
+	if (i != CB_ERR) // found
+	{
+		::SendMessage(hCombo, CB_DELETESTRING, i, 0);
+	}
+
+	i = ::SendMessage(hCombo, CB_INSERTSTRING, 0, reinterpret_cast<LPARAM>(txt2add));
+	::SendMessage(hCombo, CB_SETCURSEL, i, 0);
+};
+
+generic_string getTextFromCombo(HWND hCombo)
+{
+	TCHAR str[FINDREPLACE_MAXLENGTH];
+	::SendMessage(hCombo, WM_GETTEXT, FINDREPLACE_MAXLENGTH - 1, reinterpret_cast<LPARAM>(str));
+	return generic_string(str);
+};
+
+int Searching::convertExtendedToString(const TCHAR * query, TCHAR * result, int length) 
+{	//query may equal to result, since it always gets smaller
+	int i = 0, j = 0;
+	int charLeft = length;
+	TCHAR current;
+	while (i < length)
+	{	//because the backslash escape quences always reduce the size of the generic_string, no overflow checks have to be made for target, assuming parameters are correct
+		current = query[i];
+		--charLeft;
+		if (current == '\\' && charLeft)
+		{	//possible escape sequence
+			++i;
+			--charLeft;
+			current = query[i];
+			switch(current)
+			{
+				case 'r':
+					result[j] = '\r';
+					break;
+				case 'n':
+					result[j] = '\n';
+					break;
+				case '0':
+					result[j] = '\0';
+					break;
+				case 't':
+					result[j] = '\t';
+					break;
+				case '\\':
+					result[j] = '\\';
+					break;
+				case 'b':
+				case 'd':
+				case 'o':
+				case 'x':
+				case 'u': 
+				{
+					int size = 0, base = 0;
+					if (current == 'b')
+					{	//11111111
+						size = 8, base = 2;
+					}
+					else if (current == 'o')
+					{	//377
+						size = 3, base = 8;
+					}
+					else if (current == 'd')
+					{	//255
+						size = 3, base = 10;
+					}
+					else if (current == 'x')
+					{	//0xFF
+						size = 2, base = 16;
+					}
+					else if (current == 'u')
+					{	//0xCDCD
+						size = 4, base = 16;
+					}
+					
+					if (charLeft >= size) 
+					{
+						int res = 0;
+						if (Searching::readBase(query+(i+1), &res, base, size))
+						{
+							result[j] = static_cast<TCHAR>(res);
+							i += size;
+							break;
+						}
+					}
+					//not enough chars to make parameter, use default method as fallback
+				}
+				
+				default: 
+				{	//unknown sequence, treat as regular text
+					result[j] = '\\';
+					++j;
+					result[j] = current;
+					break;
+				}
+			}
+		}
+		else
+		{
+			result[j] = query[i];
+		}
+		++i;
+		++j;
+	}
+	result[j] = 0;
+	return j;
+}
+
+bool Searching::readBase(const TCHAR * str, int * value, int base, int size) {
+	int i = 0, temp = 0;
+	*value = 0;
+	TCHAR max = '0' + static_cast<TCHAR>(base) - 1;
+	TCHAR current;
+	while(i < size) {
+		current = str[i];
+		if (current >= 'A') 
+		{
+			current &= 0xdf;
+			current -= ('A' - '0' - 10);
+		}
+		else if (current > '9')
+			return false;
+
+		if (current >= '0' && current <= max) {
+			temp *= base;
+			temp += (current - '0');
+		} else {
+			return false;
+		}
+		++i;
+	}
+	*value = temp;
+	return true;
+}
+
+void Searching::displaySectionCentered(int posStart, int posEnd, ScintillaEditView * pEditView, bool isDownwards) 
+{
+	// to make sure the found result is visible
+	//When searching up, the beginning of the (possible multiline) result is important, when scrolling down the end
+	int testPos = isDownwards ? posEnd : posStart;
+
+	pEditView->execute(SCI_SETCURRENTPOS, testPos);
+	auto currentlineNumberDoc = pEditView->execute(SCI_LINEFROMPOSITION, testPos);
+	auto currentlineNumberVis = pEditView->execute(SCI_VISIBLEFROMDOCLINE, currentlineNumberDoc);
+	pEditView->execute(SCI_ENSUREVISIBLE, currentlineNumberDoc);	// make sure target line is unfolded
+
+	auto firstVisibleLineVis =	pEditView->execute(SCI_GETFIRSTVISIBLELINE);
+	auto linesVisible =			pEditView->execute(SCI_LINESONSCREEN) - 1;	//-1 for the scrollbar
+	auto lastVisibleLineVis =	linesVisible + firstVisibleLineVis;
+	
+	//if out of view vertically, scroll line into (center of) view
+	int linesToScroll = 0;
+	if (currentlineNumberVis < firstVisibleLineVis)
+	{
+		linesToScroll = static_cast<int>(currentlineNumberVis - firstVisibleLineVis);
+		//use center
+		linesToScroll -= static_cast<int>(linesVisible/2);		
+	}
+	else if (currentlineNumberVis > lastVisibleLineVis)
+	{
+		linesToScroll = static_cast<int>(currentlineNumberVis - lastVisibleLineVis);
+		//use center
+		linesToScroll += static_cast<int>(linesVisible/2);
+	}
+	pEditView->scroll(0, linesToScroll);
+
+	//Make sure the caret is visible, scroll horizontally (this will also fix wrapping problems)
+	pEditView->execute(SCI_GOTOPOS, posStart);
+	pEditView->execute(SCI_GOTOPOS, posEnd);
+
+	pEditView->execute(SCI_SETANCHOR, posStart);	
+}
+
+LONG_PTR FindReplaceDlg::originalFinderProc = NULL;
+
+// important : to activate all styles
+const int STYLING_MASK = 255;
+
+FindReplaceDlg::~FindReplaceDlg()
+{
+	_tab.destroy();
+	if (_pFinder)
+		delete _pFinder;
+	for (int n = static_cast<int32_t>(_findersOfFinder.size()) - 1; n >= 0; n--)
+	{
+		delete _findersOfFinder[n];
+		_findersOfFinder.erase(_findersOfFinder.begin() + n);
+	}
+
+	_pFinder = 0;
+
+	if (_shiftTrickUpTip)
+		::DestroyWindow(_shiftTrickUpTip);
+	if (_shiftTrickDownTip)
+		::DestroyWindow(_shiftTrickDownTip);
+
+	delete[] _uniFileName;
+	_uniFileName = 0;
+}
+
+void FindReplaceDlg::create(int dialogID, bool isRTL) 
+{
+	StaticDialog::create(dialogID, isRTL);
+	fillFindHistory();
+	_currentStatus = REPLACE_DLG;
+	initOptionsFromDlg();
+	
+	_statusBar.init(GetModuleHandle(NULL), _hSelf, 0);
+	_statusBar.display();
+
+	RECT rect;
+	//::GetWindowRect(_hSelf, &rect);
+	getClientRect(rect);
+	_tab.init(_hInst, _hSelf, false, true);
+	int tabDpiDynamicalHeight = NppParameters::getInstance()->_dpiManager.scaleY(13);
+	_tab.setFont(TEXT("Tahoma"), tabDpiDynamicalHeight);
+	
+	const TCHAR *find = TEXT("Find");
+	const TCHAR *replace = TEXT("Replace");
+	const TCHAR *findInFiles = TEXT("Find in Files");
+	const TCHAR *mark = TEXT("Mark");
+
+	_tab.insertAtEnd(find);
+	_tab.insertAtEnd(replace);
+	_tab.insertAtEnd(findInFiles);
+	_tab.insertAtEnd(mark);
+
+	_tab.reSizeTo(rect);
+	_tab.display();
+
+	_initialClientWidth = rect.right - rect.left;
+	
+	//fill min dialog size info
+	this->getWindowRect(_initialWindowRect);
+	_initialWindowRect.right = _initialWindowRect.right - _initialWindowRect.left;
+	_initialWindowRect.left = 0;
+	_initialWindowRect.bottom = _initialWindowRect.bottom - _initialWindowRect.top;
+	_initialWindowRect.top = 0;	
+
+	ETDTProc enableDlgTheme = (ETDTProc)::SendMessage(_hParent, NPPM_GETENABLETHEMETEXTUREFUNC, 0, 0);
+	if (enableDlgTheme)
+		enableDlgTheme(_hSelf, ETDT_ENABLETAB);
+
+	goToCenter();
+}
+
+void FindReplaceDlg::fillFindHistory()
+{
+	NppParameters *nppParams = NppParameters::getInstance();
+	FindHistory & findHistory = nppParams->getFindHistory();
+
+	fillComboHistory(IDFINDWHAT, findHistory._findHistoryFinds);
+	fillComboHistory(IDREPLACEWITH, findHistory._findHistoryReplaces);
+	fillComboHistory(IDD_FINDINFILES_FILTERS_COMBO, findHistory._findHistoryFilters);
+    fillComboHistory(IDD_FINDINFILES_DIR_COMBO, findHistory._findHistoryPaths);
+
+	::SendDlgItemMessage(_hSelf, IDWRAP, BM_SETCHECK, findHistory._isWrap, 0);
+	::SendDlgItemMessage(_hSelf, IDWHOLEWORD, BM_SETCHECK, findHistory._isMatchWord, 0);
+	::SendDlgItemMessage(_hSelf, IDMATCHCASE, BM_SETCHECK, findHistory._isMatchCase, 0);
+
+	::SendDlgItemMessage(_hSelf, IDDIRECTIONUP, BM_SETCHECK, !findHistory._isDirectionDown, 0);
+	::SendDlgItemMessage(_hSelf, IDDIRECTIONDOWN, BM_SETCHECK, findHistory._isDirectionDown, 0);
+
+	::SendDlgItemMessage(_hSelf, IDD_FINDINFILES_INHIDDENDIR_CHECK, BM_SETCHECK, findHistory._isFifInHiddenFolder, 0);
+	::SendDlgItemMessage(_hSelf, IDD_FINDINFILES_RECURSIVE_CHECK, BM_SETCHECK, findHistory._isFifRecuisive, 0);
+    ::SendDlgItemMessage(_hSelf, IDD_FINDINFILES_FOLDERFOLLOWSDOC_CHECK, BM_SETCHECK, findHistory._isFolderFollowDoc, 0);
+
+	::SendDlgItemMessage(_hSelf, IDNORMAL, BM_SETCHECK, findHistory._searchMode == FindHistory::normal, 0);
+	::SendDlgItemMessage(_hSelf, IDEXTENDED, BM_SETCHECK, findHistory._searchMode == FindHistory::extended, 0);
+	::SendDlgItemMessage(_hSelf, IDREGEXP, BM_SETCHECK, findHistory._searchMode == FindHistory::regExpr, 0);
+	::SendDlgItemMessage(_hSelf, IDREDOTMATCHNL, BM_SETCHECK, findHistory._dotMatchesNewline, 0);
+
+	::SendDlgItemMessage(_hSelf, IDC_FINDER_UNIQUE, BM_SETCHECK, findHistory._isFinderUnique, 0);
+	::SendDlgItemMessage(_hSelf, IDC_FINDER_ONLY_ONE, BM_SETCHECK, findHistory._isFinderOnlyOne, 0);
+	::SendDlgItemMessage(_hSelf, IDC_FINDER_ONE_LINE_IF_MULTIPLE_FINDS, BM_SETCHECK, findHistory._isFinderOnlyOneLineIfMultipleFinds, 0);
+	::SendDlgItemMessage(_hSelf, IDC_FINDER_AUTO_CLOSE_EMPTY, BM_SETCHECK, findHistory._isAutoCloseEmptyFinder, 0);
+
+	if (findHistory._searchMode == FindHistory::regExpr)
+	{
+		//regex doesn't allow wholeword
+		::SendDlgItemMessage(_hSelf, IDWHOLEWORD, BM_SETCHECK, BST_UNCHECKED, 0);
+		::EnableWindow(::GetDlgItem(_hSelf, IDWHOLEWORD), (BOOL)false);
+
+		//regex upward search is disable in v6.3 due to a regression
+		::EnableWindow(::GetDlgItem(_hSelf, IDC_FINDPREV), (BOOL)false);
+		
+		// If the search mode from history is regExp then enable the checkbox (. matches newline)
+		::EnableWindow(GetDlgItem(_hSelf, IDREDOTMATCHNL), true);
+	}
+	
+	if (nppParams->isTransparentAvailable())
+	{
+		::ShowWindow(::GetDlgItem(_hSelf, IDC_TRANSPARENT_CHECK), SW_SHOW);
+		::ShowWindow(::GetDlgItem(_hSelf, IDC_TRANSPARENT_GRPBOX), SW_SHOW);
+		::ShowWindow(::GetDlgItem(_hSelf, IDC_TRANSPARENT_LOSSFOCUS_RADIO), SW_SHOW);
+		::ShowWindow(::GetDlgItem(_hSelf, IDC_TRANSPARENT_ALWAYS_RADIO), SW_SHOW);
+		::ShowWindow(::GetDlgItem(_hSelf, IDC_PERCENTAGE_SLIDER), SW_SHOW);
+		
+		::SendDlgItemMessage(_hSelf, IDC_PERCENTAGE_SLIDER, TBM_SETRANGE, FALSE, MAKELONG(20, 200));
+		::SendDlgItemMessage(_hSelf, IDC_PERCENTAGE_SLIDER, TBM_SETPOS, TRUE, findHistory._transparency);
+		
+		if (findHistory._transparencyMode == FindHistory::none)
+		{
+			::EnableWindow(::GetDlgItem(_hSelf, IDC_TRANSPARENT_GRPBOX), FALSE);
+			::EnableWindow(::GetDlgItem(_hSelf, IDC_TRANSPARENT_LOSSFOCUS_RADIO), FALSE);
+			::EnableWindow(::GetDlgItem(_hSelf, IDC_TRANSPARENT_ALWAYS_RADIO), FALSE);
+			::EnableWindow(::GetDlgItem(_hSelf, IDC_PERCENTAGE_SLIDER), FALSE);
+		}
+		else
+		{
+			::SendDlgItemMessage(_hSelf, IDC_TRANSPARENT_CHECK, BM_SETCHECK, TRUE, 0);
+			
+			int id;
+			if (findHistory._transparencyMode == FindHistory::onLossingFocus)
+			{
+				id = IDC_TRANSPARENT_LOSSFOCUS_RADIO;
+			}
+			else
+			{
+				id = IDC_TRANSPARENT_ALWAYS_RADIO;
+				(NppParameters::getInstance())->SetTransparent(_hSelf, findHistory._transparency);
+
+			}
+			::SendDlgItemMessage(_hSelf, id, BM_SETCHECK, TRUE, 0);
+		}
+	}
+}
+
+void FindReplaceDlg::fillComboHistory(int id, const vector<generic_string> & strings)
+{
+	HWND hCombo = ::GetDlgItem(_hSelf, id);
+
+	for (vector<generic_string>::const_reverse_iterator i = strings.rbegin() ; i != strings.rend(); ++i)
+	{
+		addText2Combo(i->c_str(), hCombo);
+	}
+
+	//empty string is not added to CB items, so we need to set it manually
+	if (!strings.empty() && strings.begin()->empty())
+	{
+		SetWindowText(hCombo, _T(""));
+		return;
+	}
+
+	::SendMessage(hCombo, CB_SETCURSEL, 0, 0); // select first item
+}
+
+
+void FindReplaceDlg::saveFindHistory()
+{
+	if (! isCreated()) return;
+	FindHistory& findHistory = (NppParameters::getInstance())->getFindHistory();
+
+	saveComboHistory(IDD_FINDINFILES_DIR_COMBO, findHistory._nbMaxFindHistoryPath, findHistory._findHistoryPaths);
+	saveComboHistory(IDD_FINDINFILES_FILTERS_COMBO, findHistory._nbMaxFindHistoryFilter, findHistory._findHistoryFilters);
+	saveComboHistory(IDFINDWHAT,                    findHistory._nbMaxFindHistoryFind, findHistory._findHistoryFinds);
+	saveComboHistory(IDREPLACEWITH,                 findHistory._nbMaxFindHistoryReplace, findHistory._findHistoryReplaces);
+	findHistory._isFinderUnique = isCheckedOrNot(IDC_FINDER_UNIQUE);
+	findHistory._isFinderOnlyOne = isCheckedOrNot(IDC_FINDER_ONLY_ONE);
+	findHistory._isFinderOnlyOneLineIfMultipleFinds = isCheckedOrNot(IDC_FINDER_ONE_LINE_IF_MULTIPLE_FINDS);
+	findHistory._isAutoCloseEmptyFinder = isCheckedOrNot(IDC_FINDER_AUTO_CLOSE_EMPTY);
+
+}
+
+int FindReplaceDlg::saveComboHistory(int id, int maxcount, vector<generic_string> & strings, bool saveEmpty)
+{
+	TCHAR text[FINDREPLACE_MAXLENGTH];
+	HWND hCombo = ::GetDlgItem(_hSelf, id);
+	int count = static_cast<int32_t>(::SendMessage(hCombo, CB_GETCOUNT, 0, 0));
+	count = min(count, maxcount);
+
+    if (count == CB_ERR) return 0;
+
+    if (count)
+        strings.clear();
+
+	if (saveEmpty)
+	{
+		if (::GetWindowTextLength(hCombo) == 0)
+		{
+			strings.push_back(generic_string());
+		}
+	}
+
+    for (int i = 0 ; i < count ; ++i)
+	{
+		::SendMessage(hCombo, CB_GETLBTEXT, i, reinterpret_cast<LPARAM>(text));
+        strings.push_back(generic_string(text));
+	}
+    return count;
+}
+
+void FindReplaceDlg::updateCombos()
+{
+	updateCombo(IDREPLACEWITH);
+	updateCombo(IDFINDWHAT);
+}
+
+void FindReplaceDlg::updateCombo(int comboID)
+{
+	HWND hCombo = ::GetDlgItem(_hSelf, comboID);
+	addText2Combo(getTextFromCombo(hCombo).c_str(), hCombo);
+}
+
+FoundInfo Finder::EmptyFoundInfo(0, 0, 0, TEXT(""));
+SearchResultMarking Finder::EmptySearchResultMarking;
+
+bool Finder::notify(SCNotification *notification)
+{
+	static bool isDoubleClicked = false;
+
+	switch (notification->nmhdr.code)
+	{
+		case SCN_MARGINCLICK:
+			if (notification->margin == ScintillaEditView::_SC_MARGE_FOLDER)
+			{
+				_scintView.marginClick(notification->position, notification->modifiers);
+			}
+			break;
+
+		case SCN_DOUBLECLICK:
+		{
+			// remove selection from the finder
+			isDoubleClicked = true;
+			int pos = notification->position;
+			if (pos == INVALID_POSITION)
+				pos = static_cast<int32_t>(_scintView.execute(SCI_GETLINEENDPOSITION, notification->line));
+			_scintView.execute(SCI_SETSEL, pos, pos);
+
+			gotoFoundLine();
+		}
+		break;
+
+		case SCN_PAINTED :
+			if (isDoubleClicked)
+			{
+				(*_ppEditView)->getFocus();
+				isDoubleClicked = false;
+			}
+			break;
+	}
+	return false;
+}
+
+
+void Finder::gotoFoundLine()
+{
+	auto currentPos = _scintView.execute(SCI_GETCURRENTPOS);
+	auto lno = _scintView.execute(SCI_LINEFROMPOSITION, currentPos);
+	auto start = _scintView.execute(SCI_POSITIONFROMLINE, lno);
+	auto end = _scintView.execute(SCI_GETLINEENDPOSITION, lno);
+
+	if (start + 2 >= end) return; // avoid empty lines
+
+	if (_scintView.execute(SCI_GETFOLDLEVEL, lno) & SC_FOLDLEVELHEADERFLAG)
+	{
+		_scintView.execute(SCI_TOGGLEFOLD, lno);
+		return;
+	}
+
+	const FoundInfo fInfo = *(_pMainFoundInfos->begin() + lno);
+
+	// Switch to another document
+	::SendMessage(::GetParent(_hParent), WM_DOOPEN, 0, reinterpret_cast<LPARAM>(fInfo._fullPath.c_str()));
+	Searching::displaySectionCentered(fInfo._start, fInfo._end, *_ppEditView);
+
+	// Then we colourise the double clicked line
+	setFinderStyle();
+
+	_scintView.execute(SCI_STYLESETEOLFILLED, SCE_SEARCHRESULT_HIGHLIGHT_LINE, true);
+	_scintView.execute(SCI_STARTSTYLING, start, STYLING_MASK);
+	_scintView.execute(SCI_SETSTYLING, end - start + 2, SCE_SEARCHRESULT_HIGHLIGHT_LINE);
+	_scintView.execute(SCI_COLOURISE, start, end + 1);
+}
+
+void Finder::deleteResult()
+{
+	auto currentPos = _scintView.execute(SCI_GETCURRENTPOS); // yniq - add handling deletion of multiple lines?
+
+	auto lno = _scintView.execute(SCI_LINEFROMPOSITION, currentPos);
+	auto start = _scintView.execute(SCI_POSITIONFROMLINE, lno);
+	auto end = _scintView.execute(SCI_GETLINEENDPOSITION, lno);
+	if (start + 2 >= end) return; // avoid empty lines
+
+	_scintView.setLexer(SCLEX_SEARCHRESULT, L_SEARCHRESULT, 0); // Restore searchResult lexer in case the lexer was changed to SCLEX_NULL in GotoFoundLine()
+
+	if (_scintView.execute(SCI_GETFOLDLEVEL, lno) & SC_FOLDLEVELHEADERFLAG)  // delete a folder
+	{
+		auto endline = _scintView.execute(SCI_GETLASTCHILD, lno, -1) + 1;
+		assert((size_t) endline <= _pMainFoundInfos->size());
+
+		_pMainFoundInfos->erase(_pMainFoundInfos->begin() + lno, _pMainFoundInfos->begin() + endline); // remove found info
+		_pMainMarkings->erase(_pMainMarkings->begin() + lno, _pMainMarkings->begin() + endline);
+
+		auto end2 = _scintView.execute(SCI_POSITIONFROMLINE, endline);
+		_scintView.execute(SCI_SETSEL, start, end2);
+		setFinderReadOnly(false);
+		_scintView.execute(SCI_CLEAR);
+		setFinderReadOnly(true);
+	}
+	else // delete one line
+	{
+		assert((size_t) lno < _pMainFoundInfos->size());
+
+		_pMainFoundInfos->erase(_pMainFoundInfos->begin() + lno); // remove found info
+		_pMainMarkings->erase(_pMainMarkings->begin() + lno);
+
+		setFinderReadOnly(false);
+		_scintView.execute(SCI_LINEDELETE);
+		setFinderReadOnly(true);
+	}
+	_markingsStruct._length = static_cast<long>(_pMainMarkings->size());
+
+	assert(_pMainFoundInfos->size() == _pMainMarkings->size());
+	assert(size_t(_scintView.execute(SCI_GETLINECOUNT)) == _pMainFoundInfos->size() + 1);
+}
+
+vector<generic_string> Finder::getResultFilePaths() const
+{
+	vector<generic_string> paths;
+	size_t len = _pMainFoundInfos->size();
+	for (size_t i = 0; i < len; ++i)
+	{
+		// make sure that path is not already in
+		generic_string & path2add = (*_pMainFoundInfos)[i]._fullPath;
+		bool found = path2add.empty();
+		for (size_t j = 0; j < paths.size() && not found; ++j)
+		{
+			if (paths[j] == path2add)
+				found = true;
+
+		}
+		if (not found)
+			paths.push_back(path2add);
+	}
+	return paths;
+}
+
+bool Finder::canFind(const TCHAR *fileName, size_t lineNumber) const
+{
+	size_t len = _pMainFoundInfos->size();
+	for (size_t i = 0; i < len; ++i)
+	{
+		if ((*_pMainFoundInfos)[i]._fullPath == fileName)
+		{
+			if (lineNumber == (*_pMainFoundInfos)[i]._lineNumber)
+				return true;
+		}
+	}
+	return false; 
+}
+
+void Finder::gotoNextFoundResult(int direction)
+{
+	int increment = direction < 0 ? -1 : 1;
+	auto currentPos = _scintView.execute(SCI_GETCURRENTPOS);
+	auto lno = _scintView.execute(SCI_LINEFROMPOSITION, currentPos);
+	auto total_lines = _scintView.execute(SCI_GETLINECOUNT);
+	if (total_lines <= 1) return;
+	
+	if (lno == total_lines - 1) lno--; // last line doesn't belong to any search, use last search
+
+	auto init_lno = lno;
+	auto max_lno = _scintView.execute(SCI_GETLASTCHILD, lno, searchHeaderLevel);
+
+	assert(max_lno <= total_lines - 2);
+
+	// get the line number of the current search (searchHeaderLevel)
+	int level = _scintView.execute(SCI_GETFOLDLEVEL, lno) & SC_FOLDLEVELNUMBERMASK;
+	auto min_lno = lno;
+	while (level-- >= fileHeaderLevel)
+	{
+		min_lno = _scintView.execute(SCI_GETFOLDPARENT, min_lno);
+		assert(min_lno >= 0);
+	}
+
+	if (min_lno < 0) min_lno = lno; // when lno is a search header line
+
+	assert(min_lno <= max_lno);
+
+	lno += increment;
+	
+	if      (lno > max_lno) lno = min_lno;
+	else if (lno < min_lno) lno = max_lno;
+
+	while (_scintView.execute(SCI_GETFOLDLEVEL, lno) & SC_FOLDLEVELHEADERFLAG)
+	{
+		lno += increment;
+		if      (lno > max_lno) lno = min_lno;
+		else if (lno < min_lno) lno = max_lno;
+		if (lno == init_lno) break;
+	}
+
+	if ((_scintView.execute(SCI_GETFOLDLEVEL, lno) & SC_FOLDLEVELHEADERFLAG) == 0)
+	{
+		auto start = _scintView.execute(SCI_POSITIONFROMLINE, lno);
+		_scintView.execute(SCI_SETSEL, start, start);
+		_scintView.execute(SCI_ENSUREVISIBLE, lno);
+		_scintView.execute(SCI_SCROLLCARET);
+
+		gotoFoundLine();
+	}
+}
+
+void FindInFinderDlg::initFromOptions()
+{
+	HWND hFindCombo = ::GetDlgItem(_hSelf, IDFINDWHAT_FIFOLDER);
+	addText2Combo(_options._str2Search.c_str(), hFindCombo);
+
+	::SendDlgItemMessage(_hSelf, IDC_MATCHLINENUM_CHECK_FIFOLDER, BM_SETCHECK, _options._isMatchLineNumber ? BST_CHECKED : BST_UNCHECKED, 0);
+	::SendDlgItemMessage(_hSelf, IDWHOLEWORD_FIFOLDER, BM_SETCHECK, _options._isWholeWord ? BST_CHECKED : BST_UNCHECKED, 0);
+	::SendDlgItemMessage(_hSelf, IDMATCHCASE_FIFOLDER, BM_SETCHECK, _options._isMatchCase ? BST_CHECKED : BST_UNCHECKED, 0);
+	
+	::SendDlgItemMessage(_hSelf, IDNORMAL_FIFOLDER, BM_SETCHECK, _options._searchType == FindNormal ? BST_CHECKED : BST_UNCHECKED, 0);
+	::SendDlgItemMessage(_hSelf, IDEXTENDED_FIFOLDER, BM_SETCHECK, _options._searchType == FindExtended ? BST_CHECKED : BST_UNCHECKED, 0);
+	::SendDlgItemMessage(_hSelf, IDREGEXP_FIFOLDER, BM_SETCHECK, _options._searchType == FindRegex ? BST_CHECKED : BST_UNCHECKED, 0);
+
+	::SendDlgItemMessage(_hSelf, IDREDOTMATCHNL_FIFOLDER, BM_SETCHECK, _options._dotMatchesNewline ? BST_CHECKED : BST_UNCHECKED, 0);
+}
+
+void FindInFinderDlg::writeOptions()
+{
+	HWND hFindCombo = ::GetDlgItem(_hSelf, IDFINDWHAT_FIFOLDER);
+	_options._str2Search = getTextFromCombo(hFindCombo);
+	_options._isMatchLineNumber = isCheckedOrNot(IDC_MATCHLINENUM_CHECK_FIFOLDER);
+	_options._isWholeWord = isCheckedOrNot(IDWHOLEWORD_FIFOLDER);
+	_options._isMatchCase = isCheckedOrNot(IDMATCHCASE_FIFOLDER);
+	_options._searchType = isCheckedOrNot(IDREGEXP_FIFOLDER) ? FindRegex : isCheckedOrNot(IDEXTENDED_FIFOLDER) ? FindExtended : FindNormal;
+
+	_options._dotMatchesNewline = isCheckedOrNot(IDREDOTMATCHNL_FIFOLDER);
+	_options._isFinderUnique = isCheckedOrNot(IDC_FINDER_UNIQUE);
+	_options._isFinderOnlyOneLineIfMultipleFinds = isCheckedOrNot(IDC_FINDER_ONE_LINE_IF_MULTIPLE_FINDS);
+	_options._isFinderOnlyOne = isCheckedOrNot(IDC_FINDER_ONLY_ONE);
+	_options._isAutoCloseEmptyFinder = isCheckedOrNot(IDC_FINDER_AUTO_CLOSE_EMPTY);
+}
+
+INT_PTR CALLBACK FindInFinderDlg::run_dlgProc(UINT message, WPARAM wParam, LPARAM /*lParam*/)
+{
+	switch (message)
+	{
+		case WM_INITDIALOG:
+			initFromOptions();
+			return TRUE;
+
+		case WM_COMMAND:
+		{
+			switch (LOWORD(wParam))
+			{
+				case IDCANCEL:
+					::EndDialog(_hSelf, -1);
+				return TRUE;
+
+				case IDOK:
+					writeOptions();
+					::EndDialog(_hSelf, -1);
+					FindersInfo findersInfo;
+					findersInfo._pSourceFinder = _pFinder2Search;
+					findersInfo._findOption = _options;
+					::SendMessage(_hParent, WM_FINDALL_INCURRENTFINDER, reinterpret_cast<WPARAM>(&findersInfo), 0);
+					return TRUE;
+			}
+			return FALSE;
+		}
+		default:
+			return FALSE;
+	}
+}
+
+
+void FindReplaceDlg::resizeDialogElements(LONG newWidth)
+{
+	//elements that need to be resized horizontally (all edit/combo boxes etc.)
+	const auto resizeWindowIDs = { IDFINDWHAT, IDREPLACEWITH, IDD_FINDINFILES_FILTERS_COMBO, IDD_FINDINFILES_DIR_COMBO };
+
+	//elements that need to be moved
+	const auto moveWindowIDs = {
+		IDD_FINDINFILES_FOLDERFOLLOWSDOC_CHECK,IDD_FINDINFILES_RECURSIVE_CHECK, IDD_FINDINFILES_INHIDDENDIR_CHECK,
+		IDC_TRANSPARENT_GRPBOX, IDC_TRANSPARENT_CHECK, IDC_TRANSPARENT_LOSSFOCUS_RADIO, IDC_TRANSPARENT_ALWAYS_RADIO,
+		IDC_PERCENTAGE_SLIDER , IDC_REPLACEINSELECTION , IDC_IN_SELECTION_CHECK,
+
+		IDD_FINDINFILES_BROWSE_BUTTON, IDCMARKALL, IDC_CLEAR_ALL, IDCCOUNTALL, IDC_FINDALL_OPENEDFILES, IDC_FINDALL_CURRENTFILE,
+		IDREPLACE, IDREPLACEALL,IDC_REPLACE_OPENEDFILES, IDD_FINDINFILES_FIND_BUTTON, IDD_FINDINFILES_REPLACEINFILES, IDC_FINDPREV, IDOK, IDCANCEL,
+	};
+
+	_deltaWidth = newWidth - _initialClientWidth;
+	auto addWidth = _deltaWidth - _lastDeltaWidth;
+	_lastDeltaWidth = _deltaWidth;
+
+	RECT rc;
+	for (int id : resizeWindowIDs)
+	{
+		HWND resizeHwnd = ::GetDlgItem(_hSelf, id);
+		::GetClientRect(resizeHwnd, &rc);
+		::SetWindowPos(resizeHwnd, NULL, 0, 0, rc.right + addWidth, rc.bottom, SWP_NOMOVE | SWP_NOZORDER);
+	}
+
+	for (int moveWndID : moveWindowIDs)
+	{
+		HWND moveHwnd = GetDlgItem(_hSelf, moveWndID);
+		::GetWindowRect(moveHwnd, &rc);
+		::MapWindowPoints(NULL, _hSelf, (LPPOINT)&rc, 2);
+
+		::SetWindowPos(moveHwnd, NULL, rc.left + addWidth, rc.top, 0, 0, SWP_NOSIZE | SWP_NOZORDER);
+		::InvalidateRect(moveHwnd, NULL, TRUE);
+	}
+
+	auto additionalWindowHwndsToResize = { _tab.getHSelf() , _statusBar.getHSelf() };
+	for (HWND resizeHwnd : additionalWindowHwndsToResize)
+	{
+		::GetClientRect(resizeHwnd, &rc);
+		::SetWindowPos(resizeHwnd, NULL, 0, 0, rc.right + addWidth, rc.bottom, SWP_NOMOVE | SWP_NOZORDER);
+	}
+}
+
+INT_PTR CALLBACK FindReplaceDlg::run_dlgProc(UINT message, WPARAM wParam, LPARAM lParam)
+{
+	switch (message) 
+	{
+		case WM_GETMINMAXINFO:
+		{
+			MINMAXINFO* mmi = reinterpret_cast<MINMAXINFO*>(lParam);
+			mmi->ptMinTrackSize.y = _initialWindowRect.bottom;
+			mmi->ptMinTrackSize.x = _initialWindowRect.right;
+			mmi->ptMaxTrackSize.y = _initialWindowRect.bottom;
+			return 0;
+		}
+
+		case WM_SIZE:
+		{
+			resizeDialogElements(LOWORD(lParam));
+			return TRUE;
+		}
+
+		case WM_INITDIALOG :
+		{
+			RECT arc;
+			::GetWindowRect(::GetDlgItem(_hSelf, IDCANCEL), &arc);
+			_findInFilesClosePos.bottom = _replaceClosePos.bottom = _findClosePos.bottom = arc.bottom - arc.top;
+			_findInFilesClosePos.right = _replaceClosePos.right = _findClosePos.right = arc.right - arc.left;
+
+			POINT p;
+			p.x = arc.left;
+			p.y = arc.top;
+			::ScreenToClient(_hSelf, &p);
+
+			p = getTopPoint(::GetDlgItem(_hSelf, IDCANCEL), !_isRTL);
+			_replaceClosePos.left = p.x;
+			_replaceClosePos.top = p.y;
+
+			 p = getTopPoint(::GetDlgItem(_hSelf, IDREPLACEALL), !_isRTL);
+			 _findInFilesClosePos.left = p.x;
+			 _findInFilesClosePos.top = p.y;
+
+			 p = getTopPoint(::GetDlgItem(_hSelf, IDCANCEL), !_isRTL);
+			 _findClosePos.left = p.x;
+			 _findClosePos.top = p.y + 10;
+
+			 NativeLangSpeaker *pNativeSpeaker = (NppParameters::getInstance())->getNativeLangSpeaker();
+			 generic_string tip2show = pNativeSpeaker->getLocalizedStrFromID("shift-change-direction-tip");
+			 if (tip2show.empty())
+				 tip2show = TEXT("Use Shift+Enter to search in the opposite direction.");
+
+			 _shiftTrickUpTip = CreateToolTip(IDOK, _hSelf, _hInst, const_cast<PTSTR>(tip2show.c_str()));
+			 _shiftTrickDownTip = CreateToolTip(IDC_FINDPREV, _hSelf, _hInst, const_cast<PTSTR>(tip2show.c_str()));
+			 if (_shiftTrickUpTip && _shiftTrickDownTip)
+			 {
+				 SendMessage(_shiftTrickUpTip, TTM_ACTIVATE, TRUE, 0);
+				 SendMessage(_shiftTrickUpTip, TTM_SETMAXTIPWIDTH, 0, 200);
+				 // Make tip stay 15 seconds
+				 SendMessage(_shiftTrickUpTip, TTM_SETDELAYTIME, TTDT_AUTOPOP, MAKELPARAM((15000), (0)));
+
+				 SendMessage(_shiftTrickDownTip, TTM_ACTIVATE, TRUE, 0);
+				 SendMessage(_shiftTrickDownTip, TTM_SETMAXTIPWIDTH, 0, 200);
+				 // Make tip stay 15 seconds
+				 SendMessage(_shiftTrickDownTip, TTM_SETDELAYTIME, TTDT_AUTOPOP, MAKELPARAM((15000), (0)));
+			 }
+
+			return TRUE;
+		}
+
+		case WM_DRAWITEM :
+		{
+			drawItem((DRAWITEMSTRUCT *)lParam);
+			return TRUE;
+		}
+
+		case WM_HSCROLL :
+		{
+			if (reinterpret_cast<HWND>(lParam) == ::GetDlgItem(_hSelf, IDC_PERCENTAGE_SLIDER))
+			{
+				int percent = static_cast<int32_t>(::SendDlgItemMessage(_hSelf, IDC_PERCENTAGE_SLIDER, TBM_GETPOS, 0, 0));
+				FindHistory & findHistory = (NppParameters::getInstance())->getFindHistory();
+				findHistory._transparency = percent;
+				if (isCheckedOrNot(IDC_TRANSPARENT_ALWAYS_RADIO))
+				{
+					(NppParameters::getInstance())->SetTransparent(_hSelf, percent);
+				}
+			}
+			return TRUE;
+		}
+
+		case WM_NOTIFY:
+		{
+			NMHDR *nmhdr = (NMHDR *)lParam;
+			if (nmhdr->code == TCN_SELCHANGE)
+			{
+				HWND tabHandle = _tab.getHSelf();
+				if (nmhdr->hwndFrom == tabHandle)
+				{
+					int indexClicked = int(::SendMessage(tabHandle, TCM_GETCURSEL, 0, 0));
+					doDialog((DIALOG_TYPE)indexClicked);
+				}
+				return TRUE;
+			}
+			break;
+		}
+
+		case WM_ACTIVATE :
+		{
+			if (LOWORD(wParam) == WA_ACTIVE || LOWORD(wParam) == WA_CLICKACTIVE)
+			{
+				CharacterRange cr = (*_ppEditView)->getSelection();
+				int nbSelected = cr.cpMax - cr.cpMin;
+
+				_options._isInSelection = isCheckedOrNot(IDC_IN_SELECTION_CHECK)?1:0;
+				int checkVal = _options._isInSelection?BST_CHECKED:BST_UNCHECKED;
+				
+				if (!_options._isInSelection)
+				{
+					if (nbSelected <= 1024)
+					{
+						checkVal = BST_UNCHECKED;
+						_options._isInSelection = false;
+					}
+					else
+					{
+						checkVal = BST_CHECKED;
+						_options._isInSelection = true;
+					}
+				}
+				// Searching/replacing in column selection is not allowed 
+				if ((*_ppEditView)->execute(SCI_GETSELECTIONMODE) == SC_SEL_RECTANGLE)
+				{
+					checkVal = BST_UNCHECKED;
+					_options._isInSelection = false;
+					nbSelected = 0;
+				}
+				::EnableWindow(::GetDlgItem(_hSelf, IDC_IN_SELECTION_CHECK), nbSelected);
+				// uncheck if the control is disable
+				if (!nbSelected)
+				{
+					checkVal = BST_UNCHECKED;
+					_options._isInSelection = false;
+				}
+				::SendDlgItemMessage(_hSelf, IDC_IN_SELECTION_CHECK, BM_SETCHECK, checkVal, 0);
+			}
+			
+			if (isCheckedOrNot(IDC_TRANSPARENT_LOSSFOCUS_RADIO))
+			{
+				if (LOWORD(wParam) == WA_INACTIVE && isVisible())
+				{
+					int percent = static_cast<int32_t>(::SendDlgItemMessage(_hSelf, IDC_PERCENTAGE_SLIDER, TBM_GETPOS, 0, 0));
+					(NppParameters::getInstance())->SetTransparent(_hSelf, percent);
+				}
+				else
+				{
+					(NppParameters::getInstance())->removeTransparent(_hSelf);
+				}
+			}
+
+			// At very first time (when find dlg is launched), search mode is Normal.
+			// In that case, ". Matches newline" should be disabled as it applicable on for Regex
+			if (isCheckedOrNot(IDREGEXP))
+			{
+				::EnableWindow(GetDlgItem(_hSelf, IDREDOTMATCHNL), true);
+			}
+			else
+			{
+				::EnableWindow(GetDlgItem(_hSelf, IDREDOTMATCHNL), false);
+			}
+			return TRUE;
+		}
+
+		case NPPM_MODELESSDIALOG :
+			return ::SendMessage(_hParent, NPPM_MODELESSDIALOG, wParam, lParam);
+
+		case WM_COMMAND : 
+		{
+			bool isMacroRecording = (::SendMessage(_hParent, WM_GETCURRENTMACROSTATUS,0,0) == MACRO_RECORDING_IN_PROGRESS);
+			NppParameters *nppParamInst = NppParameters::getInstance();
+			FindHistory & findHistory = nppParamInst->getFindHistory();
+			switch (LOWORD(wParam))
+			{
+//Single actions
+				case IDCANCEL:
+					(*_ppEditView)->execute(SCI_CALLTIPCANCEL);
+					setStatusbarMessage(generic_string(), FSNoMessage);
+					display(false);
+					break;
+				case IDC_FINDPREV:
+				case IDOK : // Find Next : only for FIND_DLG and REPLACE_DLG
+				{
+					setStatusbarMessage(generic_string(), FSNoMessage);
+
+					HWND hFindCombo = ::GetDlgItem(_hSelf, IDFINDWHAT);
+					_options._str2Search = getTextFromCombo(hFindCombo);
+					updateCombo(IDFINDWHAT);
+
+					nppParamInst->_isFindReplacing = true;
+					if (isMacroRecording)
+						saveInMacro(wParam, FR_OP_FIND);
+
+					bool direction_bak = DIR_UP;
+					if (LOWORD(wParam) == IDOK)
+						direction_bak = DIR_DOWN;
+					_options._whichDirection = direction_bak;
+
+					// if shift-key is pressed, revert search direction
+					// if shift-key is not pressed, use the normal setting
+					SHORT shift = GetKeyState(VK_SHIFT);
+					if (shift & SHIFTED)
+					{
+						_options._whichDirection = !_options._whichDirection;
+					}
+
+					FindStatus findStatus = FSFound;
+					processFindNext(_options._str2Search.c_str(), _env, &findStatus);
+					// restore search direction which may have been overwritten because shift-key was pressed
+					_options._whichDirection = direction_bak;
+
+					if (findStatus == FSEndReached)
+						setStatusbarMessage(TEXT("Find: Found the 1st occurrence from the top. The end of the document has been reached."), FSEndReached);
+					else if (findStatus == FSTopReached)
+						setStatusbarMessage(TEXT("Find: Found the 1st occurrence from the bottom. The beginning of the document has been reached."), FSTopReached);
+
+					nppParamInst->_isFindReplacing = false;
+				}
+				return TRUE;
+
+				case IDM_SEARCH_FIND:
+					goToCenter();
+					return TRUE;
+
+				case IDREPLACE :
+				{
+					LongRunningOperation op;
+					if (_currentStatus == REPLACE_DLG)
+					{
+						setStatusbarMessage(TEXT(""), FSNoMessage);
+						HWND hFindCombo = ::GetDlgItem(_hSelf, IDFINDWHAT);
+						HWND hReplaceCombo = ::GetDlgItem(_hSelf, IDREPLACEWITH);
+						_options._str2Search = getTextFromCombo(hFindCombo);
+						_options._str4Replace = getTextFromCombo(hReplaceCombo);
+						updateCombos();
+
+						nppParamInst->_isFindReplacing = true;
+						if (isMacroRecording) saveInMacro(wParam, FR_OP_REPLACE);
+						processReplace(_options._str2Search.c_str(), _options._str4Replace.c_str());
+						nppParamInst->_isFindReplacing = false;
+					}
+				}
+				return TRUE;
+//Process actions
+				case IDC_FINDALL_OPENEDFILES :
+				{
+					if (_currentStatus == FIND_DLG)
+					{
+						setStatusbarMessage(TEXT(""), FSNoMessage);
+ 						HWND hFindCombo = ::GetDlgItem(_hSelf, IDFINDWHAT);
+                        combo2ExtendedMode(IDFINDWHAT);
+						_options._str2Search = getTextFromCombo(hFindCombo);
+						updateCombo(IDFINDWHAT);
+
+						nppParamInst->_isFindReplacing = true;
+						if (isMacroRecording) saveInMacro(wParam, FR_OP_FIND + FR_OP_GLOBAL);
+						findAllIn(ALL_OPEN_DOCS);
+						nppParamInst->_isFindReplacing = false;
+					}
+				}
+				return TRUE;
+
+				case IDC_FINDALL_CURRENTFILE :
+				{
+					setStatusbarMessage(TEXT(""), FSNoMessage);
+					HWND hFindCombo = ::GetDlgItem(_hSelf, IDFINDWHAT);
+                    combo2ExtendedMode(IDFINDWHAT);
+					_options._str2Search = getTextFromCombo(hFindCombo);
+					updateCombo(IDFINDWHAT);
+
+					nppParamInst->_isFindReplacing = true;
+					if (isMacroRecording) saveInMacro(wParam, FR_OP_FIND + FR_OP_GLOBAL);
+					findAllIn(CURRENT_DOC);
+					nppParamInst->_isFindReplacing = false;
+				}
+				return TRUE;
+
+				case IDD_FINDINFILES_FIND_BUTTON :
+				{
+					setStatusbarMessage(TEXT(""), FSNoMessage);
+					const int filterSize = 256;
+					TCHAR filters[filterSize+1];
+					filters[filterSize] = '\0';
+					TCHAR directory[MAX_PATH];
+					::GetDlgItemText(_hSelf, IDD_FINDINFILES_FILTERS_COMBO, filters, filterSize);
+					addText2Combo(filters, ::GetDlgItem(_hSelf, IDD_FINDINFILES_FILTERS_COMBO));
+					_options._filters = filters;
+
+					::GetDlgItemText(_hSelf, IDD_FINDINFILES_DIR_COMBO, directory, MAX_PATH);
+					addText2Combo(directory, ::GetDlgItem(_hSelf, IDD_FINDINFILES_DIR_COMBO));
+					_options._directory = directory;
+					
+					if ((lstrlen(directory) > 0) && (directory[lstrlen(directory)-1] != '\\'))
+						_options._directory += TEXT("\\");
+
+					HWND hFindCombo = ::GetDlgItem(_hSelf, IDFINDWHAT);
+                   combo2ExtendedMode(IDFINDWHAT);
+					_options._str2Search = getTextFromCombo(hFindCombo);
+					updateCombo(IDFINDWHAT);
+
+					nppParamInst->_isFindReplacing = true;
+					if (isMacroRecording) saveInMacro(wParam, FR_OP_FIND + FR_OP_FIF);
+					::SendMessage(_hParent, NPPM_INTERNAL_SCINTILLAFINFERCLEARALL, 0, 0);
+					findAllIn(FILES_IN_DIR);
+					nppParamInst->_isFindReplacing = false;
+				}
+				return TRUE;
+
+				case IDD_FINDINFILES_REPLACEINFILES :
+				{
+					LongRunningOperation op;
+					setStatusbarMessage(TEXT(""), FSNoMessage);
+					const int filterSize = 256;
+					TCHAR filters[filterSize];
+					TCHAR directory[MAX_PATH];
+					::GetDlgItemText(_hSelf, IDD_FINDINFILES_FILTERS_COMBO, filters, filterSize);
+					addText2Combo(filters, ::GetDlgItem(_hSelf, IDD_FINDINFILES_FILTERS_COMBO));
+					_options._filters = filters;
+
+					::GetDlgItemText(_hSelf, IDD_FINDINFILES_DIR_COMBO, directory, MAX_PATH);
+					addText2Combo(directory, ::GetDlgItem(_hSelf, IDD_FINDINFILES_DIR_COMBO));
+					_options._directory = directory;
+					
+					if ((lstrlen(directory) > 0) && (directory[lstrlen(directory)-1] != '\\'))
+						_options._directory += TEXT("\\");
+
+					generic_string msg = TEXT("Are you sure you want to replace all occurrences in :\r");
+					msg += _options._directory;
+					msg += TEXT("\rfor file type : ");
+					msg += _options._filters[0]?_options._filters:TEXT("*.*");
+					
+					if (::MessageBox(_hParent, msg.c_str(), TEXT("Are you sure?"), MB_OKCANCEL|MB_DEFBUTTON2) == IDOK)
+					{
+						HWND hFindCombo = ::GetDlgItem(_hSelf, IDFINDWHAT);
+						_options._str2Search = getTextFromCombo(hFindCombo);
+						HWND hReplaceCombo = ::GetDlgItem(_hSelf, IDREPLACEWITH);
+						_options._str4Replace = getTextFromCombo(hReplaceCombo);
+						updateCombo(IDFINDWHAT);
+						updateCombo(IDREPLACEWITH);
+
+						nppParamInst->_isFindReplacing = true;
+						if (isMacroRecording) saveInMacro(wParam, FR_OP_REPLACE + FR_OP_FIF);
+						::SendMessage(_hParent, WM_REPLACEINFILES, 0, 0);
+						nppParamInst->_isFindReplacing = false;
+					}
+				}
+				return TRUE;
+
+				case IDC_REPLACE_OPENEDFILES :
+				{
+					LongRunningOperation op;
+					if (_currentStatus == REPLACE_DLG)
+					{
+						setStatusbarMessage(TEXT(""), FSNoMessage);
+						HWND hFindCombo = ::GetDlgItem(_hSelf, IDFINDWHAT);
+						_options._str2Search = getTextFromCombo(hFindCombo);
+						HWND hReplaceCombo = ::GetDlgItem(_hSelf, IDREPLACEWITH);
+						_options._str4Replace = getTextFromCombo(hReplaceCombo);
+						updateCombos();
+
+						nppParamInst->_isFindReplacing = true;
+						if (isMacroRecording) saveInMacro(wParam, FR_OP_REPLACE + FR_OP_GLOBAL);
+						replaceAllInOpenedDocs();
+						nppParamInst->_isFindReplacing = false;
+					}
+				}			
+				return TRUE;
+
+				case IDREPLACEALL :
+				{
+					LongRunningOperation op;
+					if (_currentStatus == REPLACE_DLG)
+					{
+						setStatusbarMessage(TEXT(""), FSNoMessage);
+						if ((*_ppEditView)->getCurrentBuffer()->isReadOnly())
+						{
+							generic_string errMsg = TEXT("Replace: Cannot replace text. The current document is read only.");
+							setStatusbarMessage(errMsg, FSNotFound);
+							return TRUE;
+						}
+
+						HWND hFindCombo = ::GetDlgItem(_hSelf, IDFINDWHAT);
+						_options._str2Search = getTextFromCombo(hFindCombo);
+						HWND hReplaceCombo = ::GetDlgItem(_hSelf, IDREPLACEWITH);
+						_options._str4Replace = getTextFromCombo(hReplaceCombo);
+						updateCombos();
+
+						nppParamInst->_isFindReplacing = true;
+						if (isMacroRecording) saveInMacro(wParam, FR_OP_REPLACE);
+						(*_ppEditView)->execute(SCI_BEGINUNDOACTION);
+						int nbReplaced = processAll(ProcessReplaceAll, &_options);
+						(*_ppEditView)->execute(SCI_ENDUNDOACTION);
+						nppParamInst->_isFindReplacing = false;
+
+						generic_string result = TEXT("");
+						
+						if (nbReplaced < 0)
+							result = TEXT("Replace All: The regular expression is malformed.");
+						else
+						{
+							TCHAR moreInfo[64];
+							if(nbReplaced == 1)
+								wsprintf(moreInfo, TEXT("Replace All: %d occurrence was replaced."), nbReplaced);
+							else
+								wsprintf(moreInfo, TEXT("Replace All: %s occurrences were replaced."), commafyInt(nbReplaced).c_str());
+							result = moreInfo;
+						}
+						setStatusbarMessage(result, FSMessage);
+						//::SetFocus(_hSelf);
+						getFocus();
+					}
+				}
+				return TRUE;
+
+				case IDCCOUNTALL :
+				{
+					if (_currentStatus == FIND_DLG)
+					{
+						setStatusbarMessage(TEXT(""), FSNoMessage);
+						HWND hFindCombo = ::GetDlgItem(_hSelf, IDFINDWHAT);
+						updateCombo(IDFINDWHAT);
+						_options._str2Search = getTextFromCombo(hFindCombo);
+
+						int nbCounted = processAll(ProcessCountAll, &_options);
+						generic_string result = TEXT("");
+
+						if (nbCounted < 0)
+							result = TEXT("Count: The regular expression to search is malformed.");
+						else
+						{
+							TCHAR moreInfo[128];
+							if (nbCounted == 1)
+								wsprintf(moreInfo, TEXT("Count: %d match."), nbCounted);
+							else
+								wsprintf(moreInfo, TEXT("Count: %s matches."), commafyInt(nbCounted).c_str());
+							result = moreInfo;
+						}
+						if (isMacroRecording) saveInMacro(wParam, FR_OP_FIND);
+						setStatusbarMessage(result, FSMessage);
+						//::SetFocus(_hSelf);
+						getFocus();
+					}
+				}
+				return TRUE;
+
+				case IDCMARKALL :
+				{
+					if (_currentStatus == MARK_DLG)
+					{
+						setStatusbarMessage(TEXT(""), FSNoMessage);
+						HWND hFindCombo = ::GetDlgItem(_hSelf, IDFINDWHAT);
+						_options._str2Search = getTextFromCombo(hFindCombo);
+						updateCombo(IDFINDWHAT);
+
+						if (isMacroRecording) saveInMacro(wParam, FR_OP_FIND);
+						nppParamInst->_isFindReplacing = true;
+						int nbMarked = processAll(ProcessMarkAll, &_options);
+						nppParamInst->_isFindReplacing = false;
+						generic_string result = TEXT("");
+						if (nbMarked < 0)
+							result = TEXT("Mark: The regular expression to search is malformed.");
+						else
+						{
+							TCHAR moreInfo[128];
+							if(nbMarked == 1)
+								wsprintf(moreInfo, TEXT("Mark: %d match."), nbMarked);
+							else
+								wsprintf(moreInfo, TEXT("Mark: %s matches."), commafyInt(nbMarked).c_str());
+							result = moreInfo;
+						}
+						setStatusbarMessage(result, FSMessage);
+						//::SetFocus(_hSelf);
+						getFocus();
+					}
+				}
+				return TRUE;
+
+				case IDC_CLEAR_ALL :
+				{
+					if (_currentStatus == MARK_DLG)
+					{
+						(*_ppEditView)->clearIndicator(SCE_UNIVERSAL_FOUND_STYLE);
+						(*_ppEditView)->execute(SCI_MARKERDELETEALL, MARK_BOOKMARK);
+						setStatusbarMessage(TEXT(""), FSNoMessage);
+					}
+				}
+				return TRUE;
+//Option actions
+				case IDREDOTMATCHNL:
+					findHistory._dotMatchesNewline = _options._dotMatchesNewline = isCheckedOrNot(IDREDOTMATCHNL);
+					return TRUE;
+
+				case IDWHOLEWORD :
+					findHistory._isMatchWord = _options._isWholeWord = isCheckedOrNot(IDWHOLEWORD);
+					return TRUE;
+
+				case IDMATCHCASE :
+					findHistory._isMatchCase = _options._isMatchCase = isCheckedOrNot(IDMATCHCASE);
+					return TRUE;
+
+				case IDNORMAL:
+				case IDEXTENDED:
+				case IDREGEXP : {
+					if (isCheckedOrNot(IDREGEXP))
+					{
+						_options._searchType = FindRegex;
+						findHistory._searchMode = FindHistory::regExpr;
+						::EnableWindow(GetDlgItem(_hSelf, IDREDOTMATCHNL), true);
+					}
+					else if (isCheckedOrNot(IDEXTENDED))
+					{
+						_options._searchType = FindExtended;
+						findHistory._searchMode = FindHistory::extended;
+						::EnableWindow(GetDlgItem(_hSelf, IDREDOTMATCHNL), false);
+					}
+					else
+					{
+						_options._searchType = FindNormal;
+						findHistory._searchMode = FindHistory::normal;
+						::EnableWindow(GetDlgItem(_hSelf, IDREDOTMATCHNL), false);
+					}
+
+					bool isRegex = (_options._searchType == FindRegex);
+					if (isRegex) 
+					{	
+						//regex doesn't allow whole word
+						_options._isWholeWord = false;
+						::SendDlgItemMessage(_hSelf, IDWHOLEWORD, BM_SETCHECK, _options._isWholeWord?BST_CHECKED:BST_UNCHECKED, 0);
+
+						//regex upward search is disable in v6.3 due to a regression
+						_options._whichDirection = DIR_DOWN;
+					}
+
+					::EnableWindow(::GetDlgItem(_hSelf, IDWHOLEWORD), (BOOL)!isRegex);
+
+					//regex upward search is disable in v6.3 due to a regression
+					::EnableWindow(::GetDlgItem(_hSelf, IDC_FINDPREV), (BOOL)!isRegex);
+					return TRUE; }
+
+				case IDWRAP :
+					findHistory._isWrap = _options._isWrapAround = isCheckedOrNot(IDWRAP);
+					return TRUE;
+
+				case IDDIRECTIONUP :
+				case IDDIRECTIONDOWN :
+					_options._whichDirection = (BST_CHECKED == ::SendMessage(::GetDlgItem(_hSelf, IDDIRECTIONDOWN), BM_GETCHECK, BST_CHECKED, 0));
+					findHistory._isDirectionDown = _options._whichDirection == DIR_DOWN;
+					return TRUE;
+
+				case IDC_PURGE_CHECK :
+				{
+					if (_currentStatus == MARK_DLG)
+						_options._doPurge = isCheckedOrNot(IDC_PURGE_CHECK);
+				}
+				return TRUE;
+
+				case IDC_MARKLINE_CHECK :
+				{
+					if (_currentStatus == MARK_DLG)
+						_options._doMarkLine = isCheckedOrNot(IDC_MARKLINE_CHECK);
+				}
+				return TRUE;
+
+				case IDC_IN_SELECTION_CHECK :
+				{
+					if ((_currentStatus == REPLACE_DLG) || (_currentStatus == MARK_DLG))
+						_options._isInSelection = isCheckedOrNot(IDC_IN_SELECTION_CHECK);
+				}
+				return TRUE;
+
+				case IDC_TRANSPARENT_CHECK :
+				{
+					bool isChecked = isCheckedOrNot(IDC_TRANSPARENT_CHECK);
+
+					::EnableWindow(::GetDlgItem(_hSelf, IDC_TRANSPARENT_GRPBOX), isChecked);
+					::EnableWindow(::GetDlgItem(_hSelf, IDC_TRANSPARENT_LOSSFOCUS_RADIO), isChecked);
+					::EnableWindow(::GetDlgItem(_hSelf, IDC_TRANSPARENT_ALWAYS_RADIO), isChecked);
+					::EnableWindow(::GetDlgItem(_hSelf, IDC_PERCENTAGE_SLIDER), isChecked);
+
+					if (isChecked)
+					{
+						::SendDlgItemMessage(_hSelf, IDC_TRANSPARENT_LOSSFOCUS_RADIO, BM_SETCHECK, BST_CHECKED, 0);
+						findHistory._transparencyMode = FindHistory::onLossingFocus;
+					}
+					else
+					{
+						::SendDlgItemMessage(_hSelf, IDC_TRANSPARENT_LOSSFOCUS_RADIO, BM_SETCHECK, BST_UNCHECKED, 0);
+						::SendDlgItemMessage(_hSelf, IDC_TRANSPARENT_ALWAYS_RADIO, BM_SETCHECK, BST_UNCHECKED, 0);
+						(NppParameters::getInstance())->removeTransparent(_hSelf);
+						findHistory._transparencyMode = FindHistory::none;
+					}
+
+					return TRUE;
+				}
+				case IDC_FINDER_UNIQUE:
+				{
+					bool isChecked = isCheckedOrNot(IDC_FINDER_UNIQUE);
+					_options._isFinderUnique = isChecked;
+					return TRUE;
+				}
+				case IDC_FINDER_ONLY_ONE:
+				{
+					bool isChecked = isCheckedOrNot(IDC_FINDER_ONLY_ONE);
+					_options._isFinderOnlyOne = isChecked;
+					disableFindersGroup(isChecked);
+					return TRUE;
+				}
+				case IDC_FINDER_ONE_LINE_IF_MULTIPLE_FINDS:
+				{
+					bool isChecked = isCheckedOrNot(IDC_FINDER_ONE_LINE_IF_MULTIPLE_FINDS);
+					_options._isFinderOnlyOneLineIfMultipleFinds = isChecked;
+					return TRUE;
+				}
+				case IDC_FINDER_AUTO_CLOSE_EMPTY:
+				{
+					bool isChecked = isCheckedOrNot(IDC_FINDER_AUTO_CLOSE_EMPTY);
+					_options._isAutoCloseEmptyFinder = isChecked;
+					return TRUE;
+				}
+				case IDC_TRANSPARENT_ALWAYS_RADIO :
+				{
+					int percent = static_cast<int32_t>(::SendDlgItemMessage(_hSelf, IDC_PERCENTAGE_SLIDER, TBM_GETPOS, 0, 0));
+					(NppParameters::getInstance())->SetTransparent(_hSelf, percent);
+					findHistory._transparencyMode = FindHistory::persistant;
+				}
+				return TRUE;
+
+				case IDC_TRANSPARENT_LOSSFOCUS_RADIO :
+				{
+					(NppParameters::getInstance())->removeTransparent(_hSelf);
+					findHistory._transparencyMode = FindHistory::onLossingFocus;
+				}
+				return TRUE;
+
+				//
+				// Find in Files
+				//
+				case IDD_FINDINFILES_RECURSIVE_CHECK :
+				{
+					if (_currentStatus == FINDINFILES_DLG)
+						findHistory._isFifRecuisive = _options._isRecursive = isCheckedOrNot(IDD_FINDINFILES_RECURSIVE_CHECK);
+					
+				}
+				return TRUE;
+
+				case IDD_FINDINFILES_INHIDDENDIR_CHECK :
+				{
+					if (_currentStatus == FINDINFILES_DLG)
+						findHistory._isFifInHiddenFolder = _options._isInHiddenDir = isCheckedOrNot(IDD_FINDINFILES_INHIDDENDIR_CHECK);
+					
+				}
+				return TRUE;
+
+                case IDD_FINDINFILES_FOLDERFOLLOWSDOC_CHECK :
+				{
+					if (_currentStatus == FINDINFILES_DLG)
+                        findHistory._isFolderFollowDoc = isCheckedOrNot(IDD_FINDINFILES_FOLDERFOLLOWSDOC_CHECK);
+
+                    if (findHistory._isFolderFollowDoc)
+                    {
+                        NppParameters *pNppParam = NppParameters::getInstance();
+                        const TCHAR * dir = pNppParam->getWorkingDir();
+                        ::SetDlgItemText(_hSelf, IDD_FINDINFILES_DIR_COMBO, dir);
+                    }
+					
+				}
+				return TRUE;
+
+				case IDD_FINDINFILES_BROWSE_BUTTON :
+				{
+					if (_currentStatus == FINDINFILES_DLG)
+						folderBrowser(_hSelf, TEXT("Select a folder to search from"), IDD_FINDINFILES_DIR_COMBO, _options._directory.c_str());
+				}
+				return TRUE;
+
+				default :
+					break;
+			}
+			break;
+		}
+	}
+	return FALSE;
+}
+
+// return value :
+// true  : the text2find is found
+// false : the text2find is not found
+
+bool FindReplaceDlg::processFindNext(const TCHAR *txt2find, const FindOption *options, FindStatus *oFindStatus, FindNextType findNextType /* = FINDNEXTTYPE_FINDNEXT */)
+{
+	if (oFindStatus)
+		*oFindStatus = FSFound;
+
+	if (!txt2find || !txt2find[0])
+		return false;
+
+	const FindOption *pOptions = options?options:_env;
+
+	(*_ppEditView)->execute(SCI_CALLTIPCANCEL);
+
+	int stringSizeFind = lstrlen(txt2find);
+	TCHAR *pText = new TCHAR[stringSizeFind + 1];
+	lstrcpy(pText, txt2find);
+	
+	if (pOptions->_searchType == FindExtended) {
+		stringSizeFind = Searching::convertExtendedToString(txt2find, pText, stringSizeFind);
+	}
+
+	int docLength = int((*_ppEditView)->execute(SCI_GETLENGTH));
+	CharacterRange cr = (*_ppEditView)->getSelection();
+
+
+	//The search "zone" is relative to the selection, so search happens 'outside'
+	int startPosition = cr.cpMax;
+	int endPosition = docLength;
+
+	
+	if (pOptions->_whichDirection == DIR_UP)
+	{
+		//When searching upwards, start is the lower part, end the upper, for backwards search
+		startPosition = cr.cpMax - 1;
+		endPosition = 0;
+	}
+
+	if (FirstIncremental==pOptions->_incrementalType)
+	{
+		// the text to find is modified so use the current position
+		startPosition = cr.cpMin;
+		endPosition = docLength;
+
+		if (pOptions->_whichDirection == DIR_UP)
+		{
+			//When searching upwards, start is the lower part, end the upper, for backwards search
+			startPosition = cr.cpMax;
+			endPosition = 0;
+		}
+	}
+	else if (NextIncremental==pOptions->_incrementalType)
+	{
+		// text to find is not modified, so use current position +1
+		startPosition = cr.cpMin + 1;
+		endPosition = docLength;	
+
+		if (pOptions->_whichDirection == DIR_UP)
+		{
+			//When searching upwards, start is the lower part, end the upper, for backwards search
+			startPosition = cr.cpMax - 1;
+			endPosition = 0;
+		}
+	}
+
+	int flags = Searching::buildSearchFlags(pOptions);
+	switch (findNextType)
+	{
+		case FINDNEXTTYPE_FINDNEXT:
+			flags |= SCFIND_REGEXP_EMPTYMATCH_ALL | SCFIND_REGEXP_SKIPCRLFASONE;
+		break;
+
+		case FINDNEXTTYPE_REPLACENEXT:
+			flags |= SCFIND_REGEXP_EMPTYMATCH_NOTAFTERMATCH | SCFIND_REGEXP_SKIPCRLFASONE;
+			break;
+
+		case FINDNEXTTYPE_FINDNEXTFORREPLACE:
+			flags |= SCFIND_REGEXP_EMPTYMATCH_ALL | SCFIND_REGEXP_EMPTYMATCH_ALLOWATSTART | SCFIND_REGEXP_SKIPCRLFASONE;
+			break;
+	}
+
+	int start, end;
+	int posFind;
+
+	// Never allow a zero length match in the middle of a line end marker
+	if ((*_ppEditView)->execute(SCI_GETCHARAT, startPosition - 1) == '\r'
+		&& (*_ppEditView)->execute(SCI_GETCHARAT, startPosition) == '\n') 
+	{
+		flags = (flags & ~SCFIND_REGEXP_EMPTYMATCH_MASK) | SCFIND_REGEXP_EMPTYMATCH_NONE;
+	}
+
+	(*_ppEditView)->execute(SCI_SETSEARCHFLAGS, flags);
+
+
+	posFind = (*_ppEditView)->searchInTarget(pText, stringSizeFind, startPosition, endPosition);
+	if (posFind == -1) //no match found in target, check if a new target should be used
+	{
+		if (pOptions->_isWrapAround) 
+		{
+			//when wrapping, use the rest of the document (entire document is usable)
+			if (pOptions->_whichDirection == DIR_DOWN)
+			{
+				startPosition = 0;
+				endPosition = docLength;
+				if (oFindStatus)
+					*oFindStatus = FSEndReached;
+			}
+			else
+			{
+				startPosition = docLength;
+				endPosition = 0;
+				if (oFindStatus)
+					*oFindStatus = FSTopReached;
+			}
+
+			//new target, search again
+			posFind = (*_ppEditView)->searchInTarget(pText, stringSizeFind, startPosition, endPosition);
+		}
+
+		if (posFind == -1)
+		{
+			if (oFindStatus)
+				*oFindStatus = FSNotFound;
+			//failed, or failed twice with wrap
+			if (NotIncremental == pOptions->_incrementalType) //incremental search doesnt trigger messages
+			{	
+				generic_string msg = TEXT("Find: Can't find the text \"");
+				msg += stringReplace(txt2find, TEXT("&"), TEXT("&&"));
+				msg += TEXT("\"");
+				setStatusbarMessage(msg, FSNotFound);
+				
+				// if the dialog is not shown, pass the focus to his parent(ie. Notepad++)
+				if (!::IsWindowVisible(_hSelf))
+				{
+					//::SetFocus((*_ppEditView)->getHSelf());
+					(*_ppEditView)->getFocus();
+				}
+				else
+				{
+					::SetFocus(::GetDlgItem(_hSelf, IDFINDWHAT));
+				}
+			}
+			delete [] pText;
+			return false;
+		}
+	}
+	else if (posFind == -2) // Invalid Regular expression
+	{
+		setStatusbarMessage(TEXT("Find: Invalid regular expression"), FSNotFound);
+		return false;
+	}
+
+	start =	posFind;
+	end = int((*_ppEditView)->execute(SCI_GETTARGETEND));
+
+	setStatusbarMessage(TEXT(""), FSNoMessage);	
+
+	// to make sure the found result is visible:
+	// prevent recording of absolute positioning commands issued in the process
+	(*_ppEditView)->execute(SCI_STOPRECORD);
+	Searching::displaySectionCentered(start, end, *_ppEditView, pOptions->_whichDirection == DIR_DOWN);
+	// Show a calltip for a zero length match
+	if (start == end) 
+	{
+		(*_ppEditView)->execute(SCI_CALLTIPSHOW, start, reinterpret_cast<LPARAM>("^ zero length match"));
+	}
+	if (::SendMessage(_hParent, WM_GETCURRENTMACROSTATUS,0,0) == MACRO_RECORDING_IN_PROGRESS)
+		(*_ppEditView)->execute(SCI_STARTRECORD);
+
+	delete [] pText;
+
+	
+
+	return true;
+}
+
+// return value :
+// true  : the text is replaced, and find the next occurrence
+// false : the text2find is not found, so the text is NOT replace
+//      || the text is replaced, and do NOT find the next occurrence
+bool FindReplaceDlg::processReplace(const TCHAR *txt2find, const TCHAR *txt2replace, const FindOption *options)
+{
+	bool moreMatches;
+
+	if (!txt2find || !txt2find[0] || !txt2replace)
+		return false;
+
+	if ((*_ppEditView)->getCurrentBuffer()->isReadOnly())
+	{
+		generic_string errMsg = TEXT("Replace: Cannot replace text. The current document is read only.");
+		setStatusbarMessage(errMsg, FSNotFound);
+		return false;
+	}
+
+	FindOption replaceOptions = options ? *options : *_env;
+	replaceOptions._incrementalType = FirstIncremental;
+
+	Sci_CharacterRange currentSelection = (*_ppEditView)->getSelection();
+	FindStatus status;
+	moreMatches = processFindNext(txt2find, &replaceOptions, &status, FINDNEXTTYPE_FINDNEXTFORREPLACE);
+
+	if (moreMatches) 
+	{
+		Sci_CharacterRange nextFind = (*_ppEditView)->getSelection();
+		
+		// If the next find is the same as the last, then perform the replacement
+		if (nextFind.cpMin == currentSelection.cpMin && nextFind.cpMax == currentSelection.cpMax)
+		{
+			int stringSizeFind = lstrlen(txt2find);
+			int stringSizeReplace = lstrlen(txt2replace);
+
+			TCHAR *pTextFind = new TCHAR[stringSizeFind + 1];
+			TCHAR *pTextReplace = new TCHAR[stringSizeReplace + 1];
+			lstrcpy(pTextFind, txt2find);
+			lstrcpy(pTextReplace, txt2replace);
+		
+			bool isRegExp = replaceOptions._searchType == FindRegex;
+
+			int start = currentSelection.cpMin;
+			int replacedLen = 0;
+			if (isRegExp)
+			{
+				replacedLen = (*_ppEditView)->replaceTargetRegExMode(pTextReplace);
+			}
+			else
+			{
+				if (replaceOptions._searchType == FindExtended)
+				{
+					Searching::convertExtendedToString(pTextReplace, pTextReplace, stringSizeReplace);
+				}
+				replacedLen = (*_ppEditView)->replaceTarget(pTextReplace);
+			}
+			(*_ppEditView)->execute(SCI_SETSEL, start + replacedLen, start + replacedLen);
+						
+			// Do the next find
+			moreMatches = processFindNext(txt2find, &replaceOptions, &status, FINDNEXTTYPE_REPLACENEXT);
+
+			if (status == FSEndReached)
+			{
+				setStatusbarMessage(TEXT("Replace: Replaced the 1st occurrence from the top. The end of document has been reached."), FSEndReached);
+			}
+			else if (status == FSTopReached)
+			{
+				setStatusbarMessage(TEXT("Replace: Replaced the 1st occurrence from the bottom. The begin of document has been reached."), FSTopReached);
+			}
+			else
+			{
+				generic_string msg = TEXT("Replace: 1 occurrence was replaced. ");
+				msg += moreMatches?TEXT("The next occurence found"):TEXT("The next occurence not found");
+				setStatusbarMessage(msg, FSMessage);
+			}
+		}
+	}
+	else
+	{
+		setStatusbarMessage(TEXT("Replace: no occurrence was found."), FSNotFound);
+	}
+
+	return moreMatches;	
+}
+
+
+
+int FindReplaceDlg::markAll(const TCHAR *txt2find, int styleID, bool isWholeWordSelected)
+{
+	FindOption opt;
+	opt._isMatchCase = _options._isMatchCase;
+	// if whole word is selected for being colorized, isWholeWord option in Find/Replace dialog will be checked
+	// otherwise this option is false, because user may want to find the words contain the parts to search 
+	opt._isWholeWord = isWholeWordSelected?_options._isWholeWord:false;
+	opt._str2Search = txt2find;
+
+	int nbFound = processAll(ProcessMarkAllExt, &opt, true, NULL, styleID);
+	return nbFound;
+}
+
+
+int FindReplaceDlg::markAllInc(const FindOption *opt)
+{
+	int nbFound = processAll(ProcessMarkAll_IncSearch, opt,  true);
+	return nbFound;
+}
+
+int FindReplaceDlg::processAll(ProcessOperation op, const FindOption *opt, bool isEntire, const FindersInfo *pFindersInfo, int colourStyleID)
+{
+	if (op == ProcessReplaceAll && (*_ppEditView)->getCurrentBuffer()->isReadOnly())
+	{
+		generic_string result = TEXT("Replace All: Cannot replace text. The current document is read only.");
+		setStatusbarMessage(result, FSNotFound);
+		return 0;
+	}
+
+	const FindOption *pOptions = opt?opt:_env;
+	const TCHAR *txt2find = pOptions->_str2Search.c_str();
+	const TCHAR *txt2replace = pOptions->_str4Replace.c_str();
+
+	CharacterRange cr = (*_ppEditView)->getSelection();
+	int docLength = int((*_ppEditView)->execute(SCI_GETLENGTH));
+
+	// Default : 
+	//        direction : down
+	//        begin at : 0
+	//        end at : end of doc
+	int startPosition = 0;
+	int endPosition = docLength;
+
+	bool direction = pOptions->_whichDirection;
+
+	//first try limiting scope by direction
+	if (direction == DIR_UP)	
+	{
+		startPosition = 0;
+		endPosition = cr.cpMax;
+	}
+	else
+	{
+		startPosition = cr.cpMin;
+		endPosition = docLength;
+	}
+
+	//then adjust scope if the full document needs to be changed
+	if (pOptions->_isWrapAround || isEntire || (op == ProcessCountAll))	//entire document needs to be scanned
+	{		
+		startPosition = 0;
+		endPosition = docLength;
+	}
+	
+	//then readjust scope if the selection override is active and allowed
+	if ((pOptions->_isInSelection) && ((op == ProcessMarkAll) || ((op == ProcessReplaceAll) && (!isEntire))))	//if selection limiter and either mark all or replace all w/o entire document override
+	{
+		startPosition = cr.cpMin;
+		endPosition = cr.cpMax;
+	}
+
+	if ((op == ProcessMarkAllExt) && (colourStyleID != -1))
+	{
+		startPosition = 0;
+		endPosition = docLength;
+	}
+
+	FindReplaceInfo findReplaceInfo;
+	findReplaceInfo._txt2find = txt2find;
+	findReplaceInfo._txt2replace = txt2replace;
+	findReplaceInfo._startRange = startPosition;
+	findReplaceInfo._endRange = endPosition;
+	return processRange(op, findReplaceInfo, pFindersInfo, pOptions, colourStyleID);
+}
+
+int FindReplaceDlg::processRange(ProcessOperation op, FindReplaceInfo & findReplaceInfo, const FindersInfo * pFindersInfo, const FindOption *opt, int colourStyleID, ScintillaEditView *view2Process)
+{
+	int nbProcessed = 0;
+	
+	if (!isCreated() && not findReplaceInfo._txt2find)
+		return nbProcessed;
+
+	ScintillaEditView *pEditView = *_ppEditView;
+	if (view2Process)
+		pEditView = view2Process;
+
+	if ((op == ProcessReplaceAll) && pEditView->getCurrentBuffer()->isReadOnly())
+		return nbProcessed;
+
+	if (findReplaceInfo._startRange == findReplaceInfo._endRange)
+		return nbProcessed;
+
+	const FindOption *pOptions = opt?opt:_env;
+
+	LRESULT stringSizeFind = 0;
+	LRESULT stringSizeReplace = 0;
+
+	TCHAR *pTextFind = NULL;
+	if (not findReplaceInfo._txt2find)
+	{
+		HWND hFindCombo = ::GetDlgItem(_hSelf, IDFINDWHAT);
+		generic_string str2Search = getTextFromCombo(hFindCombo);
+		stringSizeFind = str2Search.length();
+		pTextFind = new TCHAR[stringSizeFind + 1];
+		lstrcpy(pTextFind, str2Search.c_str());
+	}
+	else
+	{
+		stringSizeFind = lstrlen(findReplaceInfo._txt2find);
+		pTextFind = new TCHAR[stringSizeFind + 1];
+		lstrcpy(pTextFind, findReplaceInfo._txt2find);
+	}
+
+	if (!pTextFind[0]) 
+	{
+		delete [] pTextFind;
+		return nbProcessed;
+	}
+
+	TCHAR *pTextReplace = NULL;
+	if (op == ProcessReplaceAll)
+	{
+		if (not findReplaceInfo._txt2replace)
+		{
+			HWND hReplaceCombo = ::GetDlgItem(_hSelf, IDREPLACEWITH);
+			generic_string str2Replace = getTextFromCombo(hReplaceCombo);
+			stringSizeReplace = str2Replace.length();
+			pTextReplace = new TCHAR[stringSizeReplace + 1];
+			lstrcpy(pTextReplace, str2Replace.c_str());
+		}
+		else
+		{
+			stringSizeReplace = lstrlen(findReplaceInfo._txt2replace);
+			pTextReplace = new TCHAR[stringSizeReplace + 1];
+			lstrcpy(pTextReplace, findReplaceInfo._txt2replace);
+		}
+	}	
+
+	if (pOptions->_searchType == FindExtended)
+	{
+		stringSizeFind = Searching::convertExtendedToString(pTextFind, pTextFind, static_cast<int32_t>(stringSizeFind));
+		if (op == ProcessReplaceAll)
+			stringSizeReplace = Searching::convertExtendedToString(pTextReplace, pTextReplace, static_cast<int32_t>(stringSizeReplace));
+	}
+
+	bool isRegExp = pOptions->_searchType == FindRegex;
+	int flags = Searching::buildSearchFlags(pOptions) | SCFIND_REGEXP_SKIPCRLFASONE; 
+
+	// Allow empty matches, but not immediately after previous match for replace all or find all.
+	// Other search types should ignore empty matches completely.
+	if (op == ProcessReplaceAll || op == ProcessFindAll)
+		flags |= SCFIND_REGEXP_EMPTYMATCH_NOTAFTERMATCH;
+	
+	
+
+	if (op == ProcessMarkAll && colourStyleID == -1)	//if marking, check if purging is needed
+	{
+		if (_env->_doPurge) {
+			pEditView->clearIndicator(SCE_UNIVERSAL_FOUND_STYLE);
+			if (_env->_doMarkLine)
+				pEditView->execute(SCI_MARKERDELETEALL, MARK_BOOKMARK);
+		}
+	}
+
+	int targetStart = 0;
+	int targetEnd = 0;
+
+	//Initial range for searching
+	pEditView->execute(SCI_SETSEARCHFLAGS, flags);
+	
+	
+	bool findAllFileNameAdded = false;
+	long oldLineNumber = -1;
+	TCHAR *pOldFileName = TEXT("");
+
+	while (targetStart != -1 && targetStart != -2)
+	{
+		targetStart = pEditView->searchInTarget(pTextFind, stringSizeFind, findReplaceInfo._startRange, findReplaceInfo._endRange);
+
+		// If we've not found anything, just break out of the loop
+		if (targetStart == -1 || targetStart == -2)
+			break;
+
+		targetEnd = int(pEditView->execute(SCI_GETTARGETEND));
+
+		if (targetEnd > findReplaceInfo._endRange) {	//we found a result but outside our range, therefore do not process it
+			break;
+		}
+
+		int foundTextLen = targetEnd - targetStart;
+		int replaceDelta = 0;
+
+				
+		switch (op)
+		{
+			case ProcessFindAll: 
+			{
+				const TCHAR *pFileName = TEXT("");
+				if (pFindersInfo && pFindersInfo->_pFileName)
+                                {
+					pFileName = pFindersInfo->_pFileName;
+					if (_options._isFinderOnlyOneLineIfMultipleFinds)
+					{
+						if (pOldFileName && pOldFileName != pFileName)
+						{
+							oldLineNumber = -1;
+							pOldFileName = const_cast<TCHAR *>(pFileName);
+						}
+					}
+				}
+
+				if (!findAllFileNameAdded)	//add new filetitle in hits if we haven't already
+				{
+					_pFinder->addFileNameTitle(pFileName);
+					findAllFileNameAdded = true;
+				}
+
+				int lineNumber = static_cast<int>(pEditView->execute(SCI_LINEFROMPOSITION, targetStart));
+				int lend = static_cast<int32_t>(pEditView->execute(SCI_GETLINEENDPOSITION, lineNumber));
+				int lstart = static_cast<int32_t>(pEditView->execute(SCI_POSITIONFROMLINE, lineNumber));
+				int nbChar = lend - lstart;
+				if (_options._isFinderOnlyOneLineIfMultipleFinds)
+				{
+					if (lineNumber == oldLineNumber)
+						break;
+					else
+						oldLineNumber = lineNumber;
+				}
+				// use the static buffer
+				TCHAR lineBuf[1024];
+
+				if (nbChar > 1024 - 3)
+					lend = lstart + 1020;
+
+				int start_mark = targetStart - lstart;
+				int end_mark = targetEnd - lstart;
+
+				pEditView->getGenericText(lineBuf, 1024, lstart, lend, &start_mark, &end_mark);
+
+				generic_string line = lineBuf;
+				line += TEXT("\r\n");
+				SearchResultMarking srm;
+				srm._start = start_mark;
+				srm._end = end_mark;
+				_pFinder->add(FoundInfo(targetStart, targetEnd, lineNumber + 1, pFileName), srm, line.c_str());
+
+				break; 
+			}
+
+			case ProcessFindInFinder:
+			{
+				if (not pFindersInfo || not pFindersInfo->_pSourceFinder || not pFindersInfo->_pDestFinder)
+					break;
+
+				const TCHAR *pFileName = pFindersInfo->_pFileName ? pFindersInfo->_pFileName : TEXT("");
+
+				if (!findAllFileNameAdded)	//add new filetitle in hits if we haven't already
+				{
+					pFindersInfo->_pDestFinder->addFileNameTitle(pFileName);
+					findAllFileNameAdded = true;
+				}
+
+				auto lineNumber = pEditView->execute(SCI_LINEFROMPOSITION, targetStart);
+				int lend = static_cast<int32_t>(pEditView->execute(SCI_GETLINEENDPOSITION, lineNumber));
+				int lstart = static_cast<int32_t>(pEditView->execute(SCI_POSITIONFROMLINE, lineNumber));
+				int nbChar = lend - lstart;
+
+				// use the static buffer
+				TCHAR lineBuf[1024];
+
+				if (nbChar > 1024 - 3)
+					lend = lstart + 1020;
+
+				int start_mark = targetStart - lstart;
+				int end_mark = targetEnd - lstart;
+
+				pEditView->getGenericText(lineBuf, 1024, lstart, lend, &start_mark, &end_mark);
+
+				generic_string line = lineBuf;
+				line += TEXT("\r\n");
+				SearchResultMarking srm;
+				srm._start = start_mark;
+				srm._end = end_mark;
+				
+				if (pOptions->_isMatchLineNumber)
+				{
+					if (pFindersInfo->_pSourceFinder->canFind(pFileName, lineNumber + 1))
+						pFindersInfo->_pDestFinder->add(FoundInfo(targetStart, targetEnd, lineNumber + 1, pFileName), srm, line.c_str());
+				}
+				else
+				{
+					pFindersInfo->_pDestFinder->add(FoundInfo(targetStart, targetEnd, lineNumber + 1, pFileName), srm, line.c_str());
+				}
+				break;
+			}
+
+			case ProcessReplaceAll: 
+			{
+				int replacedLength;
+				if (isRegExp)
+					replacedLength = pEditView->replaceTargetRegExMode(pTextReplace);
+				else
+					replacedLength = pEditView->replaceTarget(pTextReplace);
+
+				replaceDelta = replacedLength - foundTextLen;
+				break; 
+			}
+
+			case ProcessMarkAll: 
+			{
+				// In theory, we can't have empty matches for a ProcessMarkAll, but because scintilla 
+				// gets upset if we call INDICATORFILLRANGE with a length of 0, we protect against it here.
+				// At least in version 2.27, after calling INDICATORFILLRANGE with length 0, further indicators 
+				// on the same line would simply not be shown.  This may have been fixed in later version of Scintilla.
+				if (foundTextLen > 0)  
+				{
+					pEditView->execute(SCI_SETINDICATORCURRENT, SCE_UNIVERSAL_FOUND_STYLE);
+					pEditView->execute(SCI_INDICATORFILLRANGE,  targetStart, foundTextLen);
+				}
+
+				if (_env->_doMarkLine)
+				{
+					auto lineNumber = pEditView->execute(SCI_LINEFROMPOSITION, targetStart);
+					auto state = pEditView->execute(SCI_MARKERGET, lineNumber);
+
+					if (!(state & (1 << MARK_BOOKMARK)))
+						pEditView->execute(SCI_MARKERADD, lineNumber, MARK_BOOKMARK);
+				}
+				break; 
+			}
+			
+			case ProcessMarkAllExt:
+			{
+				// See comment by ProcessMarkAll
+				if (foundTextLen > 0)
+				{
+					pEditView->execute(SCI_SETINDICATORCURRENT,  colourStyleID);
+					pEditView->execute(SCI_INDICATORFILLRANGE,  targetStart, foundTextLen);
+				}
+				break;
+			}
+
+			case ProcessMarkAll_2:
+			{
+				// See comment by ProcessMarkAll
+				if (foundTextLen > 0)
+				{
+					pEditView->execute(SCI_SETINDICATORCURRENT,  SCE_UNIVERSAL_FOUND_STYLE_SMART);
+					pEditView->execute(SCI_INDICATORFILLRANGE,  targetStart, foundTextLen);
+				}
+				break;
+			}
+
+			case ProcessMarkAll_IncSearch:
+			{
+				// See comment by ProcessMarkAll
+				if (foundTextLen > 0)
+				{
+					pEditView->execute(SCI_SETINDICATORCURRENT,  SCE_UNIVERSAL_FOUND_STYLE_INC);
+					pEditView->execute(SCI_INDICATORFILLRANGE,  targetStart, foundTextLen);
+				}
+				break;
+			}
+
+			case ProcessCountAll: 
+			{
+				//Nothing to do
+				break;
+			}
+
+			default:
+			{
+				delete [] pTextFind;
+				delete [] pTextReplace;
+				return nbProcessed;
+			}
+			
+		}	
+		++nbProcessed;
+
+        // After the processing of the last string occurence the search loop should be stopped
+        // This helps to avoid the endless replacement during the EOL ("$") searching
+		if (targetStart + foundTextLen == findReplaceInfo._endRange)
+            break;
+		
+		findReplaceInfo._startRange = targetStart + foundTextLen + replaceDelta;		//search from result onwards
+		findReplaceInfo._endRange += replaceDelta;									//adjust end of range in case of replace
+	}
+
+	delete [] pTextFind;
+	delete [] pTextReplace;
+
+	if (nbProcessed > 0)
+	{
+		Finder *pFinder = nullptr;
+		if (op == ProcessFindAll)
+		{
+			pFinder = _pFinder;
+		}
+		else if (op == ProcessFindInFinder)
+		{
+			if (pFindersInfo && pFindersInfo->_pDestFinder)
+				pFinder = pFindersInfo->_pDestFinder;
+			else
+				pFinder = _pFinder;
+		}
+
+		if (pFinder != nullptr)
+			pFinder->addFileHitCount(nbProcessed);
+	}
+	return nbProcessed;
+}
+
+void FindReplaceDlg::replaceAllInOpenedDocs()
+{
+	::SendMessage(_hParent, WM_REPLACEALL_INOPENEDDOC, 0, 0);
+}
+
+void FindReplaceDlg::removeAllFinders()
+{
+    for (int n = static_cast<int32_t>(_finders.size()) - 1; n >= 0; n--)
+	{
+		::SendMessage(_hParent, NPPM_DMMHIDE, 0, (LPARAM)_finders[n]->getHSelf());
+		_finders.erase(_finders.begin() + n);
+	}
+	_pFinder = nullptr;
+}
+
+void FindReplaceDlg::findAllIn(InWhat op)
+{
+	bool justCreated = false;
+	tTbData	data = { 0 };
+	if (_options._isFinderOnlyOne )
+	{
+                for (int n = static_cast<int32_t>(_finders.size()) - 1; n >= 0; n--)
+		{
+			::SendMessage(_hParent, NPPM_DMMHIDE, 0, (LPARAM)_finders[n]->getHSelf());
+			_finders.erase(_finders.begin() + n);
+		}
+		_pFinder = nullptr;
+	}
+	else if (_options._isFinderUnique)
+	{
+                 for (int n = static_cast<int32_t>(_finders.size()) - 1; n >= 0; n--)
+                 {
+			if (!lstrcmp(_options._str2Search.c_str(), _finders[n]->_pluginName.c_str()))
+			{
+				if (_pFinder == _finders[n])
+				{
+					_pFinder = nullptr;
+				}
+				::SendMessage(_hParent, NPPM_DMMHIDE, 0, (LPARAM)_finders[n]->getHSelf());
+				_finders.erase(_finders.begin() + n);
+			}
+		}
+	}
+	if (_options._isAutoCloseEmptyFinder)
+	{
+                 for (int n = static_cast<int32_t>(_finders.size()) - 1; n >= 0; n--)
+                 {
+			if (_finders[n]->_nbFoundFiles == 0)
+			{
+				if (_pFinder == _finders[n])
+				{
+					_pFinder = nullptr;
+				}
+				::SendMessage(_hParent, NPPM_DMMHIDE, 0, (LPARAM)_finders[n]->getHSelf());
+				_finders.erase(_finders.begin() + n);
+			}
+		}
+	}
+	if (!_options._isFinderOnlyOne || !_pFinder)
+	{
+		_pFinder = new Finder();
+		_pFinder->init(_hInst, _hSelf, _ppEditView);
+		_pFinder->setVolatiled(true);
+		
+		_pFinder->create(&data, false);
+		::SendMessage(_hParent, NPPM_MODELESSDIALOG, MODELESSDIALOGREMOVE, reinterpret_cast<LPARAM>(_pFinder->getHSelf()));
+		// define the default docking behaviour
+		data.uMask = DWS_DF_CONT_BOTTOM | DWS_ICONTAB | DWS_ADDINFO;
+		data.hIconTab = (HICON)::LoadImage(_hInst, MAKEINTRESOURCE(IDI_FIND_RESULT_ICON), IMAGE_ICON, 0, 0, LR_LOADMAP3DCOLORS | LR_LOADTRANSPARENT);
+		data.pszAddInfo = _findAllResultStr;
+
+		data.pszModuleName = TEXT("dummy");
+
+		// the dlgDlg should be the index of funcItem where the current function pointer is
+		// in this case is DOCKABLE_DEMO_INDEX
+		data.dlgID = 0;
+		data.pszName = const_cast<TCHAR *>(new TCHAR[_options._str2Search.length()]);
+		lstrcpy(const_cast<TCHAR *>(data.pszName), _options._str2Search.c_str());
+		_pFinder->_pluginName =_options._str2Search;
+
+		_pFinder->_scintView.init(_hInst, _pFinder->getHSelf());
+
+		// Subclass the ScintillaEditView for the Finder (Scintilla doesn't notify all key presses)
+		originalFinderProc = SetWindowLongPtr(_pFinder->_scintView.getHSelf(), GWLP_WNDPROC, reinterpret_cast<LONG_PTR>(finderProc));
+
+		_pFinder->setFinderReadOnly(true);
+		_pFinder->_scintView.execute(SCI_SETCODEPAGE, SC_CP_UTF8);
+		_pFinder->_scintView.execute(SCI_USEPOPUP, FALSE);
+		_pFinder->_scintView.execute(SCI_SETUNDOCOLLECTION, false);	//dont store any undo information
+		_pFinder->_scintView.execute(SCI_SETCARETLINEVISIBLE, 1);
+		_pFinder->_scintView.execute(SCI_SETCARETWIDTH, 0);
+		_pFinder->_scintView.showMargin(ScintillaEditView::_SC_MARGE_FOLDER, true);
+
+		// get the width of FindDlg
+		RECT findRect;
+		::GetWindowRect(_pFinder->getHSelf(), &findRect);
+
+		// overwrite some default settings
+		_pFinder->_scintView.showMargin(ScintillaEditView::_SC_MARGE_SYBOLE, false);
+		_pFinder->_scintView.setMakerStyle(FOLDER_STYLE_SIMPLE);
+
+		_pFinder->_scintView.display();
+		_pFinder->display();
+		::SendMessage(_hParent, NPPM_DMMHIDE, 0, reinterpret_cast<LPARAM>(_pFinder->getHSelf()));
+		::UpdateWindow(_hParent);
+		justCreated = true;
+	}
+	_pFinder->setFinderStyle();
+
+	if (justCreated)
+	{
+		// Send the address of _MarkingsStruct to the lexer
+		char ptrword[sizeof(void*)*2+1];
+		sprintf(ptrword, "%p", &_pFinder->_markingsStruct);
+		_pFinder->_scintView.execute(SCI_SETPROPERTY, reinterpret_cast<WPARAM>("@MarkingsStruct"), reinterpret_cast<LPARAM>(ptrword));
+		_finders.insert(_finders.end(),_pFinder);
+	}
+	
+	::SendMessage(_pFinder->getHSelf(), WM_SIZE, 0, 0);
+
+	int cmdid = 0;
+	if (op == ALL_OPEN_DOCS)
+		cmdid = WM_FINDALL_INOPENEDDOC;
+	else if (op == FILES_IN_DIR)
+		cmdid = WM_FINDINFILES;
+	else if (op == CURRENT_DOC)
+		cmdid = WM_FINDALL_INCURRENTDOC;
+
+	if (!cmdid) return;
+
+	if (::SendMessage(_hParent, cmdid, 0, 0))
+	{
+		if(_findAllResult == 1)
+			wsprintf(_findAllResultStr, TEXT("1 hit"));
+		else
+			wsprintf(_findAllResultStr, TEXT("%d hits"), _findAllResult);
+		if (data.pszName)
+		{
+			data.pszAddInfo = const_cast<TCHAR *>(new TCHAR[40]);
+			lstrcpy(const_cast<TCHAR *>(data.pszAddInfo), _findAllResultStr);
+		}
+		if (_findAllResult) 
+		{
+			focusOnFinder();
+		}
+		else
+		{
+			// Show finder
+			::SendMessage(_hParent, NPPM_DMMSHOW, 0, reinterpret_cast<LPARAM>(_pFinder->getHSelf()));
+			getFocus(); // no hits
+		}
+		if (data.pszName)
+			::SendMessage(_hParent, NPPM_DMMREGASDCKDLG, 0, (LPARAM)&data);
+	}
+	else // error - search folder doesn't exist
+		::SendMessage(_hSelf, WM_NEXTDLGCTL, reinterpret_cast<WPARAM>(::GetDlgItem(_hSelf, IDD_FINDINFILES_DIR_COMBO)), TRUE);
+}
+
+Finder * FindReplaceDlg::createFinder(generic_string str2Search)
+{
+	Finder *pFinder = new Finder();
+
+	pFinder->init(_hInst, _hSelf, _ppEditView);
+	
+	tTbData	data = { 0 };
+	pFinder->create(&data, false);
+	::SendMessage(_hParent, NPPM_MODELESSDIALOG, MODELESSDIALOGREMOVE, reinterpret_cast<WPARAM>(pFinder->getHSelf()));
+	// define the default docking behaviour
+	data.uMask = DWS_DF_CONT_BOTTOM | DWS_ICONTAB | DWS_ADDINFO;
+	data.hIconTab = (HICON)::LoadImage(_hInst, MAKEINTRESOURCE(IDI_FIND_RESULT_ICON), IMAGE_ICON, 0, 0, LR_LOADMAP3DCOLORS | LR_LOADTRANSPARENT);
+        if (str2Search.length() > 0)
+        {
+            lstrcpy(const_cast<TCHAR *>(data.pszAddInfo), str2Search.c_str());
+            lstrcpy(const_cast<TCHAR *>(data.pszName), str2Search.c_str());
+        }
+        else
+        {
+	    data.pszAddInfo = _findAllResultStr;
+            data.pszName = _findAllResultStr;
+        }
+	data.pszModuleName = TEXT("dummy");
+
+	// the dlgDlg should be the index of funcItem where the current function pointer is
+	// in this case is DOCKABLE_DEMO_INDEX
+	data.dlgID = 0;
+	::SendMessage(_hParent, NPPM_DMMREGASDCKDLG, 0, reinterpret_cast<LPARAM>(&data));
+
+	pFinder->_scintView.init(_hInst, pFinder->getHSelf());
+
+	// Subclass the ScintillaEditView for the Finder (Scintilla doesn't notify all key presses)
+	originalFinderProc = SetWindowLongPtr(pFinder->_scintView.getHSelf(), GWLP_WNDPROC, reinterpret_cast<LONG_PTR>(finderProc));
+
+	pFinder->setFinderReadOnly(true);
+	pFinder->_scintView.execute(SCI_SETCODEPAGE, SC_CP_UTF8);
+	pFinder->_scintView.execute(SCI_USEPOPUP, FALSE);
+	pFinder->_scintView.execute(SCI_SETUNDOCOLLECTION, false);	//dont store any undo information
+	pFinder->_scintView.execute(SCI_SETCARETLINEVISIBLE, 1);
+	pFinder->_scintView.execute(SCI_SETCARETWIDTH, 0);
+	pFinder->_scintView.showMargin(ScintillaEditView::_SC_MARGE_FOLDER, true);
+
+	// get the width of FindDlg
+	RECT findRect;
+	::GetWindowRect(pFinder->getHSelf(), &findRect);
+
+	// overwrite some default settings
+	pFinder->_scintView.showMargin(ScintillaEditView::_SC_MARGE_SYBOLE, false);
+	pFinder->_scintView.setMakerStyle(FOLDER_STYLE_SIMPLE);
+
+	pFinder->_scintView.display();
+	pFinder->display();
+	::UpdateWindow(_hParent);
+	
+	pFinder->setFinderStyle();
+
+	// Send the address of _MarkingsStruct to the lexer
+	char ptrword[sizeof(void*) * 2 + 1];
+	sprintf(ptrword, "%p", &pFinder->_markingsStruct);
+	pFinder->_scintView.execute(SCI_SETPROPERTY, reinterpret_cast<WPARAM>("@MarkingsStruct"), reinterpret_cast<LPARAM>(ptrword));
+
+	_findersOfFinder.push_back(pFinder);
+
+	::SendMessage(pFinder->getHSelf(), WM_SIZE, 0, 0);
+
+	// Show finder
+	::SendMessage(_hParent, NPPM_DMMSHOW, 0, reinterpret_cast<LPARAM>(pFinder->getHSelf()));
+	pFinder->_scintView.getFocus();
+
+	return pFinder;
+}
+
+bool FindReplaceDlg::removeFinder(Finder *finder2remove)
+{
+	for (vector<Finder *>::iterator i = _findersOfFinder.begin(); i != _findersOfFinder.end(); ++i)
+	{
+		if (*i == finder2remove)
+		{
+			delete finder2remove;
+			_findersOfFinder.erase(i);
+			return true;
+		}
+	}
+	return false;
+}
+
+void FindReplaceDlg::setSearchText(TCHAR * txt2find) {
+	HWND hCombo = ::GetDlgItem(_hSelf, IDFINDWHAT);
+	if (txt2find && txt2find[0])
+	{
+		// We got a valid search string
+		::SendMessage(hCombo, CB_SETCURSEL, static_cast<WPARAM>(-1), 0); // remove selection - to allow using down arrow to get to last searched word
+		::SetDlgItemText(_hSelf, IDFINDWHAT, txt2find);
+	}
+	::SendMessage(hCombo, CB_SETEDITSEL, 0, MAKELPARAM(0, -1)); // select all text - fast edit
+}
+
+void FindReplaceDlg::enableReplaceFunc(bool isEnable) 
+{
+	_currentStatus = isEnable?REPLACE_DLG:FIND_DLG;
+	int hideOrShow = isEnable?SW_SHOW:SW_HIDE;
+	RECT *pClosePos = isEnable?&_replaceClosePos:&_findClosePos;
+
+	enableFindInFilesControls(false);
+	enableMarkAllControls(false);
+        showFindersGroup(isEnable);
+	// replace controls
+	::ShowWindow(::GetDlgItem(_hSelf, ID_STATICTEXT_REPLACE),hideOrShow);
+	::ShowWindow(::GetDlgItem(_hSelf, IDREPLACE),hideOrShow);
+	::ShowWindow(::GetDlgItem(_hSelf, IDREPLACEWITH),hideOrShow);
+	::ShowWindow(::GetDlgItem(_hSelf, IDREPLACEALL),hideOrShow);
+	::ShowWindow(::GetDlgItem(_hSelf, IDREPLACEINSEL),hideOrShow);
+	::ShowWindow(::GetDlgItem(_hSelf, IDC_REPLACE_OPENEDFILES),hideOrShow);
+	::ShowWindow(::GetDlgItem(_hSelf, IDC_REPLACEINSELECTION),hideOrShow);
+	::ShowWindow(::GetDlgItem(_hSelf, IDC_IN_SELECTION_CHECK), hideOrShow);
+
+	// find controls
+	::ShowWindow(::GetDlgItem(_hSelf, IDC_FINDALL_OPENEDFILES), !hideOrShow);
+	::ShowWindow(::GetDlgItem(_hSelf, IDCCOUNTALL),!hideOrShow);
+	::ShowWindow(::GetDlgItem(_hSelf, IDC_FINDALL_CURRENTFILE),!hideOrShow);
+
+	gotoCorrectTab();
+
+	::MoveWindow(::GetDlgItem(_hSelf, IDCANCEL), pClosePos->left + _deltaWidth, pClosePos->top, pClosePos->right, pClosePos->bottom, TRUE);
+
+	TCHAR label[MAX_PATH];
+	_tab.getCurrentTitle(label, MAX_PATH);
+	::SetWindowText(_hSelf, label);
+
+	setDefaultButton(IDOK);
+}
+
+void FindReplaceDlg::enableMarkAllControls(bool isEnable)
+{
+	int hideOrShow = isEnable?SW_SHOW:SW_HIDE;
+	::ShowWindow(::GetDlgItem(_hSelf, IDCMARKALL),hideOrShow);
+	::ShowWindow(::GetDlgItem(_hSelf, IDC_MARKLINE_CHECK),hideOrShow);
+	::ShowWindow(::GetDlgItem(_hSelf, IDC_PURGE_CHECK),hideOrShow);
+	::ShowWindow(::GetDlgItem(_hSelf, IDC_CLEAR_ALL),hideOrShow);
+	::ShowWindow(::GetDlgItem(_hSelf, IDC_IN_SELECTION_CHECK), hideOrShow);
+
+	::ShowWindow(::GetDlgItem(_hSelf, IDC_DIR_STATIC), !hideOrShow);
+	::ShowWindow(::GetDlgItem(_hSelf, IDC_FINDPREV), !hideOrShow);
+}
+
+void FindReplaceDlg::enableFindInFilesControls(bool isEnable)
+{
+	// Hide Items
+	::ShowWindow(::GetDlgItem(_hSelf, IDWRAP), isEnable?SW_HIDE:SW_SHOW);
+	::ShowWindow(::GetDlgItem(_hSelf, IDCCOUNTALL), isEnable?SW_HIDE:SW_SHOW);
+	::ShowWindow(::GetDlgItem(_hSelf, IDC_FINDALL_OPENEDFILES), isEnable?SW_HIDE:SW_SHOW);
+	::ShowWindow(::GetDlgItem(_hSelf, IDC_FINDALL_CURRENTFILE), isEnable?SW_HIDE:SW_SHOW);
+	::ShowWindow(::GetDlgItem(_hSelf, IDOK), isEnable?SW_HIDE:SW_SHOW);
+
+	::ShowWindow(::GetDlgItem(_hSelf, IDC_MARKLINE_CHECK), isEnable?SW_HIDE:SW_SHOW);
+	::ShowWindow(::GetDlgItem(_hSelf, IDC_PURGE_CHECK), isEnable?SW_HIDE:SW_SHOW);
+	::ShowWindow(::GetDlgItem(_hSelf, IDC_IN_SELECTION_CHECK), isEnable?SW_HIDE:SW_SHOW);
+	::ShowWindow(::GetDlgItem(_hSelf, IDC_CLEAR_ALL), isEnable?SW_HIDE:SW_SHOW);
+	::ShowWindow(::GetDlgItem(_hSelf, IDCMARKALL), isEnable?SW_HIDE:SW_SHOW);
+
+	::ShowWindow(::GetDlgItem(_hSelf, IDC_DIR_STATIC), isEnable?SW_HIDE:SW_SHOW);
+	::ShowWindow(::GetDlgItem(_hSelf, IDC_FINDPREV), isEnable ? SW_HIDE : SW_SHOW);
+	
+	::ShowWindow(::GetDlgItem(_hSelf, IDREPLACE), isEnable?SW_HIDE:SW_SHOW);
+	::ShowWindow(::GetDlgItem(_hSelf, IDC_REPLACEINSELECTION), isEnable?SW_HIDE:SW_SHOW);
+	::ShowWindow(::GetDlgItem(_hSelf, IDREPLACEALL), isEnable?SW_HIDE:SW_SHOW);
+	::ShowWindow(::GetDlgItem(_hSelf, IDC_REPLACE_OPENEDFILES), isEnable?SW_HIDE:SW_SHOW);
+
+	// Show Items
+	if (isEnable)
+	{
+		::ShowWindow(::GetDlgItem(_hSelf, ID_STATICTEXT_REPLACE), SW_SHOW);
+		::ShowWindow(::GetDlgItem(_hSelf, IDREPLACEWITH), SW_SHOW);
+	}
+	::ShowWindow(::GetDlgItem(_hSelf, IDD_FINDINFILES_REPLACEINFILES), isEnable?SW_SHOW:SW_HIDE);
+	::ShowWindow(::GetDlgItem(_hSelf, IDD_FINDINFILES_FILTERS_STATIC), isEnable?SW_SHOW:SW_HIDE);
+	::ShowWindow(::GetDlgItem(_hSelf, IDD_FINDINFILES_FILTERS_COMBO), isEnable?SW_SHOW:SW_HIDE);
+	::ShowWindow(::GetDlgItem(_hSelf, IDD_FINDINFILES_DIR_STATIC), isEnable?SW_SHOW:SW_HIDE);
+	::ShowWindow(::GetDlgItem(_hSelf, IDD_FINDINFILES_DIR_COMBO), isEnable?SW_SHOW:SW_HIDE);
+	::ShowWindow(::GetDlgItem(_hSelf, IDD_FINDINFILES_BROWSE_BUTTON), isEnable?SW_SHOW:SW_HIDE);
+	::ShowWindow(::GetDlgItem(_hSelf, IDD_FINDINFILES_FIND_BUTTON), isEnable?SW_SHOW:SW_HIDE);
+	::ShowWindow(::GetDlgItem(_hSelf, IDD_FINDINFILES_GOBACK_BUTTON), isEnable?SW_SHOW:SW_HIDE);
+	::ShowWindow(::GetDlgItem(_hSelf, IDD_FINDINFILES_RECURSIVE_CHECK), isEnable?SW_SHOW:SW_HIDE);
+	::ShowWindow(::GetDlgItem(_hSelf, IDD_FINDINFILES_INHIDDENDIR_CHECK), isEnable?SW_SHOW:SW_HIDE);
+    ::ShowWindow(::GetDlgItem(_hSelf, IDD_FINDINFILES_FOLDERFOLLOWSDOC_CHECK), isEnable?SW_SHOW:SW_HIDE);
+}
+
+void FindReplaceDlg::getPatterns(vector<generic_string> & patternVect)
+{
+	cutString(_env->_filters.c_str(), patternVect);
+}
+
+void FindReplaceDlg::saveInMacro(size_t cmd, int cmdType)
+{
+	int booleans = 0;
+	::SendMessage(_hParent, WM_FRSAVE_INT, IDC_FRCOMMAND_INIT, 0);
+	::SendMessage(_hParent, WM_FRSAVE_STR, IDFINDWHAT,  reinterpret_cast<LPARAM>(_options._str2Search.c_str()));
+	booleans |= _options._isWholeWord?IDF_WHOLEWORD:0;
+	booleans |= _options._isMatchCase?IDF_MATCHCASE:0;
+	booleans |= _options._dotMatchesNewline?IDF_REDOTMATCHNL:0;
+
+	::SendMessage(_hParent, WM_FRSAVE_INT, IDNORMAL, _options._searchType);
+	if (cmd == IDCMARKALL)
+	{
+		booleans |= _options._doPurge?IDF_PURGE_CHECK:0;
+		booleans |= _options._doMarkLine?IDF_MARKLINE_CHECK:0;
+	}
+	if (cmdType & FR_OP_REPLACE)
+		::SendMessage(_hParent, WM_FRSAVE_STR, IDREPLACEWITH, reinterpret_cast<LPARAM>(_options._str4Replace.c_str()));
+	if (cmdType & FR_OP_FIF)
+	{
+		::SendMessage(_hParent, WM_FRSAVE_STR, IDD_FINDINFILES_DIR_COMBO, reinterpret_cast<LPARAM>(_options._directory.c_str()));
+		::SendMessage(_hParent, WM_FRSAVE_STR, IDD_FINDINFILES_FILTERS_COMBO, reinterpret_cast<LPARAM>(_options._filters.c_str()));
+		booleans |= _options._isRecursive?IDF_FINDINFILES_RECURSIVE_CHECK:0;
+		booleans |= _options._isInHiddenDir?IDF_FINDINFILES_INHIDDENDIR_CHECK:0;
+	}
+	else if (!(cmdType & FR_OP_GLOBAL))
+	{
+		booleans |= _options._isInSelection?IDF_IN_SELECTION_CHECK:0;
+		booleans |= _options._isWrapAround?IDF_WRAP:0;
+		booleans |= _options._whichDirection?IDF_WHICH_DIRECTION:0;
+	}
+	::SendMessage(_hParent, WM_FRSAVE_INT, IDC_FRCOMMAND_BOOLEANS, booleans);
+	::SendMessage(_hParent, WM_FRSAVE_INT, IDC_FRCOMMAND_EXEC, cmd);
+}
+
+void FindReplaceDlg::setStatusbarMessage(const generic_string & msg, FindStatus staus)
+{
+	if (staus == FSNotFound)
+	{
+		::MessageBeep(0xFFFFFFFF);
+
+		FLASHWINFO flashInfo;
+		flashInfo.cbSize = sizeof(FLASHWINFO);
+		flashInfo.hwnd = isVisible()?_hSelf:GetParent(_hSelf);
+		flashInfo.uCount = 3;
+		flashInfo.dwTimeout = 100;
+		flashInfo.dwFlags = FLASHW_ALL;
+		FlashWindowEx(&flashInfo);
+	}
+	else if (staus == FSTopReached || staus == FSEndReached)
+	{
+		if (!isVisible()) {
+			FLASHWINFO flashInfo;
+			flashInfo.cbSize = sizeof(FLASHWINFO);
+			flashInfo.hwnd = GetParent(_hSelf);
+			flashInfo.uCount = 2;
+			flashInfo.dwTimeout = 100;
+			flashInfo.dwFlags = FLASHW_ALL;
+			FlashWindowEx(&flashInfo);
+		}
+	}
+
+	if (isVisible())
+	{
+		_statusbarFindStatus = staus;
+		_statusBar.setOwnerDrawText(msg.c_str());
+	}
+}
+
+void FindReplaceDlg::execSavedCommand(int cmd, uptr_t intValue, generic_string stringValue)
+{
+	switch(cmd)
+	{
+		case IDC_FRCOMMAND_INIT:
+			_env = new FindOption;
+			break;
+		case IDFINDWHAT:
+			_env->_str2Search = stringValue;
+			break;
+		case IDC_FRCOMMAND_BOOLEANS:
+			_env->_isWholeWord = ((intValue & IDF_WHOLEWORD)> 0);
+			_env->_isMatchCase = ((intValue & IDF_MATCHCASE)> 0);
+			_env->_isRecursive = ((intValue & IDF_FINDINFILES_RECURSIVE_CHECK)> 0);
+			_env->_isInHiddenDir = ((intValue & IDF_FINDINFILES_INHIDDENDIR_CHECK)> 0);
+			_env->_doPurge = ((intValue & IDF_PURGE_CHECK)> 0);
+			_env->_doMarkLine = ((intValue & IDF_MARKLINE_CHECK)> 0);
+			_env->_isInSelection = ((intValue & IDF_IN_SELECTION_CHECK)> 0);
+			_env->_isWrapAround = ((intValue & IDF_WRAP)> 0);
+			_env->_whichDirection = ((intValue & IDF_WHICH_DIRECTION)> 0);
+			_env->_dotMatchesNewline = ((intValue & IDF_REDOTMATCHNL)> 0);
+			_env->_isFinderUnique = ((intValue & IDC_FINDER_UNIQUE)> 0);
+			_env->_isFinderOnlyOne = ((intValue & IDC_FINDER_ONLY_ONE)> 0);
+			_env->_isAutoCloseEmptyFinder = ((intValue & IDC_FINDER_AUTO_CLOSE_EMPTY)> 0);
+			_env->_isFinderOnlyOneLineIfMultipleFinds = ((intValue & IDC_FINDER_ONE_LINE_IF_MULTIPLE_FINDS)> 0);
+			break;
+		case IDNORMAL:
+			_env->_searchType = static_cast<SearchType>(intValue);
+			break;
+		case IDREPLACEWITH:
+			_env->_str4Replace = stringValue;
+			break;
+		case IDD_FINDINFILES_DIR_COMBO:
+			_env->_directory = stringValue;
+			break;
+		case IDD_FINDINFILES_FILTERS_COMBO:
+			_env->_filters = stringValue;
+			break;
+		case IDC_FRCOMMAND_EXEC:
+		{
+			NppParameters *nppParamInst = NppParameters::getInstance();
+			switch(intValue)
+			{
+				case IDOK:
+					nppParamInst->_isFindReplacing = true;
+					processFindNext(_env->_str2Search.c_str());
+					nppParamInst->_isFindReplacing = false;
+					break;
+				case IDREPLACE:
+					nppParamInst->_isFindReplacing = true;
+					processReplace(_env->_str2Search.c_str(), _env->_str4Replace.c_str(), _env);
+					nppParamInst->_isFindReplacing = false;
+					break;
+				case IDC_FINDALL_OPENEDFILES:
+					nppParamInst->_isFindReplacing = true;
+					findAllIn(ALL_OPEN_DOCS);
+					nppParamInst->_isFindReplacing = false;
+					break;
+				case IDC_FINDALL_CURRENTFILE:
+					nppParamInst->_isFindReplacing = true;
+					findAllIn(FILES_IN_DIR);
+					nppParamInst->_isFindReplacing = false;
+					break;
+				case IDC_REPLACE_OPENEDFILES :
+					nppParamInst->_isFindReplacing = true;
+					replaceAllInOpenedDocs();
+					nppParamInst->_isFindReplacing = false;
+					break;
+				case IDD_FINDINFILES_FIND_BUTTON :
+					nppParamInst->_isFindReplacing = true;
+					findAllIn(FILES_IN_DIR);
+					nppParamInst->_isFindReplacing = false;
+					break;
+
+				case IDD_FINDINFILES_REPLACEINFILES :
+				{
+					generic_string msg = TEXT("Are you sure you want to replace all occurrences in :\r");
+					msg += _env->_directory;
+					msg += TEXT("\rfor file type : ");
+					msg += (_env->_filters[0])?_env->_filters:TEXT("*.*");
+					
+					if (::MessageBox(_hParent, msg.c_str(), TEXT("Are you sure?"), MB_OKCANCEL|MB_DEFBUTTON2) == IDOK)
+					{
+						nppParamInst->_isFindReplacing = true;
+						::SendMessage(_hParent, WM_REPLACEINFILES, 0, 0);
+						nppParamInst->_isFindReplacing = false;
+					}
+					break;
+				}
+				case IDREPLACEALL :
+				{
+					nppParamInst->_isFindReplacing = true;
+					(*_ppEditView)->execute(SCI_BEGINUNDOACTION);
+					int nbReplaced = processAll(ProcessReplaceAll, _env);
+					(*_ppEditView)->execute(SCI_ENDUNDOACTION);
+					nppParamInst->_isFindReplacing = false;
+
+					generic_string result;
+					
+					if (nbReplaced < 0)
+						result = TEXT("Replace All: The regular expression is malformed.");
+					else
+					{
+						TCHAR moreInfo[64];
+						if (nbReplaced == 1)
+							wsprintf(moreInfo, TEXT("Replace All: %d occurrence was replaced."), nbReplaced);
+						else
+							wsprintf(moreInfo, TEXT("Replace All: %s occurrences were replaced."), commafyInt(nbReplaced).c_str());
+						result = moreInfo;
+					}
+					
+					setStatusbarMessage(result, FSMessage);
+					break;
+				}
+				case IDCCOUNTALL :
+				{
+					int nbCounted = processAll(ProcessCountAll, _env);
+					generic_string result;
+
+					if (nbCounted < 0)
+						result = TEXT("Count: The regular expression to search is malformed.");
+					else
+					{
+						TCHAR moreInfo[128];
+						if (nbCounted == 1)
+							wsprintf(moreInfo, TEXT("Count: %d match."), nbCounted);
+						else
+							wsprintf(moreInfo, TEXT("Count: %s matches."), commafyInt(nbCounted).c_str());
+						result = moreInfo;
+					}
+					setStatusbarMessage(result, FSMessage);
+					break;
+				}
+				case IDCMARKALL:
+				{
+					nppParamInst->_isFindReplacing = true;
+					int nbMarked = processAll(ProcessMarkAll, _env);
+					nppParamInst->_isFindReplacing = false;
+					generic_string result;
+
+					if (nbMarked < 0)
+					{
+						result = TEXT("Mark: The regular expression to search is malformed.");
+					}
+					else
+					{
+						TCHAR moreInfo[128];
+						if (nbMarked <= 1)
+							wsprintf(moreInfo, TEXT("%d match."), nbMarked);
+						else
+							wsprintf(moreInfo, TEXT("%s matches."), commafyInt(nbMarked).c_str());
+						result = moreInfo;
+					}
+
+					setStatusbarMessage(result, FSMessage);
+					break;
+				}
+				default:
+					throw std::runtime_error("Internal error: unknown saved command!");
+			}
+			delete _env;
+			_env = &_options;
+			break;
+		}
+		default:
+			throw std::runtime_error("Internal error: unknown SnR command!");
+	}
+}
+
+void FindReplaceDlg::setFindInFilesDirFilter(const TCHAR *dir, const TCHAR *filters)
+{
+	if (dir)
+	{
+		_options._directory = dir;
+		::SetDlgItemText(_hSelf, IDD_FINDINFILES_DIR_COMBO, dir);
+	}
+	if (filters)
+	{
+		_options._filters = filters;
+		::SetDlgItemText(_hSelf, IDD_FINDINFILES_FILTERS_COMBO, filters);
+	}
+}
+
+void FindReplaceDlg::initOptionsFromDlg()
+{
+	_options._isWholeWord = isCheckedOrNot(IDWHOLEWORD);
+	_options._isMatchCase = isCheckedOrNot(IDMATCHCASE);
+	_options._searchType = isCheckedOrNot(IDREGEXP)?FindRegex:isCheckedOrNot(IDEXTENDED)?FindExtended:FindNormal;
+	_options._isWrapAround = isCheckedOrNot(IDWRAP);
+	_options._isInSelection = isCheckedOrNot(IDC_IN_SELECTION_CHECK);
+
+	_options._dotMatchesNewline = isCheckedOrNot(IDREDOTMATCHNL);
+	_options._doPurge = isCheckedOrNot(IDC_PURGE_CHECK);
+	_options._doMarkLine = isCheckedOrNot(IDC_MARKLINE_CHECK);
+
+	_options._whichDirection = DIR_DOWN;
+	
+	_options._isRecursive = isCheckedOrNot(IDD_FINDINFILES_RECURSIVE_CHECK);
+	_options._isInHiddenDir = isCheckedOrNot(IDD_FINDINFILES_INHIDDENDIR_CHECK);
+	_options._isFinderUnique = isCheckedOrNot(IDC_FINDER_UNIQUE);
+	_options._isFinderOnlyOne = isCheckedOrNot(IDC_FINDER_ONLY_ONE);
+	_options._isFinderOnlyOneLineIfMultipleFinds = isCheckedOrNot(IDC_FINDER_ONE_LINE_IF_MULTIPLE_FINDS);
+	_options._isAutoCloseEmptyFinder = isCheckedOrNot(IDC_FINDER_AUTO_CLOSE_EMPTY);
+}
+
+void FindInFinderDlg::doDialog(Finder *launcher, bool isRTL)
+{
+	_pFinder2Search = launcher;
+	if (isRTL)
+	{
+		DLGTEMPLATE *pMyDlgTemplate = NULL;
+		HGLOBAL hMyDlgTemplate = makeRTLResource(IDD_FINDINFINDER_DLG, &pMyDlgTemplate);
+		::DialogBoxIndirectParam(_hInst, pMyDlgTemplate, _hParent, dlgProc, reinterpret_cast<LPARAM>(this));
+		::GlobalFree(hMyDlgTemplate);
+	}
+	else
+		::DialogBoxParam(_hInst, MAKEINTRESOURCE(IDD_FINDINFINDER_DLG), _hParent, dlgProc, reinterpret_cast<LPARAM>(this));
+	
+}
+
+void FindReplaceDlg::doDialog(DIALOG_TYPE whichType, bool isRTL, bool toShow)
+{
+	if (!isCreated())
+	{
+		_isRTL = isRTL;
+		create(IDD_FIND_REPLACE_DLG, isRTL);
+	}
+
+	if (whichType == FINDINFILES_DLG)
+		enableFindInFilesFunc();
+	else if (whichType == MARK_DLG)
+		enableMarkFunc();
+	else
+		enableReplaceFunc(whichType == REPLACE_DLG);
+
+	::SetFocus(::GetDlgItem(_hSelf, IDFINDWHAT));
+    display(toShow);
+}
+
+LRESULT FAR PASCAL FindReplaceDlg::finderProc(HWND hwnd, UINT message, WPARAM wParam, LPARAM lParam)
+{
+	if (message == WM_KEYDOWN && (wParam == VK_DELETE || wParam == VK_RETURN))
+	{
+		ScintillaEditView *pScint = (ScintillaEditView *)(::GetWindowLongPtr(hwnd, GWLP_USERDATA));
+		Finder *pFinder = (Finder *)(::GetWindowLongPtr(pScint->getHParent(), GWLP_USERDATA));
+		if (wParam == VK_RETURN)
+			pFinder->gotoFoundLine();
+		else // VK_DELETE
+			pFinder->deleteResult();
+		return 0;
+	}
+	else
+		// Call default (original) window procedure
+		return CallWindowProc((WNDPROC) originalFinderProc, hwnd, message, wParam, lParam);
+}
+
+void FindReplaceDlg::showFindersGroup(bool isDisable)
+{
+    ::ShowWindow(::GetDlgItem(_hSelf, IDC_FINDER_MODE_STATIC), isDisable ? SW_HIDE : SW_SHOW);
+    ::ShowWindow(::GetDlgItem(_hSelf, IDC_FINDER_UNIQUE), isDisable ? SW_HIDE : SW_SHOW);
+    ::ShowWindow(::GetDlgItem(_hSelf, IDC_FINDER_ONLY_ONE), isDisable ? SW_HIDE : SW_SHOW);
+    ::ShowWindow(::GetDlgItem(_hSelf, IDC_FINDER_ONE_LINE_IF_MULTIPLE_FINDS), isDisable ? SW_HIDE : SW_SHOW);
+    ::ShowWindow(::GetDlgItem(_hSelf, IDC_FINDER_AUTO_CLOSE_EMPTY), isDisable ? SW_HIDE : SW_SHOW);
+    if (_env->_isFinderOnlyOne)
+    {
+        ::EnableWindow(::GetDlgItem(_hSelf, IDC_FINDER_UNIQUE), false);
+        ::EnableWindow(::GetDlgItem(_hSelf, IDC_FINDER_AUTO_CLOSE_EMPTY), false);
+    }
+    else
+    {
+        ::EnableWindow(::GetDlgItem(_hSelf, IDC_FINDER_UNIQUE), true);
+        ::EnableWindow(::GetDlgItem(_hSelf, IDC_FINDER_AUTO_CLOSE_EMPTY), true);
+    }
+}
+
+void FindReplaceDlg::disableFindersGroup(bool )
+{
+    if (_env->_isFinderOnlyOne)
+    {
+        ::EnableWindow(::GetDlgItem(_hSelf, IDC_FINDER_UNIQUE), false);
+        ::EnableWindow(::GetDlgItem(_hSelf, IDC_FINDER_AUTO_CLOSE_EMPTY), false);
+    }
+    else
+    {
+        ::EnableWindow(::GetDlgItem(_hSelf, IDC_FINDER_UNIQUE), true);
+        ::EnableWindow(::GetDlgItem(_hSelf, IDC_FINDER_AUTO_CLOSE_EMPTY), true);
+    }
+}
+
+void FindReplaceDlg::enableFindInFilesFunc()
+{
+	enableFindInFilesControls();
+        showFindersGroup(false);
+	_currentStatus = FINDINFILES_DLG;
+	gotoCorrectTab();
+	::MoveWindow(::GetDlgItem(_hSelf, IDCANCEL), _findInFilesClosePos.left + _deltaWidth, _findInFilesClosePos.top, _findInFilesClosePos.right, _findInFilesClosePos.bottom, TRUE);
+	TCHAR label[MAX_PATH];
+	_tab.getCurrentTitle(label, MAX_PATH);
+	::SetWindowText(_hSelf, label);
+	setDefaultButton(IDD_FINDINFILES_FIND_BUTTON);
+}
+
+void FindReplaceDlg::enableMarkFunc()
+{
+	enableFindInFilesControls(false);
+	enableMarkAllControls(true);
+        showFindersGroup();
+
+	// Replace controls to hide
+	::ShowWindow(::GetDlgItem(_hSelf, ID_STATICTEXT_REPLACE),SW_HIDE);
+	::ShowWindow(::GetDlgItem(_hSelf, IDREPLACE),SW_HIDE);
+	::ShowWindow(::GetDlgItem(_hSelf, IDREPLACEWITH),SW_HIDE);
+	::ShowWindow(::GetDlgItem(_hSelf, IDREPLACEALL),SW_HIDE);
+	::ShowWindow(::GetDlgItem(_hSelf, IDREPLACEINSEL),SW_HIDE);
+	::ShowWindow(::GetDlgItem(_hSelf, IDC_REPLACE_OPENEDFILES),SW_HIDE);
+	::ShowWindow(::GetDlgItem(_hSelf, IDC_REPLACEINSELECTION),SW_HIDE);
+
+	// find controls to hide
+	::ShowWindow(::GetDlgItem(_hSelf, IDC_FINDALL_OPENEDFILES), SW_HIDE);
+	::ShowWindow(::GetDlgItem(_hSelf, IDCCOUNTALL),SW_HIDE);
+	::ShowWindow(::GetDlgItem(_hSelf, IDC_FINDALL_CURRENTFILE),SW_HIDE);
+	::ShowWindow(::GetDlgItem(_hSelf, IDOK),SW_HIDE);
+
+	_currentStatus = MARK_DLG;
+	gotoCorrectTab();
+	::MoveWindow(::GetDlgItem(_hSelf, IDCANCEL), _findInFilesClosePos.left + _deltaWidth, _findInFilesClosePos.top, _findInFilesClosePos.right, _findInFilesClosePos.bottom, TRUE);
+	TCHAR label[MAX_PATH];
+	_tab.getCurrentTitle(label, MAX_PATH);
+	::SetWindowText(_hSelf, label);
+	setDefaultButton(IDCMARKALL);
+}
+void FindReplaceDlg::combo2ExtendedMode(int comboID)
+{
+	HWND hFindCombo = ::GetDlgItem(_hSelf, comboID);
+	if (!hFindCombo) return;
+	
+	generic_string str2transform = getTextFromCombo(hFindCombo);
+		
+    // Count the number of character '\n' and '\r'
+    size_t nbEOL = 0;
+    size_t str2transformLen = lstrlen(str2transform.c_str());
+    for (size_t i = 0 ; i < str2transformLen ; ++i)
+    {
+        if (str2transform[i] == '\r' || str2transform[i] == '\n')
+            ++nbEOL;
+    }
+
+    if (nbEOL)
+    {
+		TCHAR * newBuffer = new TCHAR[str2transformLen + nbEOL*2 + 1];
+        int j = 0;
+        for (size_t i = 0 ; i < str2transformLen ; ++i)
+        {
+            if (str2transform[i] == '\r')
+            {
+                newBuffer[j++] = '\\';
+                newBuffer[j++] = 'r';
+            }
+            else if (str2transform[i] == '\n')
+            {
+                newBuffer[j++] = '\\';
+                newBuffer[j++] = 'n';
+            }
+            else
+            {
+                newBuffer[j++] = str2transform[i];
+            }
+        }
+        newBuffer[j++] = '\0';
+		setSearchText(newBuffer);
+
+        _options._searchType = FindExtended;
+		::SendDlgItemMessage(_hSelf, IDNORMAL, BM_SETCHECK, FALSE, 0);
+		::SendDlgItemMessage(_hSelf, IDEXTENDED, BM_SETCHECK, TRUE, 0);
+		::SendDlgItemMessage(_hSelf, IDREGEXP, BM_SETCHECK, FALSE, 0);
+
+		delete [] newBuffer;
+    }
+}
+
+void FindReplaceDlg::drawItem(LPDRAWITEMSTRUCT lpDrawItemStruct)
+{
+	//printStr(TEXT("OK"));
+	COLORREF fgColor = RGB(0, 0, 0); // black by default
+	PTSTR ptStr =(PTSTR)lpDrawItemStruct->itemData;
+
+	if (_statusbarFindStatus == FSNotFound)
+	{
+		fgColor = RGB(0xFF, 00, 00); // red
+	}
+	else if (_statusbarFindStatus == FSMessage)
+	{
+		fgColor = RGB(0, 0, 0xFF); // blue
+	}
+	else if (_statusbarFindStatus == FSTopReached || _statusbarFindStatus == FSEndReached)
+	{
+		fgColor = RGB(0, 166, 0); // green
+	}
+	else if (_statusbarFindStatus == FSNoMessage)
+	{
+		ptStr = TEXT("");
+	}
+	
+	SetTextColor(lpDrawItemStruct->hDC, fgColor);
+	COLORREF bgColor = getCtrlBgColor(_statusBar.getHSelf());
+	::SetBkColor(lpDrawItemStruct->hDC, bgColor);
+	RECT rect;
+	_statusBar.getClientRect(rect);
+	::DrawText(lpDrawItemStruct->hDC, ptStr, lstrlen(ptStr), &rect, DT_SINGLELINE | DT_VCENTER | DT_LEFT);
+}
+
+void Finder::addSearchLine(const TCHAR *searchName)
+{
+	generic_string str = TEXT("Search \"");
+	str += searchName;
+	str += TEXT("\"\r\n");
+
+	setFinderReadOnly(false);
+	_scintView.addGenericText(str.c_str());
+	setFinderReadOnly(true);
+	_lastSearchHeaderPos = static_cast<int32_t>(_scintView.execute(SCI_GETCURRENTPOS) - 2);
+
+	_pMainFoundInfos->push_back(EmptyFoundInfo);
+	_pMainMarkings->push_back(EmptySearchResultMarking);
+}
+
+void Finder::addFileNameTitle(const TCHAR * fileName)
+{
+	generic_string str = TEXT("  ");
+	str += fileName;
+	str += TEXT("\r\n");
+
+	setFinderReadOnly(false);
+	_scintView.addGenericText(str.c_str());
+	setFinderReadOnly(true);
+	_lastFileHeaderPos = static_cast<int32_t>(_scintView.execute(SCI_GETCURRENTPOS) - 2);
+
+	_pMainFoundInfos->push_back(EmptyFoundInfo);
+	_pMainMarkings->push_back(EmptySearchResultMarking);
+}
+
+void Finder::addFileHitCount(int count)
+{
+	TCHAR text[20];
+	if(count == 1)
+		wsprintf(text, TEXT(" (1 hit)"));
+	else
+		wsprintf(text, TEXT(" (%i hits)"), count);
+	setFinderReadOnly(false);
+	_scintView.insertGenericTextFrom(_lastFileHeaderPos, text);
+	setFinderReadOnly(true);
+	++_nbFoundFiles;
+}
+
+void Finder::addSearchHitCount(int count, bool isMatchLines)
+{
+	TCHAR *moreInfo = isMatchLines ? TEXT(" - Line Filter Mode: only display the filtered results") :TEXT("");
+	TCHAR text[100];
+	if(count == 1 && _nbFoundFiles == 1)
+		wsprintf(text, TEXT(" (1 hit in 1 file%s)"), moreInfo);
+	else if(count == 1 && _nbFoundFiles != 1)
+		wsprintf(text, TEXT(" (1 hit in %i files%s)"), _nbFoundFiles, moreInfo);
+	else if(count != 1 && _nbFoundFiles == 1)
+		wsprintf(text, TEXT(" (%i hits in 1 file%s)"), count, moreInfo);
+	else if(count != 1 && _nbFoundFiles != 1)
+		wsprintf(text, TEXT(" (%i hits in %i files%s)"), count, _nbFoundFiles, moreInfo);
+	setFinderReadOnly(false);
+	_scintView.insertGenericTextFrom(_lastSearchHeaderPos, text);
+	setFinderReadOnly(true);
+}
+
+
+void Finder::add(FoundInfo fi, SearchResultMarking mi, const TCHAR* foundline)
+{
+	_pMainFoundInfos->push_back(fi);
+	generic_string str = TEXT("\tLine ");
+
+	TCHAR lnb[16];
+	wsprintf(lnb, TEXT("%d"), fi._lineNumber);
+	str += lnb;
+	str += TEXT(": ");
+	mi._start += static_cast<int32_t>(str.length());
+	mi._end += static_cast<int32_t>(str.length());
+	str += foundline;
+
+	if (str.length() >= SC_SEARCHRESULT_LINEBUFFERMAXLENGTH)
+	{
+		const TCHAR * endOfLongLine = TEXT("...\r\n");
+		str = str.substr(0, SC_SEARCHRESULT_LINEBUFFERMAXLENGTH - lstrlen(endOfLongLine) - 1);
+		str += endOfLongLine;
+	}
+	setFinderReadOnly(false);
+	_scintView.addGenericText(str.c_str(), &mi._start, &mi._end);
+	setFinderReadOnly(true);
+	_pMainMarkings->push_back(mi);
+}
+
+void Finder::removeAll() 
+{
+	_pMainFoundInfos->clear();
+	_pMainMarkings->clear();
+	setFinderReadOnly(false);
+	_scintView.execute(SCI_CLEARALL);
+	setFinderReadOnly(true);
+}
+
+void Finder::openAll()
+{
+	size_t sz = _pMainFoundInfos->size();
+
+	for (size_t i = 0; i < sz; ++i)
+	{
+		::SendMessage(::GetParent(_hParent), WM_DOOPEN, 0, reinterpret_cast<LPARAM>(_pMainFoundInfos->at(i)._fullPath.c_str()));
+	}
+}
+
+bool Finder::isLineActualSearchResult(const generic_string & s) const
+{
+	const auto firstColon = s.find(TEXT("\tLine "));
+	return (firstColon == 0);
+}
+
+generic_string & Finder::prepareStringForClipboard(generic_string & s) const
+{
+	// Input: a string like "\tLine 3: search result".
+	// Output: "search result"
+	s = stringReplace(s, TEXT("\r"), TEXT(""));
+	s = stringReplace(s, TEXT("\n"), TEXT(""));
+	const auto firstColon = s.find(TEXT(':'));
+	if (firstColon == std::string::npos)
+	{
+		// Should never happen.
+		assert(false);
+		return s;
+	}
+	else
+	{
+		// Plus 2 in order to deal with ": ".
+		s = s.substr(2 + firstColon);
+		return s;
+	}
+}
+
+void Finder::copy()
+{
+	size_t fromLine, toLine;
+	{
+		const auto selStart = _scintView.execute(SCI_GETSELECTIONSTART);
+		const auto selEnd = _scintView.execute(SCI_GETSELECTIONEND);
+		const bool hasSelection = selStart != selEnd;
+		const pair<int, int> lineRange = _scintView.getSelectionLinesRange();
+		if (hasSelection && lineRange.first != lineRange.second)
+		{
+			fromLine = lineRange.first;
+			toLine = lineRange.second;
+		}
+		else
+		{
+			// Abuse fold levels to find out which lines to copy to clipboard.
+			// We get the current line and then the next line which has a smaller fold level (SCI_GETLASTCHILD).
+			// Then we loop all lines between them and determine which actually contain search results.
+			fromLine = _scintView.getCurrentLineNumber();
+			const int selectedLineFoldLevel = _scintView.execute(SCI_GETFOLDLEVEL, fromLine) & SC_FOLDLEVELNUMBERMASK;
+			toLine = _scintView.execute(SCI_GETLASTCHILD, fromLine, selectedLineFoldLevel);
+		}
+	}
+
+	std::vector<generic_string> lines;
+	for (size_t line = fromLine; line <= toLine; ++line)
+	{
+		generic_string lineStr = _scintView.getLine(line);
+		if (isLineActualSearchResult(lineStr))
+		{
+			lines.push_back(prepareStringForClipboard(lineStr));
+		}
+	}
+	const generic_string toClipboard = stringJoin(lines, TEXT("\r\n"));
+	if (!toClipboard.empty())
+	{
+		if (!str2Clipboard(toClipboard, _hSelf))
+		{
+			assert(false);
+			::MessageBox(NULL, TEXT("Error placing text in clipboard."), TEXT("Notepad++"), MB_ICONINFORMATION);
+		}
+	}
+}
+
+void Finder::beginNewFilesSearch()
+{
+	//_scintView.execute(SCI_SETLEXER, SCLEX_NULL);
+
+	_scintView.execute(SCI_SETCURRENTPOS, 0);
+	_pMainFoundInfos = _pMainFoundInfos == &_foundInfos1 ? &_foundInfos2 : &_foundInfos1;
+	_pMainMarkings = _pMainMarkings == &_markings1 ? &_markings2 : &_markings1;
+	_nbFoundFiles = 0;
+
+	// fold all old searches (1st level only)
+	_scintView.collapse(searchHeaderLevel - SC_FOLDLEVELBASE, fold_collapse);
+}
+
+void Finder::finishFilesSearch(int count, bool isMatchLines)
+{
+	std::vector<FoundInfo>* _pOldFoundInfos;
+	std::vector<SearchResultMarking>* _pOldMarkings;
+	_pOldFoundInfos = _pMainFoundInfos == &_foundInfos1 ? &_foundInfos2 : &_foundInfos1;
+	_pOldMarkings = _pMainMarkings == &_markings1 ? &_markings2 : &_markings1;
+	
+	_pOldFoundInfos->insert(_pOldFoundInfos->begin(), _pMainFoundInfos->begin(), _pMainFoundInfos->end());
+	_pOldMarkings->insert(_pOldMarkings->begin(), _pMainMarkings->begin(), _pMainMarkings->end());
+	_pMainFoundInfos->clear();
+	_pMainMarkings->clear();
+	_pMainFoundInfos = _pOldFoundInfos;
+	_pMainMarkings = _pOldMarkings;
+	
+	_markingsStruct._length = static_cast<long>(_pMainMarkings->size());
+	if (_pMainMarkings->size() > 0)
+		_markingsStruct._markings = &((*_pMainMarkings)[0]);
+
+	addSearchHitCount(count, isMatchLines);
+	_scintView.execute(SCI_SETSEL, 0, 0);
+
+	_scintView.execute(SCI_SETLEXER, SCLEX_SEARCHRESULT);
+	_scintView.execute(SCI_SETPROPERTY, reinterpret_cast<WPARAM>("fold"), reinterpret_cast<LPARAM>("1"));
+}
+
+
+void Finder::setFinderStyle()
+{
+	// Set global styles for the finder
+	_scintView.performGlobalStyles();
+	
+	// Set current line background color for the finder
+	const TCHAR * lexerName = ScintillaEditView::langNames[L_SEARCHRESULT].lexerName;
+	LexerStyler *pStyler = (_scintView._pParameter->getLStylerArray()).getLexerStylerByName(lexerName);
+	if (pStyler)
+	{
+		int i = pStyler->getStylerIndexByID(SCE_SEARCHRESULT_CURRENT_LINE);
+		if (i != -1)
+		{
+			Style & style = pStyler->getStyler(i);
+			_scintView.execute(SCI_SETCARETLINEBACK, style._bgColor);
+		}
+	}
+	_scintView.setSearchResultLexer();
+	
+	// Override foreground & background colour by default foreground & background coulour
+	StyleArray & stylers = _scintView._pParameter->getMiscStylerArray();
+    int iStyleDefault = stylers.getStylerIndexByID(STYLE_DEFAULT);
+    if (iStyleDefault != -1)
+    {
+        Style & styleDefault = stylers.getStyler(iStyleDefault);
+	    _scintView.setStyle(styleDefault);
+
+		GlobalOverride & go = _scintView._pParameter->getGlobalOverrideStyle();
+		if (go.isEnable())
+		{
+			int iGlobalOverride = stylers.getStylerIndexByName(TEXT("Global override"));
+			if (iGlobalOverride != -1)
+			{
+				Style & styleGlobalOverride = stylers.getStyler(iGlobalOverride);
+				if (go.enableFg)
+				{
+					styleDefault._fgColor = styleGlobalOverride._fgColor;
+				}
+				if (go.enableBg)
+				{
+					styleDefault._bgColor = styleGlobalOverride._bgColor;
+				}
+			}
+		}
+
+		_scintView.execute(SCI_STYLESETFORE, SCE_SEARCHRESULT_DEFAULT, styleDefault._fgColor);
+		_scintView.execute(SCI_STYLESETBACK, SCE_SEARCHRESULT_DEFAULT, styleDefault._bgColor);
+    }
+
+	_scintView.execute(SCI_COLOURISE, 0, -1);
+}
+
+INT_PTR CALLBACK Finder::run_dlgProc(UINT message, WPARAM wParam, LPARAM lParam)
+{
+	switch (message) 
+	{
+		case WM_COMMAND : 
+		{
+			switch (wParam)
+			{
+				case NPPM_INTERNAL_FINDINFINDERDLG:
+				{
+					::SendMessage(::GetParent(_hParent), NPPM_INTERNAL_FINDINFINDERDLG, reinterpret_cast<WPARAM>(this), 0);
+					return TRUE;
+				}
+
+				case NPPM_INTERNAL_REMOVEFINDER:
+				{
+					if (_canBeVolatiled)
+					{
+						::SendMessage(::GetParent(_hParent), NPPM_DMMHIDE, 0, reinterpret_cast<LPARAM>(_hSelf));
+						setClosed(true);
+					}
+					return TRUE;
+				}
+
+				case NPPM_INTERNAL_REMOVEALLFINDERS:
+				{
+					::SendMessage(::GetParent(_hParent), NPPM_DMMHIDE, 0, (LPARAM)_hSelf);
+					setClosed(true);
+					::SendMessage(::GetParent(_hParent), NPPM_INTERNAL_REMOVEALLFINDERS, 0, (LPARAM)_hSelf);
+					return TRUE;
+				}
+				case NPPM_INTERNAL_SCINTILLAFINFERCOLLAPSE :
+				{
+					_scintView.foldAll(fold_collapse);
+					return TRUE;
+				}
+
+				case NPPM_INTERNAL_SCINTILLAFINFERUNCOLLAPSE :
+				{
+					_scintView.foldAll(fold_uncollapse);
+					return TRUE;
+				}
+
+				case NPPM_INTERNAL_SCINTILLAFINFERCOPY :
+				{
+					copy();
+					return TRUE;
+				}
+
+				case NPPM_INTERNAL_SCINTILLAFINFERSELECTALL :
+				{
+					_scintView.execute(SCI_SELECTALL);
+					return TRUE;
+				}
+
+				case NPPM_INTERNAL_SCINTILLAFINFERCLEARALL:
+				{
+					removeAll();
+					return TRUE;
+				}
+
+				case NPPM_INTERNAL_SCINTILLAFINFEROPENALL:
+				{
+					openAll();
+					return TRUE;
+				}
+
+				default :
+				{
+					return FALSE;
+				}
+			}
+		}
+		
+		case WM_CONTEXTMENU :
+		{
+			if (HWND(wParam) == _scintView.getHSelf())
+			{
+				POINT p;
+				::GetCursorPos(&p);
+				ContextMenu scintillaContextmenu;
+				vector<MenuItemUnit> tmp;
+				tmp.push_back(MenuItemUnit(NPPM_INTERNAL_FINDINFINDERDLG, TEXT("Find in this finder...")));
+				if (_canBeVolatiled)
+					tmp.push_back(MenuItemUnit(NPPM_INTERNAL_REMOVEFINDER, TEXT("Close this finder")));
+				tmp.push_back(MenuItemUnit(NPPM_INTERNAL_REMOVEALLFINDERS, TEXT("Close all finders")));
+				tmp.push_back(MenuItemUnit(0, TEXT("Separator")));
+				tmp.push_back(MenuItemUnit(NPPM_INTERNAL_SCINTILLAFINFERCOLLAPSE, TEXT("Collapse all")));
+				tmp.push_back(MenuItemUnit(NPPM_INTERNAL_SCINTILLAFINFERUNCOLLAPSE, TEXT("Uncollapse all")));
+				tmp.push_back(MenuItemUnit(0, TEXT("Separator")));
+				tmp.push_back(MenuItemUnit(NPPM_INTERNAL_SCINTILLAFINFERCOPY, TEXT("Copy")));
+				tmp.push_back(MenuItemUnit(NPPM_INTERNAL_SCINTILLAFINFERSELECTALL, TEXT("Select all")));
+				tmp.push_back(MenuItemUnit(NPPM_INTERNAL_SCINTILLAFINFERCLEARALL, TEXT("Clear all")));
+				tmp.push_back(MenuItemUnit(0, TEXT("Separator")));
+				tmp.push_back(MenuItemUnit(NPPM_INTERNAL_SCINTILLAFINFEROPENALL, TEXT("Open all")));
+
+				scintillaContextmenu.create(_hSelf, tmp);
+
+				scintillaContextmenu.display(p);
+				return TRUE;
+			}
+			return ::DefWindowProc(_hSelf, message, wParam, lParam);
+		}
+
+		case WM_SIZE :
+		{
+			RECT rc;
+			getClientRect(rc);
+			_scintView.reSizeTo(rc);
+			break;
+		}
+
+		case WM_NOTIFY:
+		{
+			notify(reinterpret_cast<SCNotification *>(lParam));
+			return FALSE;
+		}
+		default :
+			return DockingDlgInterface::run_dlgProc(message, wParam, lParam);
+	}
+	return FALSE;
+}
+
+void FindIncrementDlg::init(HINSTANCE hInst, HWND hPere, FindReplaceDlg *pFRDlg, bool isRTL)
+{
+	Window::init(hInst, hPere);
+	if (!pFRDlg)
+		throw std::runtime_error("FindIncrementDlg::init : Parameter pFRDlg is null");
+
+	_pFRDlg = pFRDlg;
+	create(IDD_INCREMENT_FIND, isRTL);
+	_isRTL = isRTL;
+}
+
+void FindIncrementDlg::destroy()
+{
+	if (_pRebar) 
+	{
+		_pRebar->removeBand(_rbBand.wID);
+		_pRebar = NULL;
+	}
+}
+
+void FindIncrementDlg::display(bool toShow) const
+{
+	if (!_pRebar)
+	{
+		Window::display(toShow);
+		return;
+	}
+	if (toShow)
+	{
+		::SetFocus(::GetDlgItem(_hSelf, IDC_INCFINDTEXT));
+		// select the whole find editor text
+		::SendDlgItemMessage(_hSelf, IDC_INCFINDTEXT, EM_SETSEL, 0, -1);
+	}
+	_pRebar->setIDVisible(_rbBand.wID, toShow);
+}
+
+INT_PTR CALLBACK FindIncrementDlg::run_dlgProc(UINT message, WPARAM wParam, LPARAM lParam)
+{
+	switch (message)
+	{
+		// Make edit field red if not found
+		case WM_CTLCOLOREDIT :
+		{
+			// if the text not found modify the background color of the editor
+			static HBRUSH hBrushBackground = CreateSolidBrush(BCKGRD_COLOR);
+			if (FSNotFound != getFindStatus())
+				return FALSE; // text found, use the default color
+
+			// text not found
+			SetTextColor((HDC)wParam, TXT_COLOR);
+			SetBkColor((HDC)wParam, BCKGRD_COLOR);
+			return (LRESULT)hBrushBackground;
+		}
+
+		case WM_COMMAND : 
+		{
+			bool updateSearch = false;
+			bool forward = true;
+			bool advance = false;
+			bool updateHiLight = false;
+			bool updateCase = false;
+
+			switch (LOWORD(wParam))
+			{
+				case IDCANCEL :
+					(*(_pFRDlg->_ppEditView))->clearIndicator(SCE_UNIVERSAL_FOUND_STYLE_INC);
+					(*(_pFRDlg->_ppEditView))->getFocus();
+					::SendDlgItemMessage(_hSelf, IDC_INCFINDHILITEALL, BM_SETCHECK, BST_UNCHECKED, 0);
+					display(false);
+					return TRUE;
+
+				case IDM_SEARCH_FINDINCREMENT:	// Accel table: Start incremental search
+					// if focus is on a some other control, return it to the edit field
+					if (::GetFocus() != ::GetDlgItem(_hSelf, IDC_INCFINDTEXT))
+					{
+						HWND hFindTxt = ::GetDlgItem(_hSelf, IDC_INCFINDTEXT);
+						::PostMessage(_hSelf, WM_NEXTDLGCTL, reinterpret_cast<WPARAM>(hFindTxt), TRUE);
+						return TRUE;
+					}
+					// otherwise, repeat the search
+				case IDM_SEARCH_FINDPREV:		// Accel table: find prev
+				case IDM_SEARCH_FINDNEXT:		// Accel table: find next
+				case IDC_INCFINDPREVOK:
+				case IDC_INCFINDNXTOK:
+				case IDOK:
+					updateSearch = true;
+					advance = true;
+					forward = (LOWORD(wParam) == IDC_INCFINDNXTOK) ||
+						(LOWORD(wParam) == IDM_SEARCH_FINDNEXT) ||
+						(LOWORD(wParam) == IDM_SEARCH_FINDINCREMENT) ||
+						((LOWORD(wParam) == IDOK) && !(GetKeyState(VK_SHIFT) & SHIFTED));
+					break;
+
+				case IDC_INCFINDMATCHCASE:
+					updateSearch = true;
+					updateCase = true;
+					updateHiLight = true;
+					break;
+
+				case IDC_INCFINDHILITEALL:
+					updateHiLight = true;
+					break;
+
+				case IDC_INCFINDTEXT:
+					if (HIWORD(wParam) == EN_CHANGE)
+					{
+						updateSearch = true;
+						updateHiLight = isCheckedOrNot(IDC_INCFINDHILITEALL);
+						updateCase = isCheckedOrNot(IDC_INCFINDMATCHCASE);
+						break;
+					}
+					// treat other edit notifications as unhandled
+				default:
+					return DefWindowProc(getHSelf(), message, wParam, lParam);
+			}
+			FindOption fo;
+			fo._isWholeWord = false;
+			fo._incrementalType = advance ? NextIncremental : FirstIncremental;
+			fo._whichDirection = forward ? DIR_DOWN : DIR_UP;
+			fo._isMatchCase = (BST_CHECKED == ::SendDlgItemMessage(_hSelf, IDC_INCFINDMATCHCASE, BM_GETCHECK, 0, 0));
+
+			generic_string str2Search = getTextFromCombo(::GetDlgItem(_hSelf, IDC_INCFINDTEXT));
+			if (updateSearch)
+			{
+				FindStatus findStatus = FSFound;
+				bool isFound = _pFRDlg->processFindNext(str2Search.c_str(), &fo, &findStatus);
+				
+				fo._str2Search = str2Search;
+				int nbCounted = _pFRDlg->processAll(ProcessCountAll, &fo);
+				setFindStatus(findStatus, nbCounted);
+
+				// If case-sensitivity changed (to Match=yes), there may have been a matched selection that
+				// now does not match; so if Not Found, clear selection and put caret at beginning of what was
+				// selected (no change, if there was no selection)
+				if (updateCase && !isFound)
+				{
+					CharacterRange range = (*(_pFRDlg->_ppEditView))->getSelection();
+					(*(_pFRDlg->_ppEditView))->execute(SCI_SETSEL, static_cast<WPARAM>(-1), range.cpMin);
+				}
+			}
+
+			if (updateHiLight)
+			{
+				bool highlight = !str2Search.empty() &&
+					(BST_CHECKED == ::SendDlgItemMessage(_hSelf, IDC_INCFINDHILITEALL, BM_GETCHECK, 0, 0));
+				markSelectedTextInc(highlight, &fo);
+			}
+			return TRUE;
+		}
+
+		case WM_ERASEBKGND:
+		{
+			HWND hParent = ::GetParent(_hSelf);
+			HDC winDC = (HDC)wParam;
+			//RTL handling
+			POINT pt = {0, 0}, ptOrig = {0, 0};
+			::MapWindowPoints(_hSelf, hParent, &pt, 1);
+			::OffsetWindowOrgEx((HDC)wParam, pt.x, pt.y, &ptOrig);
+			LRESULT lResult = SendMessage(hParent, WM_ERASEBKGND, reinterpret_cast<WPARAM>(winDC), 0);
+			::SetWindowOrgEx(winDC, ptOrig.x, ptOrig.y, NULL);
+			return (BOOL)lResult;
+		}
+	}
+	return DefWindowProc(getHSelf(), message, wParam, lParam);
+}
+
+void FindIncrementDlg::markSelectedTextInc(bool enable, FindOption *opt)
+{
+	(*(_pFRDlg->_ppEditView))->clearIndicator(SCE_UNIVERSAL_FOUND_STYLE_INC);
+
+	if (!enable)
+		return;
+
+	//Get selection
+	CharacterRange range = (*(_pFRDlg->_ppEditView))->getSelection();
+
+	//If nothing selected, dont mark anything
+	if (range.cpMin == range.cpMax)
+		return;
+
+	TCHAR text2Find[FINDREPLACE_MAXLENGTH];
+	(*(_pFRDlg->_ppEditView))->getGenericSelectedText(text2Find, FINDREPLACE_MAXLENGTH, false);	//do not expand selection (false)
+	opt->_str2Search = text2Find;
+	_pFRDlg->markAllInc(opt);
+}
+
+void FindIncrementDlg::setFindStatus(FindStatus iStatus, int nbCounted)
+{
+	static TCHAR findCount[128] = TEXT("");
+	static TCHAR *findStatus[] = { findCount, // FSFound
+	                               TEXT("Phrase not found"), //FSNotFound
+	                               TEXT("Reached top of page, continued from bottom"), // FSTopReached
+	                               TEXT("Reached end of page, continued from top")}; // FSEndReached
+	if (nbCounted <= 0)
+		findCount[0] = '\0';
+	else if (nbCounted == 1)
+		wsprintf(findCount, TEXT("%d match."), nbCounted);
+	else
+		wsprintf(findCount, TEXT("%s matches."), commafyInt(nbCounted).c_str());
+
+	if (iStatus<0 || iStatus >= sizeof(findStatus)/sizeof(findStatus[0]))
+		return; // out of range
+
+	_findStatus = iStatus;
+
+	// get the HWND of the editor
+	HWND hEditor = ::GetDlgItem(_hSelf, IDC_INCFINDTEXT);
+
+	// invalidate the editor rect
+	::InvalidateRect(hEditor, NULL, TRUE);
+	::SendDlgItemMessage(_hSelf, IDC_INCFINDSTATUS, WM_SETTEXT, 0, reinterpret_cast<LPARAM>(findStatus[iStatus]));
+}
+
+void FindIncrementDlg::addToRebar(ReBar * rebar) 
+{
+	if(_pRebar)
+		return;
+
+	_pRebar = rebar;
+	RECT client;
+	getClientRect(client);
+
+	ZeroMemory(&_rbBand, REBARBAND_SIZE);
+	_rbBand.cbSize  = REBARBAND_SIZE;
+
+	_rbBand.fMask   = RBBIM_STYLE | RBBIM_CHILD | RBBIM_CHILDSIZE |
+					  RBBIM_SIZE | RBBIM_ID;
+
+	_rbBand.fStyle = RBBS_HIDDEN | RBBS_NOGRIPPER;
+	_rbBand.hwndChild	= getHSelf();
+	_rbBand.wID			= REBAR_BAR_SEARCH;	//ID REBAR_BAR_SEARCH for search dialog
+	_rbBand.cxMinChild	= 0;
+	_rbBand.cyIntegral	= 1;
+	_rbBand.cyMinChild	= _rbBand.cyMaxChild	= client.bottom-client.top;
+	_rbBand.cxIdeal		= _rbBand.cx			= client.right-client.left;
+
+	_pRebar->addBand(&_rbBand, true);
+	_pRebar->setGrayBackground(_rbBand.wID);
+}
+
+const TCHAR Progress::cClassName[] = TEXT("NppProgressClass");
+const TCHAR Progress::cDefaultHeader[] = TEXT("Operation progress...");
+const int Progress::cBackgroundColor = COLOR_3DFACE;
+const int Progress::cPBwidth = 600;
+const int Progress::cPBheight = 10;
+const int Progress::cBTNwidth = 80;
+const int Progress::cBTNheight = 25;
+
+
+volatile LONG Progress::refCount = 0;
+
+
+Progress::Progress(HINSTANCE hInst) : _hwnd(NULL), _hCallerWnd(NULL)
+{
+	if (::InterlockedIncrement(&refCount) == 1)
+	{
+		_hInst = hInst;
+
+		WNDCLASSEX wcex = {0};
+		wcex.cbSize = sizeof(wcex);
+		wcex.style = CS_HREDRAW | CS_VREDRAW;
+		wcex.lpfnWndProc = wndProc;
+		wcex.hInstance = _hInst;
+		wcex.hCursor = ::LoadCursor(NULL, IDC_ARROW);
+		wcex.hbrBackground = ::GetSysColorBrush(cBackgroundColor);
+		wcex.lpszClassName = cClassName;
+
+		::RegisterClassEx(&wcex);
+
+		INITCOMMONCONTROLSEX icex = {0};
+		icex.dwSize = sizeof(icex);
+		icex.dwICC = ICC_STANDARD_CLASSES | ICC_PROGRESS_CLASS;
+
+		::InitCommonControlsEx(&icex);
+	}
+}
+
+
+Progress::~Progress()
+{
+	close();
+
+	if (::InterlockedDecrement(&refCount) == 0)
+		::UnregisterClass(cClassName, _hInst);
+}
+
+
+HWND Progress::open(HWND hCallerWnd, const TCHAR* header)
+{
+	if (_hwnd)
+		return _hwnd;
+
+	// Create manually reset non-signalled event
+	_hActiveState = ::CreateEvent(NULL, TRUE, FALSE, NULL);
+	if (!_hActiveState)
+		return NULL;
+
+	_hCallerWnd = hCallerWnd;
+
+	for (HWND hwnd = _hCallerWnd; hwnd; hwnd = ::GetParent(hwnd))
+		::UpdateWindow(hwnd);
+
+	if (header)
+		_tcscpy_s(_header, _countof(_header), header);
+	else
+		_tcscpy_s(_header, _countof(_header), cDefaultHeader);
+
+	_hThread = ::CreateThread(NULL, 0, threadFunc, this, 0, NULL);
+	if (!_hThread)
+	{
+		::CloseHandle(_hActiveState);
+		return NULL;
+	}
+
+	// Wait for the progress window to be created
+	::WaitForSingleObject(_hActiveState, INFINITE);
+
+	// On progress window create fail
+	if (!_hwnd)
+	{
+		::WaitForSingleObject(_hThread, INFINITE);
+		::CloseHandle(_hThread);
+		::CloseHandle(_hActiveState);
+	}
+
+	return _hwnd;
+}
+
+
+void Progress::close()
+{
+	if (_hwnd)
+	{
+		::PostMessage(_hwnd, WM_CLOSE, 0, 0);
+		_hwnd = NULL;
+		::WaitForSingleObject(_hThread, INFINITE);
+
+		::CloseHandle(_hThread);
+		::CloseHandle(_hActiveState);
+	}
+}
+
+
+void Progress::setPercent(unsigned percent, const TCHAR *fileName) const
+{
+	if (_hwnd)
+	{
+		::PostMessage(_hPBar, PBM_SETPOS, percent, 0);
+		::SendMessage(_hPText, WM_SETTEXT, 0, reinterpret_cast<LPARAM>(fileName));
+	}
+}
+
+
+DWORD WINAPI Progress::threadFunc(LPVOID data)
+{
+	Progress* pw = static_cast<Progress*>(data);
+	return (DWORD)pw->thread();
+}
+
+
+int Progress::thread()
+{
+	BOOL r = createProgressWindow();
+	::SetEvent(_hActiveState);
+	if (r)
+		return r;
+
+	// Window message loop
+	MSG msg;
+	while ((r = ::GetMessage(&msg, NULL, 0, 0)) != 0 && r != -1)
+	{
+		::TranslateMessage(&msg);
+		::DispatchMessage(&msg);
+	}
+
+	return r;
+}
+
+
+int Progress::createProgressWindow()
+{
+	_hwnd = ::CreateWindowEx(
+		WS_EX_APPWINDOW | WS_EX_TOOLWINDOW | WS_EX_OVERLAPPEDWINDOW,
+		cClassName, _header, WS_POPUP | WS_CAPTION,
+		CW_USEDEFAULT, CW_USEDEFAULT, CW_USEDEFAULT, CW_USEDEFAULT,
+		NULL, NULL, _hInst, (LPVOID)this);
+	if (!_hwnd)
+		return -1;
+
+	int width = cPBwidth + 10;
+	int height = cPBheight + cBTNheight + 35;
+	RECT win = adjustSizeAndPos(width, height);
+	::MoveWindow(_hwnd, win.left, win.top,
+		win.right - win.left, win.bottom - win.top, TRUE);
+
+	::GetClientRect(_hwnd, &win);
+	width = win.right - win.left;
+	height = win.bottom - win.top;
+
+	_hPText = ::CreateWindowEx(0, TEXT("STATIC"), TEXT(""),
+		WS_CHILD | WS_VISIBLE | BS_TEXT | SS_PATHELLIPSIS,
+		5, 5,
+		width - 10, 20, _hwnd, NULL, _hInst, NULL);
+	HFONT hf = (HFONT)::GetStockObject(DEFAULT_GUI_FONT);
+	if (hf)
+		::SendMessage(_hPText, WM_SETFONT, reinterpret_cast<WPARAM>(hf), MAKELPARAM(TRUE, 0));
+
+	_hPBar = ::CreateWindowEx(0, PROGRESS_CLASS, TEXT("Progress Bar"),
+		WS_CHILD | WS_VISIBLE | PBS_SMOOTH,
+		5, 25, width - 10, cPBheight,
+		_hwnd, NULL, _hInst, NULL);
+	SendMessage(_hPBar, PBM_SETRANGE, 0, MAKELPARAM(0, 100));
+
+	_hBtn = ::CreateWindowEx(0, TEXT("BUTTON"), TEXT("Cancel"),
+		WS_CHILD | WS_VISIBLE | BS_DEFPUSHBUTTON | BS_TEXT,
+		(width - cBTNwidth) / 2, height - cBTNheight - 5,
+		cBTNwidth, cBTNheight, _hwnd, NULL, _hInst, NULL);
+
+	if (hf)
+		::SendMessage(_hBtn, WM_SETFONT, reinterpret_cast<WPARAM>(hf), MAKELPARAM(TRUE, 0));
+
+	::ShowWindow(_hwnd, SW_SHOWNORMAL);
+	::UpdateWindow(_hwnd);
+
+	return 0;
+}
+
+
+RECT Progress::adjustSizeAndPos(int width, int height)
+{
+	RECT maxWin;
+	maxWin.left		= ::GetSystemMetrics(SM_XVIRTUALSCREEN);
+	maxWin.top		= ::GetSystemMetrics(SM_YVIRTUALSCREEN);
+	maxWin.right	= ::GetSystemMetrics(SM_CXVIRTUALSCREEN) + maxWin.left;
+	maxWin.bottom	= ::GetSystemMetrics(SM_CYVIRTUALSCREEN) + maxWin.top;
+
+	POINT center;
+
+	if (_hCallerWnd)
+	{
+		RECT biasWin;
+		::GetWindowRect(_hCallerWnd, &biasWin);
+		center.x = (biasWin.left + biasWin.right) / 2;
+		center.y = (biasWin.top + biasWin.bottom) / 2;
+	}
+	else
+	{
+		center.x = (maxWin.left + maxWin.right) / 2;
+		center.y = (maxWin.top + maxWin.bottom) / 2;
+	}
+
+	RECT win = maxWin;
+	win.right = win.left + width;
+	win.bottom = win.top + height;
+
+	DWORD style = static_cast<DWORD>(::GetWindowLongPtr(_hwnd, GWL_EXSTYLE));
+	::AdjustWindowRectEx(&win, static_cast<DWORD>(::GetWindowLongPtr(_hwnd, GWL_STYLE)), FALSE, style);
+
+	width = win.right - win.left;
+	height = win.bottom - win.top;
+
+	if (width < maxWin.right - maxWin.left)
+	{
+		win.left = center.x - width / 2;
+		if (win.left < maxWin.left)
+			win.left = maxWin.left;
+		win.right = win.left + width;
+		if (win.right > maxWin.right)
+		{
+			win.right = maxWin.right;
+			win.left = win.right - width;
+		}
+	}
+	else
+	{
+		win.left = maxWin.left;
+		win.right = maxWin.right;
+	}
+
+	if (height < maxWin.bottom - maxWin.top)
+	{
+		win.top = center.y - height / 2;
+		if (win.top < maxWin.top)
+			win.top = maxWin.top;
+		win.bottom = win.top + height;
+		if (win.bottom > maxWin.bottom)
+		{
+			win.bottom = maxWin.bottom;
+			win.top = win.bottom - height;
+		}
+	}
+	else
+	{
+		win.top = maxWin.top;
+		win.bottom = maxWin.bottom;
+	}
+
+	return win;
+}
+
+
+LRESULT APIENTRY Progress::wndProc(HWND hwnd, UINT umsg, WPARAM wparam, LPARAM lparam)
+{
+	switch (umsg)
+	{
+		case WM_CREATE:
+		{
+			Progress* pw = reinterpret_cast<Progress*>(reinterpret_cast<LPCREATESTRUCT>(lparam)->lpCreateParams);
+			::SetWindowLongPtr(hwnd, GWLP_USERDATA, reinterpret_cast<LONG_PTR>(pw));
+			return 0;
+		}
+
+		case WM_SETFOCUS:
+		{
+			Progress* pw =	reinterpret_cast<Progress*>(static_cast<LONG_PTR>
+			(::GetWindowLongPtr(hwnd, GWLP_USERDATA)));
+			::SetFocus(pw->_hBtn);
+			return 0;
+		}
+
+		case WM_COMMAND:
+			if (HIWORD(wparam) == BN_CLICKED)
+			{
+				Progress* pw = reinterpret_cast<Progress*>(static_cast<LONG_PTR>(::GetWindowLongPtr(hwnd, GWLP_USERDATA)));
+				::ResetEvent(pw->_hActiveState);
+				::EnableWindow(pw->_hBtn, FALSE);
+				pw->setInfo(TEXT("Cancelling operation, please wait..."));
+				return 0;
+			}
+			break;
+
+		case WM_DESTROY:
+			::PostQuitMessage(0);
+			return 0;
+	}
+
+	return ::DefWindowProc(hwnd, umsg, wparam, lparam);
+}