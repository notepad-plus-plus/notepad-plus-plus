// This file is part of Notepad++ project
// Copyright (C)2006 Jens Lorenz <jens.plugin.npp@gmx.de>

// This program is free software: you can redistribute it and/or modify
// it under the terms of the GNU General Public License as published by
// the Free Software Foundation, either version 3 of the License, or
// at your option any later version.
//
// This program is distributed in the hope that it will be useful,
// but WITHOUT ANY WARRANTY; without even the implied warranty of
// MERCHANTABILITY or FITNESS FOR A PARTICULAR PURPOSE. See the
// GNU General Public License for more details.
//
// You should have received a copy of the GNU General Public License
// along with this program.  If not, see <https://www.gnu.org/licenses/>.


#pragma once
#include "resource.h"
#include "Docking.h"
#include <vector>
#include "StaticDialog.h"
#include "Common.h"


// window styles
#define POPUP_STYLES		(WS_POPUP|WS_CLIPSIBLINGS|WS_CAPTION|WS_SYSMENU|WS_THICKFRAME|WS_MAXIMIZEBOX)
#define POPUP_EXSTYLES		(WS_EX_CONTROLPARENT|WS_EX_WINDOWEDGE|WS_EX_TOOLWINDOW)
#define CHILD_STYLES		(WS_CHILD)
#define CHILD_EXSTYLES		(0x00000000L)


enum eMousePos {
	posOutside,
	posCaption,
	posClose
};

// some fix modify values for GUI
#define	HIGH_CAPTION		18
#define CAPTION_GAP			2
#define CLOSEBTN_POS_LEFT	3
#define CLOSEBTN_POS_TOP	3

<<<<<<< HEAD
constexpr int g_dockingContTabIconSize = 16;
=======
constexpr int g_dockingContTabIconSize = 14;
constexpr int g_dockingContTabIconPadding = 3;
>>>>>>> f2fbeadf

class DockingCont : public StaticDialog
{
public:
	DockingCont();
	~DockingCont();

	HWND getTabWnd() {
		return _hContTab;
	};
	HWND getCaptionWnd() { 
		if (_isFloating == false)
			return _hCaption;
		else
			return _hSelf;
	};

	tTbData* createToolbar(const tTbData& data);
	void	 removeToolbar(const tTbData& data);
	tTbData* findToolbarByWnd(HWND hClient);
	tTbData* findToolbarByName(TCHAR* pszName);

	void showToolbar(tTbData *pTbData, BOOL state);

	BOOL updateInfo(HWND hClient) {
		for (size_t iTb = 0; iTb < _vTbData.size(); ++iTb)
		{
			if (_vTbData[iTb]->hClient == hClient)
			{
				updateCaption();
				return TRUE;
			}
		}
		return FALSE;
	};

	void setActiveTb(tTbData* pTbData);
	void setActiveTb(int iItem);
	int getActiveTb();
	tTbData * getDataOfActiveTb();
	std::vector<tTbData *> getDataOfAllTb() {
		return _vTbData;
	};
	std::vector<tTbData *> getDataOfVisTb();
	bool isTbVis(tTbData* data);

	void doDialog(bool willBeShown = true, bool isFloating = false);

	bool isFloating() {
		return _isFloating;
	}

	size_t getElementCnt() {
		return _vTbData.size();
	}

	// interface function for gripper
	BOOL startMovingFromTab() {
		BOOL	dragFromTabTemp = _dragFromTab;
		_dragFromTab = FALSE;
		return dragFromTabTemp;
	};

	void setCaptionTop(BOOL isTopCaption) {
		_isTopCaption = (isTopCaption == CAPTION_TOP);
		onSize();
	};

	void focusClient();

	void SetActive(BOOL bState) {
		_isActive = bState;
		updateCaption();
	};

	void destroy() override{
		for (auto& tTbData : _vTbData)
		{
			::DestroyIcon(tTbData->hIconTab);
			delete tTbData;
		}
		::DestroyWindow(_hSelf);
	};

protected :

	// Subclassing caption
	LRESULT runProcCaption(HWND hwnd, UINT Message, WPARAM wParam, LPARAM lParam);
	static LRESULT CALLBACK wndCaptionProc(HWND hwnd, UINT Message, WPARAM wParam, LPARAM lParam) {
		return (((DockingCont *)(::GetWindowLongPtr(hwnd, GWLP_USERDATA)))->runProcCaption(hwnd, Message, wParam, lParam));
	};

	// Subclassing tab
	LRESULT runProcTab(HWND hwnd, UINT Message, WPARAM wParam, LPARAM lParam);
	static LRESULT CALLBACK wndTabProc(HWND hwnd, UINT Message, WPARAM wParam, LPARAM lParam) {
		return (((DockingCont *)(::GetWindowLongPtr(hwnd, GWLP_USERDATA)))->runProcTab(hwnd, Message, wParam, lParam));
	};

	intptr_t CALLBACK run_dlgProc(UINT message, WPARAM wParam, LPARAM lParam) override;

	// drawing functions
	void drawCaptionItem(DRAWITEMSTRUCT *pDrawItemStruct);
	void drawTabItem(DRAWITEMSTRUCT *pDrawItemStruct);
	void onSize();

	// functions for caption handling and drawing
	eMousePos isInRect(HWND hwnd, int x, int y);

	// handling of toolbars
	void doClose(BOOL closeAll);

	// return new item
	int  searchPosInTab(tTbData* pTbData);
	void selectTab(int iTab);

	int  hideToolbar(tTbData* pTbData, BOOL hideClient = TRUE);
	void viewToolbar(tTbData *pTbData);
	int  removeTab(tTbData* pTbData) {
		return hideToolbar(pTbData, FALSE);
	};

	bool updateCaption();
	LPARAM NotifyParent(UINT message);

private:
	// handles
	BOOL _isActive = FALSE;
	bool _isFloating = false;
	HWND _hCaption = nullptr;
	HWND _hContTab = nullptr;
	HWND _hTabUpdown = nullptr;

	// horizontal font for caption and tab
	HFONT _hFont = nullptr;
	HFONT _hFontCaption = nullptr;

	// caption params
	BOOL _isTopCaption = CAPTION_TOP;
	generic_string _pszCaption;

	BOOL _isMouseDown = FALSE;
	BOOL _isMouseClose = FALSE;
	BOOL _isMouseOver = FALSE;
	RECT _rcCaption{};

	// Important value for DlgMoving class
	BOOL _dragFromTab = FALSE;

	// subclassing handle for caption
	WNDPROC _hDefaultCaptionProc = nullptr;

	// subclassing handle for tab
	WNDPROC _hDefaultTabProc = nullptr;

	// for moving and reordering
	UINT _prevItem = 0;
	BOOL _beginDrag = FALSE;

	// Is tooltip
	BOOL _bTabTTHover = FALSE;
	INT _iLastHovered = 0;

	BOOL _bCaptionTT = FALSE;
	BOOL _bCapTTHover = FALSE;
	eMousePos _hoverMPos = posClose;

	int _captionHeightDynamic = HIGH_CAPTION;
	int _captionGapDynamic = CAPTION_GAP;
	int _closeButtonPosLeftDynamic = CLOSEBTN_POS_LEFT;
	int _closeButtonPosTopDynamic = CLOSEBTN_POS_TOP;
	int _closeButtonWidth = 12;
	int _closeButtonHeight = 12;

	// data of added windows
	std::vector<tTbData *> _vTbData;
};

<|MERGE_RESOLUTION|>--- conflicted
+++ resolved
@@ -1,227 +1,225 @@
-// This file is part of Notepad++ project
-// Copyright (C)2006 Jens Lorenz <jens.plugin.npp@gmx.de>
-
-// This program is free software: you can redistribute it and/or modify
-// it under the terms of the GNU General Public License as published by
-// the Free Software Foundation, either version 3 of the License, or
-// at your option any later version.
-//
-// This program is distributed in the hope that it will be useful,
-// but WITHOUT ANY WARRANTY; without even the implied warranty of
-// MERCHANTABILITY or FITNESS FOR A PARTICULAR PURPOSE. See the
-// GNU General Public License for more details.
-//
-// You should have received a copy of the GNU General Public License
-// along with this program.  If not, see <https://www.gnu.org/licenses/>.
-
-
-#pragma once
-#include "resource.h"
-#include "Docking.h"
-#include <vector>
-#include "StaticDialog.h"
-#include "Common.h"
-
-
-// window styles
-#define POPUP_STYLES		(WS_POPUP|WS_CLIPSIBLINGS|WS_CAPTION|WS_SYSMENU|WS_THICKFRAME|WS_MAXIMIZEBOX)
-#define POPUP_EXSTYLES		(WS_EX_CONTROLPARENT|WS_EX_WINDOWEDGE|WS_EX_TOOLWINDOW)
-#define CHILD_STYLES		(WS_CHILD)
-#define CHILD_EXSTYLES		(0x00000000L)
-
-
-enum eMousePos {
-	posOutside,
-	posCaption,
-	posClose
-};
-
-// some fix modify values for GUI
-#define	HIGH_CAPTION		18
-#define CAPTION_GAP			2
-#define CLOSEBTN_POS_LEFT	3
-#define CLOSEBTN_POS_TOP	3
-
-<<<<<<< HEAD
-constexpr int g_dockingContTabIconSize = 16;
-=======
-constexpr int g_dockingContTabIconSize = 14;
-constexpr int g_dockingContTabIconPadding = 3;
->>>>>>> f2fbeadf
-
-class DockingCont : public StaticDialog
-{
-public:
-	DockingCont();
-	~DockingCont();
-
-	HWND getTabWnd() {
-		return _hContTab;
-	};
-	HWND getCaptionWnd() { 
-		if (_isFloating == false)
-			return _hCaption;
-		else
-			return _hSelf;
-	};
-
-	tTbData* createToolbar(const tTbData& data);
-	void	 removeToolbar(const tTbData& data);
-	tTbData* findToolbarByWnd(HWND hClient);
-	tTbData* findToolbarByName(TCHAR* pszName);
-
-	void showToolbar(tTbData *pTbData, BOOL state);
-
-	BOOL updateInfo(HWND hClient) {
-		for (size_t iTb = 0; iTb < _vTbData.size(); ++iTb)
-		{
-			if (_vTbData[iTb]->hClient == hClient)
-			{
-				updateCaption();
-				return TRUE;
-			}
-		}
-		return FALSE;
-	};
-
-	void setActiveTb(tTbData* pTbData);
-	void setActiveTb(int iItem);
-	int getActiveTb();
-	tTbData * getDataOfActiveTb();
-	std::vector<tTbData *> getDataOfAllTb() {
-		return _vTbData;
-	};
-	std::vector<tTbData *> getDataOfVisTb();
-	bool isTbVis(tTbData* data);
-
-	void doDialog(bool willBeShown = true, bool isFloating = false);
-
-	bool isFloating() {
-		return _isFloating;
-	}
-
-	size_t getElementCnt() {
-		return _vTbData.size();
-	}
-
-	// interface function for gripper
-	BOOL startMovingFromTab() {
-		BOOL	dragFromTabTemp = _dragFromTab;
-		_dragFromTab = FALSE;
-		return dragFromTabTemp;
-	};
-
-	void setCaptionTop(BOOL isTopCaption) {
-		_isTopCaption = (isTopCaption == CAPTION_TOP);
-		onSize();
-	};
-
-	void focusClient();
-
-	void SetActive(BOOL bState) {
-		_isActive = bState;
-		updateCaption();
-	};
-
-	void destroy() override{
-		for (auto& tTbData : _vTbData)
-		{
-			::DestroyIcon(tTbData->hIconTab);
-			delete tTbData;
-		}
-		::DestroyWindow(_hSelf);
-	};
-
-protected :
-
-	// Subclassing caption
-	LRESULT runProcCaption(HWND hwnd, UINT Message, WPARAM wParam, LPARAM lParam);
-	static LRESULT CALLBACK wndCaptionProc(HWND hwnd, UINT Message, WPARAM wParam, LPARAM lParam) {
-		return (((DockingCont *)(::GetWindowLongPtr(hwnd, GWLP_USERDATA)))->runProcCaption(hwnd, Message, wParam, lParam));
-	};
-
-	// Subclassing tab
-	LRESULT runProcTab(HWND hwnd, UINT Message, WPARAM wParam, LPARAM lParam);
-	static LRESULT CALLBACK wndTabProc(HWND hwnd, UINT Message, WPARAM wParam, LPARAM lParam) {
-		return (((DockingCont *)(::GetWindowLongPtr(hwnd, GWLP_USERDATA)))->runProcTab(hwnd, Message, wParam, lParam));
-	};
-
-	intptr_t CALLBACK run_dlgProc(UINT message, WPARAM wParam, LPARAM lParam) override;
-
-	// drawing functions
-	void drawCaptionItem(DRAWITEMSTRUCT *pDrawItemStruct);
-	void drawTabItem(DRAWITEMSTRUCT *pDrawItemStruct);
-	void onSize();
-
-	// functions for caption handling and drawing
-	eMousePos isInRect(HWND hwnd, int x, int y);
-
-	// handling of toolbars
-	void doClose(BOOL closeAll);
-
-	// return new item
-	int  searchPosInTab(tTbData* pTbData);
-	void selectTab(int iTab);
-
-	int  hideToolbar(tTbData* pTbData, BOOL hideClient = TRUE);
-	void viewToolbar(tTbData *pTbData);
-	int  removeTab(tTbData* pTbData) {
-		return hideToolbar(pTbData, FALSE);
-	};
-
-	bool updateCaption();
-	LPARAM NotifyParent(UINT message);
-
-private:
-	// handles
-	BOOL _isActive = FALSE;
-	bool _isFloating = false;
-	HWND _hCaption = nullptr;
-	HWND _hContTab = nullptr;
-	HWND _hTabUpdown = nullptr;
-
-	// horizontal font for caption and tab
-	HFONT _hFont = nullptr;
-	HFONT _hFontCaption = nullptr;
-
-	// caption params
-	BOOL _isTopCaption = CAPTION_TOP;
-	generic_string _pszCaption;
-
-	BOOL _isMouseDown = FALSE;
-	BOOL _isMouseClose = FALSE;
-	BOOL _isMouseOver = FALSE;
-	RECT _rcCaption{};
-
-	// Important value for DlgMoving class
-	BOOL _dragFromTab = FALSE;
-
-	// subclassing handle for caption
-	WNDPROC _hDefaultCaptionProc = nullptr;
-
-	// subclassing handle for tab
-	WNDPROC _hDefaultTabProc = nullptr;
-
-	// for moving and reordering
-	UINT _prevItem = 0;
-	BOOL _beginDrag = FALSE;
-
-	// Is tooltip
-	BOOL _bTabTTHover = FALSE;
-	INT _iLastHovered = 0;
-
-	BOOL _bCaptionTT = FALSE;
-	BOOL _bCapTTHover = FALSE;
-	eMousePos _hoverMPos = posClose;
-
-	int _captionHeightDynamic = HIGH_CAPTION;
-	int _captionGapDynamic = CAPTION_GAP;
-	int _closeButtonPosLeftDynamic = CLOSEBTN_POS_LEFT;
-	int _closeButtonPosTopDynamic = CLOSEBTN_POS_TOP;
-	int _closeButtonWidth = 12;
-	int _closeButtonHeight = 12;
-
-	// data of added windows
-	std::vector<tTbData *> _vTbData;
-};
-
+// This file is part of Notepad++ project
+// Copyright (C)2006 Jens Lorenz <jens.plugin.npp@gmx.de>
+
+// This program is free software: you can redistribute it and/or modify
+// it under the terms of the GNU General Public License as published by
+// the Free Software Foundation, either version 3 of the License, or
+// at your option any later version.
+//
+// This program is distributed in the hope that it will be useful,
+// but WITHOUT ANY WARRANTY; without even the implied warranty of
+// MERCHANTABILITY or FITNESS FOR A PARTICULAR PURPOSE. See the
+// GNU General Public License for more details.
+//
+// You should have received a copy of the GNU General Public License
+// along with this program.  If not, see <https://www.gnu.org/licenses/>.
+
+
+#pragma once
+#include "resource.h"
+#include "Docking.h"
+#include <vector>
+#include "StaticDialog.h"
+#include "Common.h"
+
+
+// window styles
+#define POPUP_STYLES		(WS_POPUP|WS_CLIPSIBLINGS|WS_CAPTION|WS_SYSMENU|WS_THICKFRAME|WS_MAXIMIZEBOX)
+#define POPUP_EXSTYLES		(WS_EX_CONTROLPARENT|WS_EX_WINDOWEDGE|WS_EX_TOOLWINDOW)
+#define CHILD_STYLES		(WS_CHILD)
+#define CHILD_EXSTYLES		(0x00000000L)
+
+
+enum eMousePos {
+	posOutside,
+	posCaption,
+	posClose
+};
+
+// some fix modify values for GUI
+#define	HIGH_CAPTION		18
+#define CAPTION_GAP			2
+#define CLOSEBTN_POS_LEFT	3
+#define CLOSEBTN_POS_TOP	3
+
+
+constexpr int g_dockingContTabIconSize = 16;
+constexpr int g_dockingContTabIconPadding = 3;
+
+
+class DockingCont : public StaticDialog
+{
+public:
+	DockingCont();
+	~DockingCont();
+
+	HWND getTabWnd() {
+		return _hContTab;
+	};
+	HWND getCaptionWnd() { 
+		if (_isFloating == false)
+			return _hCaption;
+		else
+			return _hSelf;
+	};
+
+	tTbData* createToolbar(const tTbData& data);
+	void	 removeToolbar(const tTbData& data);
+	tTbData* findToolbarByWnd(HWND hClient);
+	tTbData* findToolbarByName(TCHAR* pszName);
+
+	void showToolbar(tTbData *pTbData, BOOL state);
+
+	BOOL updateInfo(HWND hClient) {
+		for (size_t iTb = 0; iTb < _vTbData.size(); ++iTb)
+		{
+			if (_vTbData[iTb]->hClient == hClient)
+			{
+				updateCaption();
+				return TRUE;
+			}
+		}
+		return FALSE;
+	};
+
+	void setActiveTb(tTbData* pTbData);
+	void setActiveTb(int iItem);
+	int getActiveTb();
+	tTbData * getDataOfActiveTb();
+	std::vector<tTbData *> getDataOfAllTb() {
+		return _vTbData;
+	};
+	std::vector<tTbData *> getDataOfVisTb();
+	bool isTbVis(tTbData* data);
+
+	void doDialog(bool willBeShown = true, bool isFloating = false);
+
+	bool isFloating() {
+		return _isFloating;
+	}
+
+	size_t getElementCnt() {
+		return _vTbData.size();
+	}
+
+	// interface function for gripper
+	BOOL startMovingFromTab() {
+		BOOL	dragFromTabTemp = _dragFromTab;
+		_dragFromTab = FALSE;
+		return dragFromTabTemp;
+	};
+
+	void setCaptionTop(BOOL isTopCaption) {
+		_isTopCaption = (isTopCaption == CAPTION_TOP);
+		onSize();
+	};
+
+	void focusClient();
+
+	void SetActive(BOOL bState) {
+		_isActive = bState;
+		updateCaption();
+	};
+
+	void destroy() override{
+		for (auto& tTbData : _vTbData)
+		{
+			::DestroyIcon(tTbData->hIconTab);
+			delete tTbData;
+		}
+		::DestroyWindow(_hSelf);
+	};
+
+protected :
+
+	// Subclassing caption
+	LRESULT runProcCaption(HWND hwnd, UINT Message, WPARAM wParam, LPARAM lParam);
+	static LRESULT CALLBACK wndCaptionProc(HWND hwnd, UINT Message, WPARAM wParam, LPARAM lParam) {
+		return (((DockingCont *)(::GetWindowLongPtr(hwnd, GWLP_USERDATA)))->runProcCaption(hwnd, Message, wParam, lParam));
+	};
+
+	// Subclassing tab
+	LRESULT runProcTab(HWND hwnd, UINT Message, WPARAM wParam, LPARAM lParam);
+	static LRESULT CALLBACK wndTabProc(HWND hwnd, UINT Message, WPARAM wParam, LPARAM lParam) {
+		return (((DockingCont *)(::GetWindowLongPtr(hwnd, GWLP_USERDATA)))->runProcTab(hwnd, Message, wParam, lParam));
+	};
+
+	intptr_t CALLBACK run_dlgProc(UINT message, WPARAM wParam, LPARAM lParam) override;
+
+	// drawing functions
+	void drawCaptionItem(DRAWITEMSTRUCT *pDrawItemStruct);
+	void drawTabItem(DRAWITEMSTRUCT *pDrawItemStruct);
+	void onSize();
+
+	// functions for caption handling and drawing
+	eMousePos isInRect(HWND hwnd, int x, int y);
+
+	// handling of toolbars
+	void doClose(BOOL closeAll);
+
+	// return new item
+	int  searchPosInTab(tTbData* pTbData);
+	void selectTab(int iTab);
+
+	int  hideToolbar(tTbData* pTbData, BOOL hideClient = TRUE);
+	void viewToolbar(tTbData *pTbData);
+	int  removeTab(tTbData* pTbData) {
+		return hideToolbar(pTbData, FALSE);
+	};
+
+	bool updateCaption();
+	LPARAM NotifyParent(UINT message);
+
+private:
+	// handles
+	BOOL _isActive = FALSE;
+	bool _isFloating = false;
+	HWND _hCaption = nullptr;
+	HWND _hContTab = nullptr;
+	HWND _hTabUpdown = nullptr;
+
+	// horizontal font for caption and tab
+	HFONT _hFont = nullptr;
+	HFONT _hFontCaption = nullptr;
+
+	// caption params
+	BOOL _isTopCaption = CAPTION_TOP;
+	generic_string _pszCaption;
+
+	BOOL _isMouseDown = FALSE;
+	BOOL _isMouseClose = FALSE;
+	BOOL _isMouseOver = FALSE;
+	RECT _rcCaption{};
+
+	// Important value for DlgMoving class
+	BOOL _dragFromTab = FALSE;
+
+	// subclassing handle for caption
+	WNDPROC _hDefaultCaptionProc = nullptr;
+
+	// subclassing handle for tab
+	WNDPROC _hDefaultTabProc = nullptr;
+
+	// for moving and reordering
+	UINT _prevItem = 0;
+	BOOL _beginDrag = FALSE;
+
+	// Is tooltip
+	BOOL _bTabTTHover = FALSE;
+	INT _iLastHovered = 0;
+
+	BOOL _bCaptionTT = FALSE;
+	BOOL _bCapTTHover = FALSE;
+	eMousePos _hoverMPos = posClose;
+
+	int _captionHeightDynamic = HIGH_CAPTION;
+	int _captionGapDynamic = CAPTION_GAP;
+	int _closeButtonPosLeftDynamic = CLOSEBTN_POS_LEFT;
+	int _closeButtonPosTopDynamic = CLOSEBTN_POS_TOP;
+	int _closeButtonWidth = 12;
+	int _closeButtonHeight = 12;
+
+	// data of added windows
+	std::vector<tTbData *> _vTbData;
+};
+