// This file is part of Notepad++ project
// Copyright (C)2021 Don HO <don.h@free.fr>

// This program is free software: you can redistribute it and/or modify
// it under the terms of the GNU General Public License as published by
// the Free Software Foundation, either version 3 of the License, or
// at your option any later version.
//
// This program is distributed in the hope that it will be useful,
// but WITHOUT ANY WARRANTY; without even the implied warranty of
// MERCHANTABILITY or FITNESS FOR A PARTICULAR PURPOSE. See the
// GNU General Public License for more details.
//
// You should have received a copy of the GNU General Public License
// along with this program.  If not, see <https://www.gnu.org/licenses/>.


#include <memory>
#include <algorithm>
#include <array>
#include "shortcut.h"
#include "Parameters.h"
#include "ScintillaEditView.h"
#include "resource.h"
#include "Notepad_plus_Window.h"
#include "keys.h"

using namespace std;

struct KeyIDNAME {
	const char * name = nullptr;
	UCHAR id = 0;
};

KeyIDNAME namedKeyArray[] = {
{"None", VK_NULL},

{"Backspace", VK_BACK},
{"Tab", VK_TAB},
{"Enter", VK_RETURN},
{"Esc", VK_ESCAPE},
{"Spacebar", VK_SPACE},

{"Page up", VK_PRIOR},
{"Page down", VK_NEXT},
{"End", VK_END},
{"Home", VK_HOME},
{"Left", VK_LEFT},
{"Up", VK_UP},
{"Right", VK_RIGHT},
{"Down", VK_DOWN},

{"INS", VK_INSERT},
{"DEL", VK_DELETE},

{"0", VK_0},
{"1", VK_1},
{"2", VK_2},
{"3", VK_3},
{"4", VK_4},
{"5", VK_5},
{"6", VK_6},
{"7", VK_7},
{"8", VK_8},
{"9", VK_9},
{"A", VK_A},
{"B", VK_B},
{"C", VK_C},
{"D", VK_D},
{"E", VK_E},
{"F", VK_F},
{"G", VK_G},
{"H", VK_H},
{"I", VK_I},
{"J", VK_J},
{"K", VK_K},
{"L", VK_L},
{"M", VK_M},
{"N", VK_N},
{"O", VK_O},
{"P", VK_P},
{"Q", VK_Q},
{"R", VK_R},
{"S", VK_S},
{"T", VK_T},
{"U", VK_U},
{"V", VK_V},
{"W", VK_W},
{"X", VK_X},
{"Y", VK_Y},
{"Z", VK_Z},

{"Numpad 0", VK_NUMPAD0},
{"Numpad 1", VK_NUMPAD1},
{"Numpad 2", VK_NUMPAD2},
{"Numpad 3", VK_NUMPAD3},
{"Numpad 4", VK_NUMPAD4},
{"Numpad 5", VK_NUMPAD5},
{"Numpad 6", VK_NUMPAD6},
{"Numpad 7", VK_NUMPAD7},
{"Numpad 8", VK_NUMPAD8},
{"Numpad 9", VK_NUMPAD9},
{"Num *", VK_MULTIPLY},
{"Num +", VK_ADD},
// {"Num Enter"), VK_SEPARATOR},	//this one doesnt seem to work
{"Num -", VK_SUBTRACT},
{"Num .", VK_DECIMAL},
{"Num /", VK_DIVIDE},
{"F1", VK_F1},
{"F2", VK_F2},
{"F3", VK_F3},
{"F4", VK_F4},
{"F5", VK_F5},
{"F6", VK_F6},
{"F7", VK_F7},
{"F8", VK_F8},
{"F9", VK_F9},
{"F10", VK_F10},
{"F11", VK_F11},
{"F12", VK_F12},

{"~", VK_OEM_3},
{"-", VK_OEM_MINUS},
{"=", VK_OEM_PLUS},
{"[", VK_OEM_4},
{"]", VK_OEM_6},
{";", VK_OEM_1},
{"'", VK_OEM_7},
{"\\", VK_OEM_5},
{",", VK_OEM_COMMA},
{".", VK_OEM_PERIOD},
{"/", VK_OEM_2},

{"<>", VK_OEM_102},
};

#define nbKeys sizeof(namedKeyArray)/sizeof(KeyIDNAME)

string Shortcut::toString() const
{
	string sc;
	if (!isEnabled())
		return sc;

	if (_keyCombo._isCtrl)
		sc += "Ctrl+";
	if (_keyCombo._isAlt)
		sc += "Alt+";
	if (_keyCombo._isShift)
		sc += "Shift+";

	string keyString;
	getKeyStrFromVal(_keyCombo._key, keyString);
	sc += keyString;
	return sc;
}

void Shortcut::setName(const char* menuName, const char* shortcutName)
{
	lstrcpynA(_menuName, menuName, menuItemStrLenMax);
	char const * name = shortcutName ? shortcutName : menuName;
	size_t i = 0, j = 0;
	while (name[j] != 0 && i < (menuItemStrLenMax - 1))
	{
		if (name[j] != '&')
		{
			_name[i] = name[j];
			++i;
		}
		else //check if this ampersand is being escaped
		{
			if (name[j+1] == '&') //escaped ampersand
			{
				_name[i] = name[j];
				++i;
				++j;	//skip escaped ampersand
			}
		}
		++j;
	}
	_name[i] = 0;
}

string ScintillaKeyMap::toString() const
{
	string sc;
	size_t nbCombos = getSize();
	for (size_t combo = 0; combo < nbCombos; ++combo)
	{
		sc += toString(combo);
		if (combo < nbCombos - 1)
			sc += " or ";
	}
	return sc;
}

string ScintillaKeyMap::toString(size_t index) const
{
	string sc = "";
	if (!isEnabled())
		return sc;

	KeyCombo kc = _keyCombos[index];
	if (kc._isCtrl)
		sc += "Ctrl+";
	if (kc._isAlt)
		sc += "Alt+";
	if (kc._isShift)
		sc += "Shift+";

	string keyString;
	getKeyStrFromVal(kc._key, keyString);
	sc += keyString;
	return sc;
}

KeyCombo ScintillaKeyMap::getKeyComboByIndex(size_t index) const
{
	return _keyCombos[index];
}

void ScintillaKeyMap::setKeyComboByIndex(int index, KeyCombo combo)
{
	if (combo._key == 0 && (_size > 1))
	{	//remove the item if possible
		_keyCombos.erase(_keyCombos.begin() + index);
	}
	_keyCombos[index] = combo;
}

void ScintillaKeyMap::removeKeyComboByIndex(size_t index)
{
	if (_size > 1 && index < _size)
	{
		_keyCombos.erase(_keyCombos.begin() + index);
		_size--;
	}
}

int ScintillaKeyMap::addKeyCombo(KeyCombo combo)
{	//returns index where key is added, or -1 when invalid
	if (combo._key == 0)	//do not allow to add disabled keycombos
		return -1;
	if (!isEnabled())
	{	//disabled, override current combo with new enabled one
		_keyCombos[0] = combo;
		return 0;
	}

	for (size_t i = 0; i < _size; ++i)
	{	//if already in the list do not add it
		const KeyCombo& kc = _keyCombos[i];
		if (combo._key == kc._key && combo._isCtrl == kc._isCtrl && combo._isAlt == kc._isAlt && combo._isShift == kc._isShift)
			return static_cast<int32_t>(i);	//already in the list
	}
	_keyCombos.push_back(combo);
	++_size;
	return static_cast<int32_t>(_size - 1);
}

bool ScintillaKeyMap::isEnabled() const
{
	return (_keyCombos[0]._key != 0);
}

size_t ScintillaKeyMap::getSize() const
{
	return _size;
}

void getKeyStrFromVal(UCHAR keyVal, string & str)
{
	str = "";
	bool found = false;
	size_t i;
	for (i = 0; i < nbKeys; ++i)
	{
		if (keyVal == namedKeyArray[i].id)
		{
			found = true;
			break;
		}
	}
	if (found)
		str = namedKeyArray[i].name;
	else 
		str = "Unlisted";
}

void getNameStrFromCmd(DWORD cmd, wstring & str)
{
	if ((cmd >= ID_MACRO) && (cmd < ID_MACRO_LIMIT))
	{
		const vector<MacroShortcut> & theMacros = (NppParameters::getInstance()).getMacroList();
		int i = cmd - ID_MACRO;
		str = string2wstring(theMacros[i].getName(), CP_UTF8);
	}
	else if ((cmd >= ID_USER_CMD) && (cmd < ID_USER_CMD_LIMIT))
	{
		const vector<UserCommand> & userCommands = (NppParameters::getInstance()).getUserCommandList();
		int i = cmd - ID_USER_CMD;
		str = string2wstring(userCommands[i].getName(), CP_UTF8);
	}
	else if ((cmd >= ID_PLUGINS_CMD) && (cmd < ID_PLUGINS_CMD_LIMIT))
	{
		const vector<PluginCmdShortcut> & pluginCmds = (NppParameters::getInstance()).getPluginCommandList();
		size_t i = 0;
		for (size_t j = 0, len = pluginCmds.size(); j < len ; ++j)
		{
			if (pluginCmds[j].getID() == cmd)
			{
				i = j;
				break;
			}
		}
		str = string2wstring(pluginCmds[i].getName(), CP_UTF8);
	}
	else
	{
		HWND hNotepad_plus = ::FindWindow(Notepad_plus_Window::getClassName(), NULL);
		TCHAR cmdName[menuItemStrLenMax];
		HMENU m = reinterpret_cast<HMENU>(::SendMessage(hNotepad_plus, NPPM_INTERNAL_GETMENU, 0, 0));
		int nbChar = ::GetMenuString(m, cmd, cmdName, menuItemStrLenMax, MF_BYCOMMAND);
		if (!nbChar)
			return;
		bool fin = false;
		int j = 0;
		size_t len = lstrlen(cmdName);
		for (size_t i = 0 ; i < len; ++i)
		{
			switch(cmdName[i])
			{
				case '\t':
					cmdName[j] = '\0';
					fin = true;
					break;

				case '&':
					break;

				default :
					cmdName[j++] = cmdName[i];
			}
			if (fin)
				break;
		}
		cmdName[j] = '\0';
		str = cmdName;
	}
	return;
}

void Shortcut::updateConflictState(const bool endSession) const
{
	if (endSession)
	{
		// Clean up message for detached dialogs: save Macros/RunCommands
		::SendMessage(_hParent, NPPM_INTERNAL_FINDKEYCONFLICTS, 0, 0);
		return;
	}

	// Check for conflicts
	bool isConflict = false;
	::SendMessage(_hParent, NPPM_INTERNAL_FINDKEYCONFLICTS,
				  reinterpret_cast<WPARAM>(&_keyCombo), reinterpret_cast<LPARAM>(&isConflict));
	::ShowWindow(::GetDlgItem(_hSelf, IDC_CONFLICT_STATIC), isConflict ? SW_SHOW : SW_HIDE);
}

intptr_t CALLBACK Shortcut::run_dlgProc(UINT Message, WPARAM wParam, LPARAM lParam) 
{
	switch (Message)
	{
		case WM_INITDIALOG :
		{
			NppDarkMode::autoSubclassAndThemeChildControls(_hSelf);

			::SetDlgItemText(_hSelf, IDC_NAME_EDIT, _canModifyName ? string2wstring(getMenuName(), CP_UTF8).c_str() : string2wstring(getName(), CP_UTF8).c_str());	//display the menu name, with ampersands, for macros
			if (!_canModifyName)
				::SendDlgItemMessage(_hSelf, IDC_NAME_EDIT, EM_SETREADONLY, TRUE, 0);
			auto textlen = ::SendDlgItemMessage(_hSelf, IDC_NAME_EDIT, WM_GETTEXTLENGTH, 0, 0);

			::SendDlgItemMessage(_hSelf, IDC_CTRL_CHECK, BM_SETCHECK, _keyCombo._isCtrl?BST_CHECKED:BST_UNCHECKED, 0);
			::SendDlgItemMessage(_hSelf, IDC_ALT_CHECK, BM_SETCHECK, _keyCombo._isAlt?BST_CHECKED:BST_UNCHECKED, 0);
			::SendDlgItemMessage(_hSelf, IDC_SHIFT_CHECK, BM_SETCHECK, _keyCombo._isShift?BST_CHECKED:BST_UNCHECKED, 0);
			::EnableWindow(::GetDlgItem(_hSelf, IDOK), isValid() && (textlen > 0 || !_canModifyName));
			int iFound = -1;
			for (size_t i = 0 ; i < nbKeys ; ++i)
			{
				::SendDlgItemMessage(_hSelf, IDC_KEY_COMBO, CB_ADDSTRING, 0, reinterpret_cast<LPARAM>(string2wstring(namedKeyArray[i].name, CP_UTF8).c_str()));

				if (_keyCombo._key == namedKeyArray[i].id)
					iFound = static_cast<int32_t>(i);
			}

			if (iFound != -1)
				::SendDlgItemMessage(_hSelf, IDC_KEY_COMBO, CB_SETCURSEL, iFound, 0);
			
			// Hide this warning on startup
			::ShowWindow(::GetDlgItem(_hSelf, IDC_WARNING_STATIC), SW_HIDE);
			
			updateConflictState();
			NativeLangSpeaker* nativeLangSpeaker = NppParameters::getInstance().getNativeLangSpeaker();
			nativeLangSpeaker->changeDlgLang(_hSelf, "ShortcutMapperSubDialg");
			goToCenter();
			return TRUE;
		}

		case WM_CTLCOLOREDIT:
		{
			if (NppDarkMode::isEnabled())
			{
				return NppDarkMode::onCtlColorSofter(reinterpret_cast<HDC>(wParam));
			}
			break;
		}

		case WM_CTLCOLORLISTBOX:
		{
			if (NppDarkMode::isEnabled())
			{
				return NppDarkMode::onCtlColor(reinterpret_cast<HDC>(wParam));
			}
			break;
		}

		case WM_CTLCOLORDLG:
		case WM_CTLCOLORSTATIC:
		{
			if (NppDarkMode::isEnabled())
			{
				auto dlgCtrlID = ::GetDlgCtrlID(reinterpret_cast<HWND>(lParam));
				if (dlgCtrlID == IDC_NAME_EDIT)
				{
					return NppDarkMode::onCtlColor(reinterpret_cast<HDC>(wParam));
				}
				return NppDarkMode::onCtlColorDarker(reinterpret_cast<HDC>(wParam));

			}
			break;
		}

		case WM_PRINTCLIENT:
		{
			if (NppDarkMode::isEnabled())
			{
				return TRUE;
			}
			break;
		}

		case NPPM_INTERNAL_REFRESHDARKMODE:
		{
			NppDarkMode::autoThemeChildControls(_hSelf);
			return TRUE;
		}

		case WM_COMMAND : 
		{
			auto textlen = ::SendDlgItemMessage(_hSelf, IDC_NAME_EDIT, WM_GETTEXTLENGTH, 0, 0);
			switch (wParam)
			{
				case IDC_CTRL_CHECK :
					_keyCombo._isCtrl = BST_CHECKED == ::SendDlgItemMessage(_hSelf, static_cast<int32_t>(wParam), BM_GETCHECK, 0, 0);
					::EnableWindow(::GetDlgItem(_hSelf, IDOK), isValid() && (textlen > 0 || !_canModifyName));
					updateConflictState();
					return TRUE;

				case IDC_ALT_CHECK :
					_keyCombo._isAlt = BST_CHECKED == ::SendDlgItemMessage(_hSelf, static_cast<int32_t>(wParam), BM_GETCHECK, 0, 0);
					::EnableWindow(::GetDlgItem(_hSelf, IDOK), isValid() && (textlen > 0 || !_canModifyName));
					updateConflictState();
					return TRUE;

				case IDC_SHIFT_CHECK :
					_keyCombo._isShift = BST_CHECKED == ::SendDlgItemMessage(_hSelf, static_cast<int32_t>(wParam), BM_GETCHECK, 0, 0);
					updateConflictState();
					return TRUE;

				case IDOK :
					if (!isEnabled())
					{
						_keyCombo._isCtrl = _keyCombo._isAlt = _keyCombo._isShift = false;
					}

					if (_canModifyName)
					{
						TCHAR editName[menuItemStrLenMax]{};
						::SendDlgItemMessage(_hSelf, IDC_NAME_EDIT, WM_GETTEXT, menuItemStrLenMax, reinterpret_cast<LPARAM>(editName));
						setName(wstring2string(editName, CP_UTF8).c_str());
					}
					::EndDialog(_hSelf, 0);
					updateConflictState(true);
					return TRUE;

				case IDCANCEL :
					::EndDialog(_hSelf, -1);
					updateConflictState(true);
					return TRUE;

				default:
					if (HIWORD(wParam) == EN_CHANGE)
					{
						if (LOWORD(wParam) == IDC_NAME_EDIT)
						{
							::EnableWindow(::GetDlgItem(_hSelf, IDOK), isValid() && (textlen > 0 || !_canModifyName));
							return TRUE;
						}
					}
					else if (HIWORD(wParam) == CBN_SELCHANGE)
					{
						if (LOWORD(wParam) == IDC_KEY_COMBO)
						{
							auto i = ::SendDlgItemMessage(_hSelf, LOWORD(wParam), CB_GETCURSEL, 0, 0);
							_keyCombo._key = namedKeyArray[i].id;
							::EnableWindow(::GetDlgItem(_hSelf, IDOK), isValid() && (textlen > 0 || !_canModifyName));
							::ShowWindow(::GetDlgItem(_hSelf, IDC_WARNING_STATIC), isEnabled()?SW_HIDE:SW_SHOW);
							updateConflictState();
							return TRUE;
						}
					}
					return FALSE;
			}
		}
		default :
			return FALSE;
	}
	return FALSE;
}

// return true if one of CommandShortcuts is deleted. Otherwise false.
void Accelerator::updateShortcuts() 
{
	const array<unsigned long, 3> incrFindAccIds = { IDM_SEARCH_FINDNEXT, IDM_SEARCH_FINDPREV, IDM_SEARCH_FINDINCREMENT };

	NppParameters& nppParam = NppParameters::getInstance();

	vector<CommandShortcut> & shortcuts = nppParam.getUserShortcuts();
	vector<MacroShortcut> & macros  = nppParam.getMacroList();
	vector<UserCommand> & userCommands = nppParam.getUserCommandList();
	vector<PluginCmdShortcut> & pluginCommands = nppParam.getPluginCommandList();

	size_t nbMenu = shortcuts.size();
	size_t nbMacro = macros.size();
	size_t nbUserCmd = userCommands.size();
	size_t nbPluginCmd = pluginCommands.size();

	delete [] _pAccelArray;
	_pAccelArray = new ACCEL[nbMenu + nbMacro + nbUserCmd + nbPluginCmd];
	vector<ACCEL> incrFindAcc;
	vector<ACCEL> findReplaceAcc;
	int offset = 0;
	size_t i = 0;
	//no validation performed, it might be that invalid shortcuts are being used by default. Allows user to 'hack', might be a good thing
	for (i = 0; i < nbMenu; ++i)
	{
		if (shortcuts[i].isEnabled())
		{
			_pAccelArray[offset].cmd = static_cast<WORD>(shortcuts[i].getID());
			_pAccelArray[offset].fVirt = shortcuts[i].getAcceleratorModifiers();
			_pAccelArray[offset].key = shortcuts[i].getKeyCombo()._key;

			// Special extra handling for shortcuts shared by Incremental Find dialog
			if (std::find(incrFindAccIds.begin(), incrFindAccIds.end(), shortcuts[i].getID()) != incrFindAccIds.end())
				incrFindAcc.push_back(_pAccelArray[offset]);

			if (shortcuts[i].getID() == IDM_SEARCH_FIND || shortcuts[i].getID() == IDM_SEARCH_REPLACE ||
				shortcuts[i].getID() == IDM_SEARCH_FINDINFILES || shortcuts[i].getID() == IDM_SEARCH_MARK)
				findReplaceAcc.push_back(_pAccelArray[offset]);

			++offset;
		}
	}

	for (i = 0; i < nbMacro; ++i)
	{
		if (macros[i].isEnabled()) 
		{
			_pAccelArray[offset].cmd = (WORD)(macros[i].getID());
			_pAccelArray[offset].fVirt = macros[i].getAcceleratorModifiers();
			_pAccelArray[offset].key = macros[i].getKeyCombo()._key;
			++offset;
		}
	}

	for (i = 0; i < nbUserCmd; ++i)
	{
		if (userCommands[i].isEnabled())
		{
			_pAccelArray[offset].cmd = (WORD)(userCommands[i].getID());
			_pAccelArray[offset].fVirt = userCommands[i].getAcceleratorModifiers();
			_pAccelArray[offset].key = userCommands[i].getKeyCombo()._key;
			++offset;
		}
	}

	for (i = 0; i < nbPluginCmd; ++i)
	{
		if (pluginCommands[i].isEnabled())
		{
			_pAccelArray[offset].cmd = (WORD)(pluginCommands[i].getID());
			_pAccelArray[offset].fVirt = pluginCommands[i].getAcceleratorModifiers();
			_pAccelArray[offset].key = pluginCommands[i].getKeyCombo()._key;
			++offset;
		}
	}

	_nbAccelItems = offset;

	updateFullMenu();
	
	//update the table
	if (_hAccTable)
		::DestroyAcceleratorTable(_hAccTable);
	_hAccTable = ::CreateAcceleratorTable(_pAccelArray, _nbAccelItems);

	if (_hIncFindAccTab)
		::DestroyAcceleratorTable(_hIncFindAccTab);
	size_t nb = incrFindAcc.size();
	ACCEL *tmpIncrFindAccelArray = new ACCEL[nb];
	for (i = 0; i < nb; ++i)
	{
		tmpIncrFindAccelArray[i] = incrFindAcc[i];
	}
	_hIncFindAccTab = ::CreateAcceleratorTable(tmpIncrFindAccelArray, static_cast<int32_t>(nb));
	delete [] tmpIncrFindAccelArray;

	if (_hAccTabSwitch)
		::DestroyAcceleratorTable(_hAccTabSwitch);

	ACCEL accNextTab{ BYTE{FVIRTKEY | FCONTROL}, VK_TAB, IDC_NEXT_TAB };
	ACCEL accPrevTab{ BYTE{FVIRTKEY | FCONTROL | FSHIFT}, VK_TAB, IDC_PREV_TAB };
	vector<ACCEL> tabSwitchAcc{ accNextTab, accPrevTab };
	const size_t nbTabSwitchAcc = tabSwitchAcc.size();
	if (nbTabSwitchAcc > 0)
	{
		ACCEL* tmpTabSwitchAcc = new ACCEL[nbTabSwitchAcc];
		for (i = 0; i < nbTabSwitchAcc; ++i)
			tmpTabSwitchAcc[i] = tabSwitchAcc.at(i);
		_hAccTabSwitch = ::CreateAcceleratorTable(tmpTabSwitchAcc, static_cast<int>(nbTabSwitchAcc));
		delete[] tmpTabSwitchAcc;
	}

	if (_hFindAccTab)
		::DestroyAcceleratorTable(_hFindAccTab);

	size_t nbFindReplaceAcc = findReplaceAcc.size();
	if (nbFindReplaceAcc)
	{
		ACCEL* tmpFindAccelArray = new ACCEL[nbFindReplaceAcc];
<<<<<<< HEAD
		for (i = 0; i < nbFindReplaceAcc; ++i)
			tmpFindAccelArray[i] = findReplaceAcc[i];
=======
		for (size_t j = 0; j < nbFindReplaceAcc; ++j)
			tmpFindAccelArray[j] = findReplaceAcc[j];
>>>>>>> b7ebd389
		_hFindAccTab = ::CreateAcceleratorTable(tmpFindAccelArray, static_cast<int>(nbFindReplaceAcc));
		delete[] tmpFindAccelArray;
	}

	return;
}

void Accelerator::updateFullMenu()
{
	NppParameters& nppParam = NppParameters::getInstance();
	vector<CommandShortcut> commands = nppParam.getUserShortcuts();
	for (size_t i = 0; i < commands.size(); ++i)
	{
		updateMenuItemByCommand(commands[i]);
	}

	vector<MacroShortcut> mcommands = nppParam.getMacroList();
	for (size_t i = 0; i < mcommands.size(); ++i)
	{
		updateMenuItemByCommand(mcommands[i]);
	}

	vector<UserCommand> ucommands = nppParam.getUserCommandList();
	for (size_t i = 0; i < ucommands.size(); ++i)
	{
		updateMenuItemByCommand(ucommands[i]);
	}

	vector<PluginCmdShortcut> pcommands = nppParam.getPluginCommandList();
	for (size_t i = 0; i < pcommands.size(); ++i)
	{
		updateMenuItemByCommand(pcommands[i]);
	}

	::DrawMenuBar(_hMenuParent);
}

void Accelerator::updateMenuItemByCommand(const CommandShortcut& csc)
{
	int cmdID = csc.getID();
	
	// Ensure that the menu item checks set prior to this update remain in affect.
	// Ensure that the menu item state is also maintained
	UINT cmdFlags = GetMenuState(_hAccelMenu, cmdID, MF_BYCOMMAND );
	cmdFlags = MF_BYCOMMAND | ((cmdFlags&MF_CHECKED) ? MF_CHECKED : MF_UNCHECKED) | ((cmdFlags&MF_DISABLED) ? MF_DISABLED : MF_ENABLED);
	::ModifyMenu(_hAccelMenu, cmdID, cmdFlags, cmdID, string2wstring(csc.toMenuItemString(), CP_UTF8).c_str());
}

recordedMacroStep::recordedMacroStep(int iMessage, uptr_t wParam, uptr_t lParam)
	: _message(iMessage), _wParameter(wParam), _lParameter(lParam), _macroType(mtUseLParameter)
{ 
	if (_lParameter)
	{
		switch (_message)
		{
			case SCI_SETTEXT :
			case SCI_REPLACESEL :
			case SCI_REPLACETARGET :
			case SCI_REPLACETARGETRE :
			case SCI_SEARCHINTARGET :
			case SCI_ADDTEXT :
			case SCI_ADDSTYLEDTEXT :
			case SCI_INSERTTEXT :
			case SCI_APPENDTEXT :
			case SCI_SETWORDCHARS :
			case SCI_SETWHITESPACECHARS :
			case SCI_SETSTYLINGEX :
			case SCI_TEXTWIDTH :
			case SCI_STYLESETFONT :
			case SCI_SEARCHNEXT :
			case SCI_SEARCHPREV :
			case IDFINDWHAT:
			case IDREPLACEWITH:
			case IDD_FINDINFILES_DIR_COMBO:
			case IDD_FINDINFILES_FILTERS_COMBO:
			{
				char *ch = reinterpret_cast<char *>(_lParameter);
				_sParameter = ch;
				_macroType = mtUseSParameter;
				_lParameter = 0;
			}
			break;

				
			default : // for all other messages, use _lParameter "as is"
				break;
		}
	}
}

// code comes from Scintilla's Editor.cxx:
// void Editor::NotifyMacroRecord(unsigned int iMessage, uptr_t wParam, sptr_t lParam)
bool recordedMacroStep::isMacroable() const
{
	// Enumerates all macroable messages
	switch (_message)
	{
		case SCI_REPLACESEL: // (<unused>, const char *text)
		case SCI_ADDTEXT:    // (int length, const char *s)
		case SCI_INSERTTEXT: // (int pos, const char *text)
		case SCI_APPENDTEXT: // (int length, const char *s)
		case SCI_SEARCHNEXT: // (int searchFlags, const char *text)
		case SCI_SEARCHPREV: // (int searchFlags, const char *text)
		{
			if (_macroType == mtUseSParameter)
				return true;
			else
				return false;
		}

		case SCI_GOTOLINE:   // (int line)
		case SCI_GOTOPOS:    // (int position)
		case SCI_SETSELECTIONMODE:  // (int mode)
		case SCI_CUT:
		case SCI_COPY:
		case SCI_PASTE:
		case SCI_CLEAR:
		case SCI_CLEARALL:
		case SCI_SELECTALL:
		case SCI_SEARCHANCHOR:
		case SCI_LINEDOWN:
		case SCI_LINEDOWNEXTEND:
		case SCI_PARADOWN:
		case SCI_PARADOWNEXTEND:
		case SCI_LINEUP:
		case SCI_LINEUPEXTEND:
		case SCI_PARAUP:
		case SCI_PARAUPEXTEND:
		case SCI_CHARLEFT:
		case SCI_CHARLEFTEXTEND:
		case SCI_CHARRIGHT:
		case SCI_CHARRIGHTEXTEND:
		case SCI_WORDLEFT:
		case SCI_WORDLEFTEXTEND:
		case SCI_WORDRIGHT:
		case SCI_WORDRIGHTEXTEND:
		case SCI_WORDPARTLEFT:
		case SCI_WORDPARTLEFTEXTEND:
		case SCI_WORDPARTRIGHT:
		case SCI_WORDPARTRIGHTEXTEND:
		case SCI_WORDLEFTEND:
		case SCI_WORDLEFTENDEXTEND:
		case SCI_WORDRIGHTEND:
		case SCI_WORDRIGHTENDEXTEND:
		case SCI_HOME:
		case SCI_HOMEEXTEND:
		case SCI_LINEEND:
		case SCI_LINEENDEXTEND:
		case SCI_HOMEWRAP:
		case SCI_HOMEWRAPEXTEND:
		case SCI_LINEENDWRAP:
		case SCI_LINEENDWRAPEXTEND:
		case SCI_DOCUMENTSTART:
		case SCI_DOCUMENTSTARTEXTEND:
		case SCI_DOCUMENTEND:
		case SCI_DOCUMENTENDEXTEND:
		case SCI_STUTTEREDPAGEUP:
		case SCI_STUTTEREDPAGEUPEXTEND:
		case SCI_STUTTEREDPAGEDOWN:
		case SCI_STUTTEREDPAGEDOWNEXTEND:
		case SCI_PAGEUP:
		case SCI_PAGEUPEXTEND:
		case SCI_PAGEDOWN:
		case SCI_PAGEDOWNEXTEND:
		case SCI_EDITTOGGLEOVERTYPE:
		case SCI_CANCEL:
		case SCI_DELETEBACK:
		case SCI_TAB:
		case SCI_BACKTAB:
		case SCI_FORMFEED:
		case SCI_VCHOME:
		case SCI_VCHOMEEXTEND:
		case SCI_VCHOMEWRAP:
		case SCI_VCHOMEWRAPEXTEND:
		case SCI_VCHOMEDISPLAY:
		case SCI_VCHOMEDISPLAYEXTEND:
		case SCI_DELWORDLEFT:
		case SCI_DELWORDRIGHT:
		case SCI_DELWORDRIGHTEND:
		case SCI_DELLINELEFT:
		case SCI_DELLINERIGHT:
		case SCI_LINECOPY:
		case SCI_LINECUT:
		case SCI_LINEDELETE:
		case SCI_LINETRANSPOSE:
		case SCI_LINEDUPLICATE:
		case SCI_LOWERCASE:
		case SCI_UPPERCASE:
		case SCI_LINESCROLLDOWN:
		case SCI_LINESCROLLUP:
		case SCI_DELETEBACKNOTLINE:
		case SCI_HOMEDISPLAY:
		case SCI_HOMEDISPLAYEXTEND:
		case SCI_LINEENDDISPLAY:
		case SCI_LINEENDDISPLAYEXTEND:
		case SCI_LINEDOWNRECTEXTEND:
		case SCI_LINEUPRECTEXTEND:
		case SCI_CHARLEFTRECTEXTEND:
		case SCI_CHARRIGHTRECTEXTEND:
		case SCI_HOMERECTEXTEND:
		case SCI_VCHOMERECTEXTEND:
		case SCI_LINEENDRECTEXTEND:
		case SCI_PAGEUPRECTEXTEND:
		case SCI_PAGEDOWNRECTEXTEND:
		case SCI_SELECTIONDUPLICATE:
		case SCI_COPYALLOWLINE:
		case SCI_VERTICALCENTRECARET:
		case SCI_MOVESELECTEDLINESUP:
		case SCI_MOVESELECTEDLINESDOWN:
		case SCI_SCROLLTOSTART:
		case SCI_SCROLLTOEND:
		case SCI_SETVIRTUALSPACEOPTIONS:
		case SCI_SETCARETLINEBACKALPHA:
		case SCI_NEWLINE:
		{
			if (_macroType == mtUseLParameter)
				return true;
			else
				return false;
		}

		// Filter out all others like display changes.
		default:
			return false;
	}
}

void recordedMacroStep::PlayBack(Window* pNotepad, ScintillaEditView *pEditView)
{
	if (_macroType == mtMenuCommand)
	{
		::SendMessage(pNotepad->getHSelf(), WM_COMMAND, _wParameter, 0);
	}
	else
	{
		// Ensure it's macroable message before send it
		if (!isMacroable())
			return;

		if (_macroType == mtUseSParameter) 
		{
			/*
			int byteBufferLength = ::WideCharToMultiByte(static_cast<UINT>(pEditView->execute(SCI_GETCODEPAGE)), 0, _sParameter.c_str(), -1, NULL, 0, NULL, NULL);
			auto byteBuffer = std::make_unique< char[] >(byteBufferLength);
			::WideCharToMultiByte(static_cast<UINT>(pEditView->execute(SCI_GETCODEPAGE)), 0, _sParameter.c_str(), -1, byteBuffer.get(), byteBufferLength, NULL, NULL);
			auto lParam = reinterpret_cast<LPARAM>(byteBuffer.get());
			pEditView->execute(_message, _wParameter, lParam);
			*/
			pEditView->execute(_message, _wParameter, (LPARAM)_sParameter.c_str());
		}
		else
		{
			pEditView->execute(_message, _wParameter, _lParameter);
		}

		// If text content has been modified in Scintilla,
		// then notify Notepad++
		if ( (_message == SCI_SETTEXT)
			|| (_message == SCI_REPLACESEL) 
			|| (_message == SCI_ADDTEXT) 
			|| (_message == SCI_ADDSTYLEDTEXT) 
			|| (_message == SCI_INSERTTEXT) 
			|| (_message == SCI_APPENDTEXT) )
		{
			SCNotification scnN;
			scnN.nmhdr.code = SCN_CHARADDED;
			scnN.nmhdr.hwndFrom = pEditView->getHSelf();
			scnN.nmhdr.idFrom = 0;
			if (_sParameter.empty())
				scnN.ch = 0;
			else
				scnN.ch = _sParameter.at(0);

			::SendMessage(pNotepad->getHSelf(), WM_NOTIFY, 0, reinterpret_cast<LPARAM>(&scnN));
		}
	}
}

void ScintillaAccelerator::init(vector<HWND> * vScintillas, HMENU hMenu, HWND menuParent)
{
	_hAccelMenu = hMenu;
	_hMenuParent = menuParent;
	size_t nbScintilla = vScintillas->size();
	for (size_t i = 0; i < nbScintilla; ++i)
	{
		_vScintillas.push_back(vScintillas->at(i));
	}
}

void ScintillaAccelerator::updateKeys() 
{
	NppParameters& nppParam = NppParameters::getInstance();
	const vector<ScintillaKeyMap> & map = nppParam.getScintillaKeyList();
	size_t mapSize = map.size();
	size_t index;
	size_t nb = nbScintillas();
	for (size_t i = 0; i < nb; ++i)
	{
		::SendMessage(_vScintillas[i], SCI_CLEARALLCMDKEYS, 0, 0);
		for (int32_t j = static_cast<int32_t>(mapSize) - 1; j >= 0; j--) //reverse order, top of the list has highest priority
		{	
			ScintillaKeyMap skm = map[j];
			if (skm.isEnabled()) 
			{		//no validating, scintilla accepts more keys
				size_t size = skm.getSize();
				for (index = 0; index < size; ++index)
					::SendMessage(_vScintillas[i], SCI_ASSIGNCMDKEY, skm.toKeyDef(index), skm.getScintillaKeyID());
			}
			if (skm.getMenuCmdID() != 0) 
			{
				updateMenuItemByID(skm, skm.getMenuCmdID());
			}
			if (j == 0)	//j is unsigned, so default method doesnt work
				break;
		}
	}
}

void ScintillaAccelerator::updateMenuItemByID(const ScintillaKeyMap& skm, int id)
{
	TCHAR cmdName[menuItemStrLenMax];
	::GetMenuString(_hAccelMenu, id, cmdName, menuItemStrLenMax, MF_BYCOMMAND);
	int i = 0;
	while (cmdName[i] != 0)
	{
		if (cmdName[i] == '\t')
		{
			cmdName[i] = 0;
			break;
		}
		++i;
	}
	generic_string menuItem = cmdName;
	if (skm.isEnabled())
	{
		menuItem += TEXT("\t");
		menuItem += string2wstring(skm.toString(), CP_UTF8);
	}
	::ModifyMenu(_hAccelMenu, id, MF_BYCOMMAND, id, menuItem.c_str());
	::DrawMenuBar(_hMenuParent);
}

//This procedure uses _keyCombo as a temp. variable to store current settings which can then later be applied (by pressing OK)
void ScintillaKeyMap::applyToCurrentIndex()
{
	int index = static_cast<int>(::SendDlgItemMessage(_hSelf, IDC_LIST_KEYS, LB_GETCURSEL, 0, 0));
	if (index == LB_ERR)
		return;
	setKeyComboByIndex(static_cast<int>(index), _keyCombo);
	updateListItem(index);
	::SendDlgItemMessage(_hSelf, IDC_LIST_KEYS, LB_SETCURSEL, index, 0);

}

void ScintillaKeyMap::validateDialog()
{
	bool valid = isValid();	//current combo valid?
	bool isDisabling = _keyCombo._key == 0;	//true if this keycombo were to disable the shortcut
	bool isDisabled = !isEnabled();	//true if this shortcut already is 
	bool isDuplicate = false; //true if already in the list

	for (size_t i = 0; i < _size; ++i) 
	{
		if (_keyCombo._key   == _keyCombos[i]._key   && _keyCombo._isCtrl  == _keyCombos[i]._isCtrl &&
			_keyCombo._isAlt == _keyCombos[i]._isAlt && _keyCombo._isShift == _keyCombos[i]._isShift)
		{
			isDuplicate = true;
			break;
		}
	}

	::EnableWindow(::GetDlgItem(_hSelf, IDC_BUTTON_ADD), valid && !isDisabling && !isDuplicate);
	::EnableWindow(::GetDlgItem(_hSelf, IDC_BUTTON_APPLY), valid && (!isDisabling || _size == 1) && !isDuplicate);
	::EnableWindow(::GetDlgItem(_hSelf, IDC_BUTTON_RMVE), (_size > 1)?TRUE:FALSE);
	::ShowWindow(::GetDlgItem(_hSelf, IDC_WARNING_STATIC), isDisabled?SW_SHOW:SW_HIDE);
	updateConflictState();
}

void ScintillaKeyMap::showCurrentSettings()
{
	auto keyIndex = ::SendDlgItemMessage(_hSelf, IDC_LIST_KEYS, LB_GETCURSEL, 0, 0);
	_keyCombo = _keyCombos[keyIndex];
	::SendDlgItemMessage(_hSelf, IDC_CTRL_CHECK,	BM_SETCHECK, _keyCombo._isCtrl?BST_CHECKED:BST_UNCHECKED, 0);
	::SendDlgItemMessage(_hSelf, IDC_ALT_CHECK,		BM_SETCHECK, _keyCombo._isAlt?BST_CHECKED:BST_UNCHECKED, 0);
	::SendDlgItemMessage(_hSelf, IDC_SHIFT_CHECK,	BM_SETCHECK, _keyCombo._isShift?BST_CHECKED:BST_UNCHECKED, 0);
	for (size_t i = 0 ; i < nbKeys ; ++i)
	{
		if (_keyCombo._key == namedKeyArray[i].id)
		{
			::SendDlgItemMessage(_hSelf, IDC_KEY_COMBO, CB_SETCURSEL, i, 0);
			break;
		}
	}
}

void ScintillaKeyMap::updateListItem(int index)
{
	::SendDlgItemMessage(_hSelf, IDC_LIST_KEYS, LB_INSERTSTRING, index, reinterpret_cast<LPARAM>(string2wstring(toString(index), CP_UTF8).c_str()));
	::SendDlgItemMessage(_hSelf, IDC_LIST_KEYS, LB_DELETESTRING, index+1, 0);
}

intptr_t CALLBACK ScintillaKeyMap::run_dlgProc(UINT Message, WPARAM wParam, LPARAM lParam) 
{
	
	switch (Message)
	{
		case WM_INITDIALOG :
		{
			NppDarkMode::autoSubclassAndThemeChildControls(_hSelf);

			::SetDlgItemText(_hSelf, IDC_NAME_EDIT, string2wstring(_name, CP_UTF8).c_str());
			_keyCombo = _keyCombos[0];

			for (size_t i = 0 ; i < nbKeys ; ++i)
			{
				::SendDlgItemMessage(_hSelf, IDC_KEY_COMBO, CB_ADDSTRING, 0, reinterpret_cast<LPARAM>(string2wstring(namedKeyArray[i].name, CP_UTF8).c_str()));
			}

			for (size_t i = 0; i < _size; ++i)
			{
				::SendDlgItemMessage(_hSelf, IDC_LIST_KEYS, LB_ADDSTRING, 0, reinterpret_cast<LPARAM>(string2wstring(toString(i), CP_UTF8).c_str()));
			}
			::SendDlgItemMessage(_hSelf, IDC_LIST_KEYS, LB_SETCURSEL, 0, 0);

			showCurrentSettings();
			validateDialog();

			// Hide this warning on startup
			::ShowWindow(::GetDlgItem(_hSelf, IDC_WARNING_STATIC), SW_HIDE);

			NativeLangSpeaker* nativeLangSpeaker = NppParameters::getInstance().getNativeLangSpeaker();
			nativeLangSpeaker->changeDlgLang(_hSelf, "ShortcutMapperSubDialg");
			goToCenter();
			return TRUE;
		}

		case WM_CTLCOLOREDIT:
		{
			if (NppDarkMode::isEnabled())
			{
				return NppDarkMode::onCtlColor(reinterpret_cast<HDC>(wParam));
			}
			break;
		}

		case WM_CTLCOLORLISTBOX:
		{
			if (NppDarkMode::isEnabled())
			{
				return NppDarkMode::onCtlColorListbox(wParam, lParam);
			}
			break;
		}

		case WM_CTLCOLORDLG:
		case WM_CTLCOLORSTATIC:
		{
			if (NppDarkMode::isEnabled())
			{
				auto dlgCtrlID = ::GetDlgCtrlID(reinterpret_cast<HWND>(lParam));
				if (dlgCtrlID == IDC_NAME_EDIT)
				{
					return NppDarkMode::onCtlColor(reinterpret_cast<HDC>(wParam));
				}
				return NppDarkMode::onCtlColorDarker(reinterpret_cast<HDC>(wParam));
			}
			break;
		}

		case WM_PRINTCLIENT:
		{
			if (NppDarkMode::isEnabled())
			{
				return TRUE;
			}
			break;
		}

		case NPPM_INTERNAL_REFRESHDARKMODE:
		{
			NppDarkMode::autoThemeChildControls(_hSelf);
			return TRUE;
		}

		case WM_COMMAND : 
		{
			switch (wParam)
			{
				case IDC_CTRL_CHECK :
					_keyCombo._isCtrl = BST_CHECKED == ::SendDlgItemMessage(_hSelf, static_cast<int32_t>(wParam), BM_GETCHECK, 0, 0);
					validateDialog();
					return TRUE;

				case IDC_ALT_CHECK :
					_keyCombo._isAlt = BST_CHECKED == ::SendDlgItemMessage(_hSelf, static_cast<int32_t>(wParam), BM_GETCHECK, 0, 0);
					validateDialog();
					return TRUE;

				case IDC_SHIFT_CHECK :
					_keyCombo._isShift = BST_CHECKED == ::SendDlgItemMessage(_hSelf, static_cast<int32_t>(wParam), BM_GETCHECK, 0, 0);
					validateDialog();
					return TRUE;

				case IDOK :
					//Cleanup
					_keyCombo._key = 0;
					_keyCombo._isCtrl = _keyCombo._isAlt = _keyCombo._isShift = false;
					::EndDialog(_hSelf, 0);
					return TRUE;

				case IDCANCEL :
					::EndDialog(_hSelf, -1);
					return TRUE;

				case IDC_BUTTON_ADD: 
				{
					size_t oldsize = _size;
					int res = addKeyCombo(_keyCombo);
					if (res > -1)
					{
						if (res == static_cast<int32_t>(oldsize))
						{
							::SendDlgItemMessage(_hSelf, IDC_LIST_KEYS, LB_INSERTSTRING, static_cast<WPARAM>(-1), reinterpret_cast<LPARAM>(string2wstring(toString(res), CP_UTF8).c_str()));
						}
						else
						{	//update current generic_string, can happen if it was disabled
							updateListItem(res);
						}
						::SendDlgItemMessage(_hSelf, IDC_LIST_KEYS, LB_SETCURSEL, res, 0);
					}
					showCurrentSettings();
					validateDialog();
					return TRUE; 
				}

				case IDC_BUTTON_RMVE:
				{
					if (_size == 1)	//cannot delete last shortcut
						return TRUE;
					auto i = ::SendDlgItemMessage(_hSelf, IDC_LIST_KEYS, LB_GETCURSEL, 0, 0);
					removeKeyComboByIndex(i);
					::SendDlgItemMessage(_hSelf, IDC_LIST_KEYS, LB_DELETESTRING, i, 0);
					if (static_cast<size_t>(i) == _size)
						i = _size - 1;
					::SendDlgItemMessage(_hSelf, IDC_LIST_KEYS, LB_SETCURSEL, i, 0);
					showCurrentSettings();
					validateDialog();
					return TRUE; 
				}

				case IDC_BUTTON_APPLY:
				{
					applyToCurrentIndex();
					validateDialog();
					return TRUE;
				}

				default:
					if (HIWORD(wParam) == CBN_SELCHANGE || HIWORD(wParam) == LBN_SELCHANGE)
					{
						switch(LOWORD(wParam))
						{
							case IDC_KEY_COMBO:
							{
								auto i = ::SendDlgItemMessage(_hSelf, IDC_KEY_COMBO, CB_GETCURSEL, 0, 0);
								_keyCombo._key = namedKeyArray[i].id;
								::ShowWindow(::GetDlgItem(_hSelf, IDC_WARNING_STATIC), isEnabled() ? SW_HIDE : SW_SHOW);
								validateDialog();
								return TRUE;
							}
							case IDC_LIST_KEYS:
							{
								showCurrentSettings();
								validateDialog();
								return TRUE;
							}
						}
					}
					return FALSE;
			}
		}
		default :
			return FALSE;
	}
	return FALSE;
}

void CommandShortcut::setCategoryFromMenu(HMENU hMenu)
{
	NativeLangSpeaker* pNativeSpeaker = NppParameters::getInstance().getNativeLangSpeaker();

	if (_id >= IDM_WINDOW_WINDOWS && _id <= IDM_WINDOW_SORT_FS_DSC)
		pNativeSpeaker->getMainMenuEntryName(_category, hMenu, "Window", L"Window");
	else if ( _id >= IDM_VIEW_GOTO_ANOTHER_VIEW && _id <= IDM_VIEW_GOTO_END)
		pNativeSpeaker->getMainMenuEntryName(_category, hMenu, "view", L"View");
	else if (_id == IDM_EDIT_LTR || _id == IDM_EDIT_RTL)
		pNativeSpeaker->getMainMenuEntryName(_category, hMenu, "view", L"View");
	else if (_id == IDC_PREV_DOC || _id == IDC_NEXT_DOC)
		pNativeSpeaker->getMainMenuEntryName(_category, hMenu, "view", L"View");
	else if (_id == IDM_FORMAT_TODOS || _id == IDM_FORMAT_TOUNIX || _id == IDM_FORMAT_TOMAC)
		pNativeSpeaker->getMainMenuEntryName(_category, hMenu, "edit", L"Edit");
	else if (_id == IDM_EDIT_AUTOCOMPLETE || _id == IDM_EDIT_AUTOCOMPLETE_CURRENTFILE || _id == IDM_EDIT_FUNCCALLTIP ||
		_id == IDM_EDIT_AUTOCOMPLETE_PATH || _id == IDM_EDIT_FUNCCALLTIP_PREVIOUS || _id == IDM_EDIT_FUNCCALLTIP_NEXT)
		pNativeSpeaker->getMainMenuEntryName(_category, hMenu, "edit", L"Edit");
	else if (_id == IDM_LANGSTYLE_CONFIG_DLG)
		pNativeSpeaker->getMainMenuEntryName(_category, hMenu, "settings", L"Settings");
	else if (_id == IDM_MACRO_STARTRECORDINGMACRO  ||_id == IDM_MACRO_STOPRECORDINGMACRO  || _id == IDM_MACRO_RUNMULTIMACRODLG ||
		_id == IDM_MACRO_PLAYBACKRECORDEDMACRO  ||_id == IDM_MACRO_SAVECURRENTMACRO || _id == IDC_EDIT_TOGGLEMACRORECORDING)
		pNativeSpeaker->getMainMenuEntryName(_category, hMenu, "macro", L"Macro");


	else if ( _id < IDM_EDIT)
		pNativeSpeaker->getMainMenuEntryName(_category, hMenu, "file", L"File");
	else if ( _id < IDM_SEARCH)
		pNativeSpeaker->getMainMenuEntryName(_category, hMenu, "edit",L"Edit");
	else if ( _id < IDM_VIEW)
		pNativeSpeaker->getMainMenuEntryName(_category, hMenu, "search", L"Search");
	else if ( _id < IDM_FORMAT)
		pNativeSpeaker->getMainMenuEntryName(_category, hMenu, "view", L"View");
	else if ( _id < IDM_LANG)
		pNativeSpeaker->getMainMenuEntryName(_category, hMenu, "encoding", L"Encoding");
	else if ( _id < IDM_ABOUT)
		pNativeSpeaker->getMainMenuEntryName(_category, hMenu, "language", L"Language");
	else if ( _id < IDM_SETTING)
		pNativeSpeaker->getMainMenuEntryName(_category, hMenu, "about", L"About");
	else if ( _id < IDM_TOOL)
		pNativeSpeaker->getMainMenuEntryName(_category, hMenu, "settings", L"Settings");
	else if ( _id < IDM_EXECUTE)
		pNativeSpeaker->getMainMenuEntryName(_category, hMenu, "tools", L"Tools");
	else
		pNativeSpeaker->getMainMenuEntryName(_category, hMenu, "run", L"Run");
}

CommandShortcut& CommandShortcut::operator = (const Shortcut& sct)
{
	if (this != &sct)
	{
		strcpy(this->_name, sct.getName());
		this->_keyCombo = sct.getKeyCombo();
	}
	return *this;
}
<|MERGE_RESOLUTION|>--- conflicted
+++ resolved
@@ -1,1298 +1,1295 @@
-// This file is part of Notepad++ project
-// Copyright (C)2021 Don HO <don.h@free.fr>
-
-// This program is free software: you can redistribute it and/or modify
-// it under the terms of the GNU General Public License as published by
-// the Free Software Foundation, either version 3 of the License, or
-// at your option any later version.
-//
-// This program is distributed in the hope that it will be useful,
-// but WITHOUT ANY WARRANTY; without even the implied warranty of
-// MERCHANTABILITY or FITNESS FOR A PARTICULAR PURPOSE. See the
-// GNU General Public License for more details.
-//
-// You should have received a copy of the GNU General Public License
-// along with this program.  If not, see <https://www.gnu.org/licenses/>.
-
-
-#include <memory>
-#include <algorithm>
-#include <array>
-#include "shortcut.h"
-#include "Parameters.h"
-#include "ScintillaEditView.h"
-#include "resource.h"
-#include "Notepad_plus_Window.h"
-#include "keys.h"
-
-using namespace std;
-
-struct KeyIDNAME {
-	const char * name = nullptr;
-	UCHAR id = 0;
-};
-
-KeyIDNAME namedKeyArray[] = {
-{"None", VK_NULL},
-
-{"Backspace", VK_BACK},
-{"Tab", VK_TAB},
-{"Enter", VK_RETURN},
-{"Esc", VK_ESCAPE},
-{"Spacebar", VK_SPACE},
-
-{"Page up", VK_PRIOR},
-{"Page down", VK_NEXT},
-{"End", VK_END},
-{"Home", VK_HOME},
-{"Left", VK_LEFT},
-{"Up", VK_UP},
-{"Right", VK_RIGHT},
-{"Down", VK_DOWN},
-
-{"INS", VK_INSERT},
-{"DEL", VK_DELETE},
-
-{"0", VK_0},
-{"1", VK_1},
-{"2", VK_2},
-{"3", VK_3},
-{"4", VK_4},
-{"5", VK_5},
-{"6", VK_6},
-{"7", VK_7},
-{"8", VK_8},
-{"9", VK_9},
-{"A", VK_A},
-{"B", VK_B},
-{"C", VK_C},
-{"D", VK_D},
-{"E", VK_E},
-{"F", VK_F},
-{"G", VK_G},
-{"H", VK_H},
-{"I", VK_I},
-{"J", VK_J},
-{"K", VK_K},
-{"L", VK_L},
-{"M", VK_M},
-{"N", VK_N},
-{"O", VK_O},
-{"P", VK_P},
-{"Q", VK_Q},
-{"R", VK_R},
-{"S", VK_S},
-{"T", VK_T},
-{"U", VK_U},
-{"V", VK_V},
-{"W", VK_W},
-{"X", VK_X},
-{"Y", VK_Y},
-{"Z", VK_Z},
-
-{"Numpad 0", VK_NUMPAD0},
-{"Numpad 1", VK_NUMPAD1},
-{"Numpad 2", VK_NUMPAD2},
-{"Numpad 3", VK_NUMPAD3},
-{"Numpad 4", VK_NUMPAD4},
-{"Numpad 5", VK_NUMPAD5},
-{"Numpad 6", VK_NUMPAD6},
-{"Numpad 7", VK_NUMPAD7},
-{"Numpad 8", VK_NUMPAD8},
-{"Numpad 9", VK_NUMPAD9},
-{"Num *", VK_MULTIPLY},
-{"Num +", VK_ADD},
-// {"Num Enter"), VK_SEPARATOR},	//this one doesnt seem to work
-{"Num -", VK_SUBTRACT},
-{"Num .", VK_DECIMAL},
-{"Num /", VK_DIVIDE},
-{"F1", VK_F1},
-{"F2", VK_F2},
-{"F3", VK_F3},
-{"F4", VK_F4},
-{"F5", VK_F5},
-{"F6", VK_F6},
-{"F7", VK_F7},
-{"F8", VK_F8},
-{"F9", VK_F9},
-{"F10", VK_F10},
-{"F11", VK_F11},
-{"F12", VK_F12},
-
-{"~", VK_OEM_3},
-{"-", VK_OEM_MINUS},
-{"=", VK_OEM_PLUS},
-{"[", VK_OEM_4},
-{"]", VK_OEM_6},
-{";", VK_OEM_1},
-{"'", VK_OEM_7},
-{"\\", VK_OEM_5},
-{",", VK_OEM_COMMA},
-{".", VK_OEM_PERIOD},
-{"/", VK_OEM_2},
-
-{"<>", VK_OEM_102},
-};
-
-#define nbKeys sizeof(namedKeyArray)/sizeof(KeyIDNAME)
-
-string Shortcut::toString() const
-{
-	string sc;
-	if (!isEnabled())
-		return sc;
-
-	if (_keyCombo._isCtrl)
-		sc += "Ctrl+";
-	if (_keyCombo._isAlt)
-		sc += "Alt+";
-	if (_keyCombo._isShift)
-		sc += "Shift+";
-
-	string keyString;
-	getKeyStrFromVal(_keyCombo._key, keyString);
-	sc += keyString;
-	return sc;
-}
-
-void Shortcut::setName(const char* menuName, const char* shortcutName)
-{
-	lstrcpynA(_menuName, menuName, menuItemStrLenMax);
-	char const * name = shortcutName ? shortcutName : menuName;
-	size_t i = 0, j = 0;
-	while (name[j] != 0 && i < (menuItemStrLenMax - 1))
-	{
-		if (name[j] != '&')
-		{
-			_name[i] = name[j];
-			++i;
-		}
-		else //check if this ampersand is being escaped
-		{
-			if (name[j+1] == '&') //escaped ampersand
-			{
-				_name[i] = name[j];
-				++i;
-				++j;	//skip escaped ampersand
-			}
-		}
-		++j;
-	}
-	_name[i] = 0;
-}
-
-string ScintillaKeyMap::toString() const
-{
-	string sc;
-	size_t nbCombos = getSize();
-	for (size_t combo = 0; combo < nbCombos; ++combo)
-	{
-		sc += toString(combo);
-		if (combo < nbCombos - 1)
-			sc += " or ";
-	}
-	return sc;
-}
-
-string ScintillaKeyMap::toString(size_t index) const
-{
-	string sc = "";
-	if (!isEnabled())
-		return sc;
-
-	KeyCombo kc = _keyCombos[index];
-	if (kc._isCtrl)
-		sc += "Ctrl+";
-	if (kc._isAlt)
-		sc += "Alt+";
-	if (kc._isShift)
-		sc += "Shift+";
-
-	string keyString;
-	getKeyStrFromVal(kc._key, keyString);
-	sc += keyString;
-	return sc;
-}
-
-KeyCombo ScintillaKeyMap::getKeyComboByIndex(size_t index) const
-{
-	return _keyCombos[index];
-}
-
-void ScintillaKeyMap::setKeyComboByIndex(int index, KeyCombo combo)
-{
-	if (combo._key == 0 && (_size > 1))
-	{	//remove the item if possible
-		_keyCombos.erase(_keyCombos.begin() + index);
-	}
-	_keyCombos[index] = combo;
-}
-
-void ScintillaKeyMap::removeKeyComboByIndex(size_t index)
-{
-	if (_size > 1 && index < _size)
-	{
-		_keyCombos.erase(_keyCombos.begin() + index);
-		_size--;
-	}
-}
-
-int ScintillaKeyMap::addKeyCombo(KeyCombo combo)
-{	//returns index where key is added, or -1 when invalid
-	if (combo._key == 0)	//do not allow to add disabled keycombos
-		return -1;
-	if (!isEnabled())
-	{	//disabled, override current combo with new enabled one
-		_keyCombos[0] = combo;
-		return 0;
-	}
-
-	for (size_t i = 0; i < _size; ++i)
-	{	//if already in the list do not add it
-		const KeyCombo& kc = _keyCombos[i];
-		if (combo._key == kc._key && combo._isCtrl == kc._isCtrl && combo._isAlt == kc._isAlt && combo._isShift == kc._isShift)
-			return static_cast<int32_t>(i);	//already in the list
-	}
-	_keyCombos.push_back(combo);
-	++_size;
-	return static_cast<int32_t>(_size - 1);
-}
-
-bool ScintillaKeyMap::isEnabled() const
-{
-	return (_keyCombos[0]._key != 0);
-}
-
-size_t ScintillaKeyMap::getSize() const
-{
-	return _size;
-}
-
-void getKeyStrFromVal(UCHAR keyVal, string & str)
-{
-	str = "";
-	bool found = false;
-	size_t i;
-	for (i = 0; i < nbKeys; ++i)
-	{
-		if (keyVal == namedKeyArray[i].id)
-		{
-			found = true;
-			break;
-		}
-	}
-	if (found)
-		str = namedKeyArray[i].name;
-	else 
-		str = "Unlisted";
-}
-
-void getNameStrFromCmd(DWORD cmd, wstring & str)
-{
-	if ((cmd >= ID_MACRO) && (cmd < ID_MACRO_LIMIT))
-	{
-		const vector<MacroShortcut> & theMacros = (NppParameters::getInstance()).getMacroList();
-		int i = cmd - ID_MACRO;
-		str = string2wstring(theMacros[i].getName(), CP_UTF8);
-	}
-	else if ((cmd >= ID_USER_CMD) && (cmd < ID_USER_CMD_LIMIT))
-	{
-		const vector<UserCommand> & userCommands = (NppParameters::getInstance()).getUserCommandList();
-		int i = cmd - ID_USER_CMD;
-		str = string2wstring(userCommands[i].getName(), CP_UTF8);
-	}
-	else if ((cmd >= ID_PLUGINS_CMD) && (cmd < ID_PLUGINS_CMD_LIMIT))
-	{
-		const vector<PluginCmdShortcut> & pluginCmds = (NppParameters::getInstance()).getPluginCommandList();
-		size_t i = 0;
-		for (size_t j = 0, len = pluginCmds.size(); j < len ; ++j)
-		{
-			if (pluginCmds[j].getID() == cmd)
-			{
-				i = j;
-				break;
-			}
-		}
-		str = string2wstring(pluginCmds[i].getName(), CP_UTF8);
-	}
-	else
-	{
-		HWND hNotepad_plus = ::FindWindow(Notepad_plus_Window::getClassName(), NULL);
-		TCHAR cmdName[menuItemStrLenMax];
-		HMENU m = reinterpret_cast<HMENU>(::SendMessage(hNotepad_plus, NPPM_INTERNAL_GETMENU, 0, 0));
-		int nbChar = ::GetMenuString(m, cmd, cmdName, menuItemStrLenMax, MF_BYCOMMAND);
-		if (!nbChar)
-			return;
-		bool fin = false;
-		int j = 0;
-		size_t len = lstrlen(cmdName);
-		for (size_t i = 0 ; i < len; ++i)
-		{
-			switch(cmdName[i])
-			{
-				case '\t':
-					cmdName[j] = '\0';
-					fin = true;
-					break;
-
-				case '&':
-					break;
-
-				default :
-					cmdName[j++] = cmdName[i];
-			}
-			if (fin)
-				break;
-		}
-		cmdName[j] = '\0';
-		str = cmdName;
-	}
-	return;
-}
-
-void Shortcut::updateConflictState(const bool endSession) const
-{
-	if (endSession)
-	{
-		// Clean up message for detached dialogs: save Macros/RunCommands
-		::SendMessage(_hParent, NPPM_INTERNAL_FINDKEYCONFLICTS, 0, 0);
-		return;
-	}
-
-	// Check for conflicts
-	bool isConflict = false;
-	::SendMessage(_hParent, NPPM_INTERNAL_FINDKEYCONFLICTS,
-				  reinterpret_cast<WPARAM>(&_keyCombo), reinterpret_cast<LPARAM>(&isConflict));
-	::ShowWindow(::GetDlgItem(_hSelf, IDC_CONFLICT_STATIC), isConflict ? SW_SHOW : SW_HIDE);
-}
-
-intptr_t CALLBACK Shortcut::run_dlgProc(UINT Message, WPARAM wParam, LPARAM lParam) 
-{
-	switch (Message)
-	{
-		case WM_INITDIALOG :
-		{
-			NppDarkMode::autoSubclassAndThemeChildControls(_hSelf);
-
-			::SetDlgItemText(_hSelf, IDC_NAME_EDIT, _canModifyName ? string2wstring(getMenuName(), CP_UTF8).c_str() : string2wstring(getName(), CP_UTF8).c_str());	//display the menu name, with ampersands, for macros
-			if (!_canModifyName)
-				::SendDlgItemMessage(_hSelf, IDC_NAME_EDIT, EM_SETREADONLY, TRUE, 0);
-			auto textlen = ::SendDlgItemMessage(_hSelf, IDC_NAME_EDIT, WM_GETTEXTLENGTH, 0, 0);
-
-			::SendDlgItemMessage(_hSelf, IDC_CTRL_CHECK, BM_SETCHECK, _keyCombo._isCtrl?BST_CHECKED:BST_UNCHECKED, 0);
-			::SendDlgItemMessage(_hSelf, IDC_ALT_CHECK, BM_SETCHECK, _keyCombo._isAlt?BST_CHECKED:BST_UNCHECKED, 0);
-			::SendDlgItemMessage(_hSelf, IDC_SHIFT_CHECK, BM_SETCHECK, _keyCombo._isShift?BST_CHECKED:BST_UNCHECKED, 0);
-			::EnableWindow(::GetDlgItem(_hSelf, IDOK), isValid() && (textlen > 0 || !_canModifyName));
-			int iFound = -1;
-			for (size_t i = 0 ; i < nbKeys ; ++i)
-			{
-				::SendDlgItemMessage(_hSelf, IDC_KEY_COMBO, CB_ADDSTRING, 0, reinterpret_cast<LPARAM>(string2wstring(namedKeyArray[i].name, CP_UTF8).c_str()));
-
-				if (_keyCombo._key == namedKeyArray[i].id)
-					iFound = static_cast<int32_t>(i);
-			}
-
-			if (iFound != -1)
-				::SendDlgItemMessage(_hSelf, IDC_KEY_COMBO, CB_SETCURSEL, iFound, 0);
-			
-			// Hide this warning on startup
-			::ShowWindow(::GetDlgItem(_hSelf, IDC_WARNING_STATIC), SW_HIDE);
-			
-			updateConflictState();
-			NativeLangSpeaker* nativeLangSpeaker = NppParameters::getInstance().getNativeLangSpeaker();
-			nativeLangSpeaker->changeDlgLang(_hSelf, "ShortcutMapperSubDialg");
-			goToCenter();
-			return TRUE;
-		}
-
-		case WM_CTLCOLOREDIT:
-		{
-			if (NppDarkMode::isEnabled())
-			{
-				return NppDarkMode::onCtlColorSofter(reinterpret_cast<HDC>(wParam));
-			}
-			break;
-		}
-
-		case WM_CTLCOLORLISTBOX:
-		{
-			if (NppDarkMode::isEnabled())
-			{
-				return NppDarkMode::onCtlColor(reinterpret_cast<HDC>(wParam));
-			}
-			break;
-		}
-
-		case WM_CTLCOLORDLG:
-		case WM_CTLCOLORSTATIC:
-		{
-			if (NppDarkMode::isEnabled())
-			{
-				auto dlgCtrlID = ::GetDlgCtrlID(reinterpret_cast<HWND>(lParam));
-				if (dlgCtrlID == IDC_NAME_EDIT)
-				{
-					return NppDarkMode::onCtlColor(reinterpret_cast<HDC>(wParam));
-				}
-				return NppDarkMode::onCtlColorDarker(reinterpret_cast<HDC>(wParam));
-
-			}
-			break;
-		}
-
-		case WM_PRINTCLIENT:
-		{
-			if (NppDarkMode::isEnabled())
-			{
-				return TRUE;
-			}
-			break;
-		}
-
-		case NPPM_INTERNAL_REFRESHDARKMODE:
-		{
-			NppDarkMode::autoThemeChildControls(_hSelf);
-			return TRUE;
-		}
-
-		case WM_COMMAND : 
-		{
-			auto textlen = ::SendDlgItemMessage(_hSelf, IDC_NAME_EDIT, WM_GETTEXTLENGTH, 0, 0);
-			switch (wParam)
-			{
-				case IDC_CTRL_CHECK :
-					_keyCombo._isCtrl = BST_CHECKED == ::SendDlgItemMessage(_hSelf, static_cast<int32_t>(wParam), BM_GETCHECK, 0, 0);
-					::EnableWindow(::GetDlgItem(_hSelf, IDOK), isValid() && (textlen > 0 || !_canModifyName));
-					updateConflictState();
-					return TRUE;
-
-				case IDC_ALT_CHECK :
-					_keyCombo._isAlt = BST_CHECKED == ::SendDlgItemMessage(_hSelf, static_cast<int32_t>(wParam), BM_GETCHECK, 0, 0);
-					::EnableWindow(::GetDlgItem(_hSelf, IDOK), isValid() && (textlen > 0 || !_canModifyName));
-					updateConflictState();
-					return TRUE;
-
-				case IDC_SHIFT_CHECK :
-					_keyCombo._isShift = BST_CHECKED == ::SendDlgItemMessage(_hSelf, static_cast<int32_t>(wParam), BM_GETCHECK, 0, 0);
-					updateConflictState();
-					return TRUE;
-
-				case IDOK :
-					if (!isEnabled())
-					{
-						_keyCombo._isCtrl = _keyCombo._isAlt = _keyCombo._isShift = false;
-					}
-
-					if (_canModifyName)
-					{
-						TCHAR editName[menuItemStrLenMax]{};
-						::SendDlgItemMessage(_hSelf, IDC_NAME_EDIT, WM_GETTEXT, menuItemStrLenMax, reinterpret_cast<LPARAM>(editName));
-						setName(wstring2string(editName, CP_UTF8).c_str());
-					}
-					::EndDialog(_hSelf, 0);
-					updateConflictState(true);
-					return TRUE;
-
-				case IDCANCEL :
-					::EndDialog(_hSelf, -1);
-					updateConflictState(true);
-					return TRUE;
-
-				default:
-					if (HIWORD(wParam) == EN_CHANGE)
-					{
-						if (LOWORD(wParam) == IDC_NAME_EDIT)
-						{
-							::EnableWindow(::GetDlgItem(_hSelf, IDOK), isValid() && (textlen > 0 || !_canModifyName));
-							return TRUE;
-						}
-					}
-					else if (HIWORD(wParam) == CBN_SELCHANGE)
-					{
-						if (LOWORD(wParam) == IDC_KEY_COMBO)
-						{
-							auto i = ::SendDlgItemMessage(_hSelf, LOWORD(wParam), CB_GETCURSEL, 0, 0);
-							_keyCombo._key = namedKeyArray[i].id;
-							::EnableWindow(::GetDlgItem(_hSelf, IDOK), isValid() && (textlen > 0 || !_canModifyName));
-							::ShowWindow(::GetDlgItem(_hSelf, IDC_WARNING_STATIC), isEnabled()?SW_HIDE:SW_SHOW);
-							updateConflictState();
-							return TRUE;
-						}
-					}
-					return FALSE;
-			}
-		}
-		default :
-			return FALSE;
-	}
-	return FALSE;
-}
-
-// return true if one of CommandShortcuts is deleted. Otherwise false.
-void Accelerator::updateShortcuts() 
-{
-	const array<unsigned long, 3> incrFindAccIds = { IDM_SEARCH_FINDNEXT, IDM_SEARCH_FINDPREV, IDM_SEARCH_FINDINCREMENT };
-
-	NppParameters& nppParam = NppParameters::getInstance();
-
-	vector<CommandShortcut> & shortcuts = nppParam.getUserShortcuts();
-	vector<MacroShortcut> & macros  = nppParam.getMacroList();
-	vector<UserCommand> & userCommands = nppParam.getUserCommandList();
-	vector<PluginCmdShortcut> & pluginCommands = nppParam.getPluginCommandList();
-
-	size_t nbMenu = shortcuts.size();
-	size_t nbMacro = macros.size();
-	size_t nbUserCmd = userCommands.size();
-	size_t nbPluginCmd = pluginCommands.size();
-
-	delete [] _pAccelArray;
-	_pAccelArray = new ACCEL[nbMenu + nbMacro + nbUserCmd + nbPluginCmd];
-	vector<ACCEL> incrFindAcc;
-	vector<ACCEL> findReplaceAcc;
-	int offset = 0;
-	size_t i = 0;
-	//no validation performed, it might be that invalid shortcuts are being used by default. Allows user to 'hack', might be a good thing
-	for (i = 0; i < nbMenu; ++i)
-	{
-		if (shortcuts[i].isEnabled())
-		{
-			_pAccelArray[offset].cmd = static_cast<WORD>(shortcuts[i].getID());
-			_pAccelArray[offset].fVirt = shortcuts[i].getAcceleratorModifiers();
-			_pAccelArray[offset].key = shortcuts[i].getKeyCombo()._key;
-
-			// Special extra handling for shortcuts shared by Incremental Find dialog
-			if (std::find(incrFindAccIds.begin(), incrFindAccIds.end(), shortcuts[i].getID()) != incrFindAccIds.end())
-				incrFindAcc.push_back(_pAccelArray[offset]);
-
-			if (shortcuts[i].getID() == IDM_SEARCH_FIND || shortcuts[i].getID() == IDM_SEARCH_REPLACE ||
-				shortcuts[i].getID() == IDM_SEARCH_FINDINFILES || shortcuts[i].getID() == IDM_SEARCH_MARK)
-				findReplaceAcc.push_back(_pAccelArray[offset]);
-
-			++offset;
-		}
-	}
-
-	for (i = 0; i < nbMacro; ++i)
-	{
-		if (macros[i].isEnabled()) 
-		{
-			_pAccelArray[offset].cmd = (WORD)(macros[i].getID());
-			_pAccelArray[offset].fVirt = macros[i].getAcceleratorModifiers();
-			_pAccelArray[offset].key = macros[i].getKeyCombo()._key;
-			++offset;
-		}
-	}
-
-	for (i = 0; i < nbUserCmd; ++i)
-	{
-		if (userCommands[i].isEnabled())
-		{
-			_pAccelArray[offset].cmd = (WORD)(userCommands[i].getID());
-			_pAccelArray[offset].fVirt = userCommands[i].getAcceleratorModifiers();
-			_pAccelArray[offset].key = userCommands[i].getKeyCombo()._key;
-			++offset;
-		}
-	}
-
-	for (i = 0; i < nbPluginCmd; ++i)
-	{
-		if (pluginCommands[i].isEnabled())
-		{
-			_pAccelArray[offset].cmd = (WORD)(pluginCommands[i].getID());
-			_pAccelArray[offset].fVirt = pluginCommands[i].getAcceleratorModifiers();
-			_pAccelArray[offset].key = pluginCommands[i].getKeyCombo()._key;
-			++offset;
-		}
-	}
-
-	_nbAccelItems = offset;
-
-	updateFullMenu();
-	
-	//update the table
-	if (_hAccTable)
-		::DestroyAcceleratorTable(_hAccTable);
-	_hAccTable = ::CreateAcceleratorTable(_pAccelArray, _nbAccelItems);
-
-	if (_hIncFindAccTab)
-		::DestroyAcceleratorTable(_hIncFindAccTab);
-	size_t nb = incrFindAcc.size();
-	ACCEL *tmpIncrFindAccelArray = new ACCEL[nb];
-	for (i = 0; i < nb; ++i)
-	{
-		tmpIncrFindAccelArray[i] = incrFindAcc[i];
-	}
-	_hIncFindAccTab = ::CreateAcceleratorTable(tmpIncrFindAccelArray, static_cast<int32_t>(nb));
-	delete [] tmpIncrFindAccelArray;
-
-	if (_hAccTabSwitch)
-		::DestroyAcceleratorTable(_hAccTabSwitch);
-
-	ACCEL accNextTab{ BYTE{FVIRTKEY | FCONTROL}, VK_TAB, IDC_NEXT_TAB };
-	ACCEL accPrevTab{ BYTE{FVIRTKEY | FCONTROL | FSHIFT}, VK_TAB, IDC_PREV_TAB };
-	vector<ACCEL> tabSwitchAcc{ accNextTab, accPrevTab };
-	const size_t nbTabSwitchAcc = tabSwitchAcc.size();
-	if (nbTabSwitchAcc > 0)
-	{
-		ACCEL* tmpTabSwitchAcc = new ACCEL[nbTabSwitchAcc];
-		for (i = 0; i < nbTabSwitchAcc; ++i)
-			tmpTabSwitchAcc[i] = tabSwitchAcc.at(i);
-		_hAccTabSwitch = ::CreateAcceleratorTable(tmpTabSwitchAcc, static_cast<int>(nbTabSwitchAcc));
-		delete[] tmpTabSwitchAcc;
-	}
-
-	if (_hFindAccTab)
-		::DestroyAcceleratorTable(_hFindAccTab);
-
-	size_t nbFindReplaceAcc = findReplaceAcc.size();
-	if (nbFindReplaceAcc)
-	{
-		ACCEL* tmpFindAccelArray = new ACCEL[nbFindReplaceAcc];
-<<<<<<< HEAD
-		for (i = 0; i < nbFindReplaceAcc; ++i)
-			tmpFindAccelArray[i] = findReplaceAcc[i];
-=======
-		for (size_t j = 0; j < nbFindReplaceAcc; ++j)
-			tmpFindAccelArray[j] = findReplaceAcc[j];
->>>>>>> b7ebd389
-		_hFindAccTab = ::CreateAcceleratorTable(tmpFindAccelArray, static_cast<int>(nbFindReplaceAcc));
-		delete[] tmpFindAccelArray;
-	}
-
-	return;
-}
-
-void Accelerator::updateFullMenu()
-{
-	NppParameters& nppParam = NppParameters::getInstance();
-	vector<CommandShortcut> commands = nppParam.getUserShortcuts();
-	for (size_t i = 0; i < commands.size(); ++i)
-	{
-		updateMenuItemByCommand(commands[i]);
-	}
-
-	vector<MacroShortcut> mcommands = nppParam.getMacroList();
-	for (size_t i = 0; i < mcommands.size(); ++i)
-	{
-		updateMenuItemByCommand(mcommands[i]);
-	}
-
-	vector<UserCommand> ucommands = nppParam.getUserCommandList();
-	for (size_t i = 0; i < ucommands.size(); ++i)
-	{
-		updateMenuItemByCommand(ucommands[i]);
-	}
-
-	vector<PluginCmdShortcut> pcommands = nppParam.getPluginCommandList();
-	for (size_t i = 0; i < pcommands.size(); ++i)
-	{
-		updateMenuItemByCommand(pcommands[i]);
-	}
-
-	::DrawMenuBar(_hMenuParent);
-}
-
-void Accelerator::updateMenuItemByCommand(const CommandShortcut& csc)
-{
-	int cmdID = csc.getID();
-	
-	// Ensure that the menu item checks set prior to this update remain in affect.
-	// Ensure that the menu item state is also maintained
-	UINT cmdFlags = GetMenuState(_hAccelMenu, cmdID, MF_BYCOMMAND );
-	cmdFlags = MF_BYCOMMAND | ((cmdFlags&MF_CHECKED) ? MF_CHECKED : MF_UNCHECKED) | ((cmdFlags&MF_DISABLED) ? MF_DISABLED : MF_ENABLED);
-	::ModifyMenu(_hAccelMenu, cmdID, cmdFlags, cmdID, string2wstring(csc.toMenuItemString(), CP_UTF8).c_str());
-}
-
-recordedMacroStep::recordedMacroStep(int iMessage, uptr_t wParam, uptr_t lParam)
-	: _message(iMessage), _wParameter(wParam), _lParameter(lParam), _macroType(mtUseLParameter)
-{ 
-	if (_lParameter)
-	{
-		switch (_message)
-		{
-			case SCI_SETTEXT :
-			case SCI_REPLACESEL :
-			case SCI_REPLACETARGET :
-			case SCI_REPLACETARGETRE :
-			case SCI_SEARCHINTARGET :
-			case SCI_ADDTEXT :
-			case SCI_ADDSTYLEDTEXT :
-			case SCI_INSERTTEXT :
-			case SCI_APPENDTEXT :
-			case SCI_SETWORDCHARS :
-			case SCI_SETWHITESPACECHARS :
-			case SCI_SETSTYLINGEX :
-			case SCI_TEXTWIDTH :
-			case SCI_STYLESETFONT :
-			case SCI_SEARCHNEXT :
-			case SCI_SEARCHPREV :
-			case IDFINDWHAT:
-			case IDREPLACEWITH:
-			case IDD_FINDINFILES_DIR_COMBO:
-			case IDD_FINDINFILES_FILTERS_COMBO:
-			{
-				char *ch = reinterpret_cast<char *>(_lParameter);
-				_sParameter = ch;
-				_macroType = mtUseSParameter;
-				_lParameter = 0;
-			}
-			break;
-
-				
-			default : // for all other messages, use _lParameter "as is"
-				break;
-		}
-	}
-}
-
-// code comes from Scintilla's Editor.cxx:
-// void Editor::NotifyMacroRecord(unsigned int iMessage, uptr_t wParam, sptr_t lParam)
-bool recordedMacroStep::isMacroable() const
-{
-	// Enumerates all macroable messages
-	switch (_message)
-	{
-		case SCI_REPLACESEL: // (<unused>, const char *text)
-		case SCI_ADDTEXT:    // (int length, const char *s)
-		case SCI_INSERTTEXT: // (int pos, const char *text)
-		case SCI_APPENDTEXT: // (int length, const char *s)
-		case SCI_SEARCHNEXT: // (int searchFlags, const char *text)
-		case SCI_SEARCHPREV: // (int searchFlags, const char *text)
-		{
-			if (_macroType == mtUseSParameter)
-				return true;
-			else
-				return false;
-		}
-
-		case SCI_GOTOLINE:   // (int line)
-		case SCI_GOTOPOS:    // (int position)
-		case SCI_SETSELECTIONMODE:  // (int mode)
-		case SCI_CUT:
-		case SCI_COPY:
-		case SCI_PASTE:
-		case SCI_CLEAR:
-		case SCI_CLEARALL:
-		case SCI_SELECTALL:
-		case SCI_SEARCHANCHOR:
-		case SCI_LINEDOWN:
-		case SCI_LINEDOWNEXTEND:
-		case SCI_PARADOWN:
-		case SCI_PARADOWNEXTEND:
-		case SCI_LINEUP:
-		case SCI_LINEUPEXTEND:
-		case SCI_PARAUP:
-		case SCI_PARAUPEXTEND:
-		case SCI_CHARLEFT:
-		case SCI_CHARLEFTEXTEND:
-		case SCI_CHARRIGHT:
-		case SCI_CHARRIGHTEXTEND:
-		case SCI_WORDLEFT:
-		case SCI_WORDLEFTEXTEND:
-		case SCI_WORDRIGHT:
-		case SCI_WORDRIGHTEXTEND:
-		case SCI_WORDPARTLEFT:
-		case SCI_WORDPARTLEFTEXTEND:
-		case SCI_WORDPARTRIGHT:
-		case SCI_WORDPARTRIGHTEXTEND:
-		case SCI_WORDLEFTEND:
-		case SCI_WORDLEFTENDEXTEND:
-		case SCI_WORDRIGHTEND:
-		case SCI_WORDRIGHTENDEXTEND:
-		case SCI_HOME:
-		case SCI_HOMEEXTEND:
-		case SCI_LINEEND:
-		case SCI_LINEENDEXTEND:
-		case SCI_HOMEWRAP:
-		case SCI_HOMEWRAPEXTEND:
-		case SCI_LINEENDWRAP:
-		case SCI_LINEENDWRAPEXTEND:
-		case SCI_DOCUMENTSTART:
-		case SCI_DOCUMENTSTARTEXTEND:
-		case SCI_DOCUMENTEND:
-		case SCI_DOCUMENTENDEXTEND:
-		case SCI_STUTTEREDPAGEUP:
-		case SCI_STUTTEREDPAGEUPEXTEND:
-		case SCI_STUTTEREDPAGEDOWN:
-		case SCI_STUTTEREDPAGEDOWNEXTEND:
-		case SCI_PAGEUP:
-		case SCI_PAGEUPEXTEND:
-		case SCI_PAGEDOWN:
-		case SCI_PAGEDOWNEXTEND:
-		case SCI_EDITTOGGLEOVERTYPE:
-		case SCI_CANCEL:
-		case SCI_DELETEBACK:
-		case SCI_TAB:
-		case SCI_BACKTAB:
-		case SCI_FORMFEED:
-		case SCI_VCHOME:
-		case SCI_VCHOMEEXTEND:
-		case SCI_VCHOMEWRAP:
-		case SCI_VCHOMEWRAPEXTEND:
-		case SCI_VCHOMEDISPLAY:
-		case SCI_VCHOMEDISPLAYEXTEND:
-		case SCI_DELWORDLEFT:
-		case SCI_DELWORDRIGHT:
-		case SCI_DELWORDRIGHTEND:
-		case SCI_DELLINELEFT:
-		case SCI_DELLINERIGHT:
-		case SCI_LINECOPY:
-		case SCI_LINECUT:
-		case SCI_LINEDELETE:
-		case SCI_LINETRANSPOSE:
-		case SCI_LINEDUPLICATE:
-		case SCI_LOWERCASE:
-		case SCI_UPPERCASE:
-		case SCI_LINESCROLLDOWN:
-		case SCI_LINESCROLLUP:
-		case SCI_DELETEBACKNOTLINE:
-		case SCI_HOMEDISPLAY:
-		case SCI_HOMEDISPLAYEXTEND:
-		case SCI_LINEENDDISPLAY:
-		case SCI_LINEENDDISPLAYEXTEND:
-		case SCI_LINEDOWNRECTEXTEND:
-		case SCI_LINEUPRECTEXTEND:
-		case SCI_CHARLEFTRECTEXTEND:
-		case SCI_CHARRIGHTRECTEXTEND:
-		case SCI_HOMERECTEXTEND:
-		case SCI_VCHOMERECTEXTEND:
-		case SCI_LINEENDRECTEXTEND:
-		case SCI_PAGEUPRECTEXTEND:
-		case SCI_PAGEDOWNRECTEXTEND:
-		case SCI_SELECTIONDUPLICATE:
-		case SCI_COPYALLOWLINE:
-		case SCI_VERTICALCENTRECARET:
-		case SCI_MOVESELECTEDLINESUP:
-		case SCI_MOVESELECTEDLINESDOWN:
-		case SCI_SCROLLTOSTART:
-		case SCI_SCROLLTOEND:
-		case SCI_SETVIRTUALSPACEOPTIONS:
-		case SCI_SETCARETLINEBACKALPHA:
-		case SCI_NEWLINE:
-		{
-			if (_macroType == mtUseLParameter)
-				return true;
-			else
-				return false;
-		}
-
-		// Filter out all others like display changes.
-		default:
-			return false;
-	}
-}
-
-void recordedMacroStep::PlayBack(Window* pNotepad, ScintillaEditView *pEditView)
-{
-	if (_macroType == mtMenuCommand)
-	{
-		::SendMessage(pNotepad->getHSelf(), WM_COMMAND, _wParameter, 0);
-	}
-	else
-	{
-		// Ensure it's macroable message before send it
-		if (!isMacroable())
-			return;
-
-		if (_macroType == mtUseSParameter) 
-		{
-			/*
-			int byteBufferLength = ::WideCharToMultiByte(static_cast<UINT>(pEditView->execute(SCI_GETCODEPAGE)), 0, _sParameter.c_str(), -1, NULL, 0, NULL, NULL);
-			auto byteBuffer = std::make_unique< char[] >(byteBufferLength);
-			::WideCharToMultiByte(static_cast<UINT>(pEditView->execute(SCI_GETCODEPAGE)), 0, _sParameter.c_str(), -1, byteBuffer.get(), byteBufferLength, NULL, NULL);
-			auto lParam = reinterpret_cast<LPARAM>(byteBuffer.get());
-			pEditView->execute(_message, _wParameter, lParam);
-			*/
-			pEditView->execute(_message, _wParameter, (LPARAM)_sParameter.c_str());
-		}
-		else
-		{
-			pEditView->execute(_message, _wParameter, _lParameter);
-		}
-
-		// If text content has been modified in Scintilla,
-		// then notify Notepad++
-		if ( (_message == SCI_SETTEXT)
-			|| (_message == SCI_REPLACESEL) 
-			|| (_message == SCI_ADDTEXT) 
-			|| (_message == SCI_ADDSTYLEDTEXT) 
-			|| (_message == SCI_INSERTTEXT) 
-			|| (_message == SCI_APPENDTEXT) )
-		{
-			SCNotification scnN;
-			scnN.nmhdr.code = SCN_CHARADDED;
-			scnN.nmhdr.hwndFrom = pEditView->getHSelf();
-			scnN.nmhdr.idFrom = 0;
-			if (_sParameter.empty())
-				scnN.ch = 0;
-			else
-				scnN.ch = _sParameter.at(0);
-
-			::SendMessage(pNotepad->getHSelf(), WM_NOTIFY, 0, reinterpret_cast<LPARAM>(&scnN));
-		}
-	}
-}
-
-void ScintillaAccelerator::init(vector<HWND> * vScintillas, HMENU hMenu, HWND menuParent)
-{
-	_hAccelMenu = hMenu;
-	_hMenuParent = menuParent;
-	size_t nbScintilla = vScintillas->size();
-	for (size_t i = 0; i < nbScintilla; ++i)
-	{
-		_vScintillas.push_back(vScintillas->at(i));
-	}
-}
-
-void ScintillaAccelerator::updateKeys() 
-{
-	NppParameters& nppParam = NppParameters::getInstance();
-	const vector<ScintillaKeyMap> & map = nppParam.getScintillaKeyList();
-	size_t mapSize = map.size();
-	size_t index;
-	size_t nb = nbScintillas();
-	for (size_t i = 0; i < nb; ++i)
-	{
-		::SendMessage(_vScintillas[i], SCI_CLEARALLCMDKEYS, 0, 0);
-		for (int32_t j = static_cast<int32_t>(mapSize) - 1; j >= 0; j--) //reverse order, top of the list has highest priority
-		{	
-			ScintillaKeyMap skm = map[j];
-			if (skm.isEnabled()) 
-			{		//no validating, scintilla accepts more keys
-				size_t size = skm.getSize();
-				for (index = 0; index < size; ++index)
-					::SendMessage(_vScintillas[i], SCI_ASSIGNCMDKEY, skm.toKeyDef(index), skm.getScintillaKeyID());
-			}
-			if (skm.getMenuCmdID() != 0) 
-			{
-				updateMenuItemByID(skm, skm.getMenuCmdID());
-			}
-			if (j == 0)	//j is unsigned, so default method doesnt work
-				break;
-		}
-	}
-}
-
-void ScintillaAccelerator::updateMenuItemByID(const ScintillaKeyMap& skm, int id)
-{
-	TCHAR cmdName[menuItemStrLenMax];
-	::GetMenuString(_hAccelMenu, id, cmdName, menuItemStrLenMax, MF_BYCOMMAND);
-	int i = 0;
-	while (cmdName[i] != 0)
-	{
-		if (cmdName[i] == '\t')
-		{
-			cmdName[i] = 0;
-			break;
-		}
-		++i;
-	}
-	generic_string menuItem = cmdName;
-	if (skm.isEnabled())
-	{
-		menuItem += TEXT("\t");
-		menuItem += string2wstring(skm.toString(), CP_UTF8);
-	}
-	::ModifyMenu(_hAccelMenu, id, MF_BYCOMMAND, id, menuItem.c_str());
-	::DrawMenuBar(_hMenuParent);
-}
-
-//This procedure uses _keyCombo as a temp. variable to store current settings which can then later be applied (by pressing OK)
-void ScintillaKeyMap::applyToCurrentIndex()
-{
-	int index = static_cast<int>(::SendDlgItemMessage(_hSelf, IDC_LIST_KEYS, LB_GETCURSEL, 0, 0));
-	if (index == LB_ERR)
-		return;
-	setKeyComboByIndex(static_cast<int>(index), _keyCombo);
-	updateListItem(index);
-	::SendDlgItemMessage(_hSelf, IDC_LIST_KEYS, LB_SETCURSEL, index, 0);
-
-}
-
-void ScintillaKeyMap::validateDialog()
-{
-	bool valid = isValid();	//current combo valid?
-	bool isDisabling = _keyCombo._key == 0;	//true if this keycombo were to disable the shortcut
-	bool isDisabled = !isEnabled();	//true if this shortcut already is 
-	bool isDuplicate = false; //true if already in the list
-
-	for (size_t i = 0; i < _size; ++i) 
-	{
-		if (_keyCombo._key   == _keyCombos[i]._key   && _keyCombo._isCtrl  == _keyCombos[i]._isCtrl &&
-			_keyCombo._isAlt == _keyCombos[i]._isAlt && _keyCombo._isShift == _keyCombos[i]._isShift)
-		{
-			isDuplicate = true;
-			break;
-		}
-	}
-
-	::EnableWindow(::GetDlgItem(_hSelf, IDC_BUTTON_ADD), valid && !isDisabling && !isDuplicate);
-	::EnableWindow(::GetDlgItem(_hSelf, IDC_BUTTON_APPLY), valid && (!isDisabling || _size == 1) && !isDuplicate);
-	::EnableWindow(::GetDlgItem(_hSelf, IDC_BUTTON_RMVE), (_size > 1)?TRUE:FALSE);
-	::ShowWindow(::GetDlgItem(_hSelf, IDC_WARNING_STATIC), isDisabled?SW_SHOW:SW_HIDE);
-	updateConflictState();
-}
-
-void ScintillaKeyMap::showCurrentSettings()
-{
-	auto keyIndex = ::SendDlgItemMessage(_hSelf, IDC_LIST_KEYS, LB_GETCURSEL, 0, 0);
-	_keyCombo = _keyCombos[keyIndex];
-	::SendDlgItemMessage(_hSelf, IDC_CTRL_CHECK,	BM_SETCHECK, _keyCombo._isCtrl?BST_CHECKED:BST_UNCHECKED, 0);
-	::SendDlgItemMessage(_hSelf, IDC_ALT_CHECK,		BM_SETCHECK, _keyCombo._isAlt?BST_CHECKED:BST_UNCHECKED, 0);
-	::SendDlgItemMessage(_hSelf, IDC_SHIFT_CHECK,	BM_SETCHECK, _keyCombo._isShift?BST_CHECKED:BST_UNCHECKED, 0);
-	for (size_t i = 0 ; i < nbKeys ; ++i)
-	{
-		if (_keyCombo._key == namedKeyArray[i].id)
-		{
-			::SendDlgItemMessage(_hSelf, IDC_KEY_COMBO, CB_SETCURSEL, i, 0);
-			break;
-		}
-	}
-}
-
-void ScintillaKeyMap::updateListItem(int index)
-{
-	::SendDlgItemMessage(_hSelf, IDC_LIST_KEYS, LB_INSERTSTRING, index, reinterpret_cast<LPARAM>(string2wstring(toString(index), CP_UTF8).c_str()));
-	::SendDlgItemMessage(_hSelf, IDC_LIST_KEYS, LB_DELETESTRING, index+1, 0);
-}
-
-intptr_t CALLBACK ScintillaKeyMap::run_dlgProc(UINT Message, WPARAM wParam, LPARAM lParam) 
-{
-	
-	switch (Message)
-	{
-		case WM_INITDIALOG :
-		{
-			NppDarkMode::autoSubclassAndThemeChildControls(_hSelf);
-
-			::SetDlgItemText(_hSelf, IDC_NAME_EDIT, string2wstring(_name, CP_UTF8).c_str());
-			_keyCombo = _keyCombos[0];
-
-			for (size_t i = 0 ; i < nbKeys ; ++i)
-			{
-				::SendDlgItemMessage(_hSelf, IDC_KEY_COMBO, CB_ADDSTRING, 0, reinterpret_cast<LPARAM>(string2wstring(namedKeyArray[i].name, CP_UTF8).c_str()));
-			}
-
-			for (size_t i = 0; i < _size; ++i)
-			{
-				::SendDlgItemMessage(_hSelf, IDC_LIST_KEYS, LB_ADDSTRING, 0, reinterpret_cast<LPARAM>(string2wstring(toString(i), CP_UTF8).c_str()));
-			}
-			::SendDlgItemMessage(_hSelf, IDC_LIST_KEYS, LB_SETCURSEL, 0, 0);
-
-			showCurrentSettings();
-			validateDialog();
-
-			// Hide this warning on startup
-			::ShowWindow(::GetDlgItem(_hSelf, IDC_WARNING_STATIC), SW_HIDE);
-
-			NativeLangSpeaker* nativeLangSpeaker = NppParameters::getInstance().getNativeLangSpeaker();
-			nativeLangSpeaker->changeDlgLang(_hSelf, "ShortcutMapperSubDialg");
-			goToCenter();
-			return TRUE;
-		}
-
-		case WM_CTLCOLOREDIT:
-		{
-			if (NppDarkMode::isEnabled())
-			{
-				return NppDarkMode::onCtlColor(reinterpret_cast<HDC>(wParam));
-			}
-			break;
-		}
-
-		case WM_CTLCOLORLISTBOX:
-		{
-			if (NppDarkMode::isEnabled())
-			{
-				return NppDarkMode::onCtlColorListbox(wParam, lParam);
-			}
-			break;
-		}
-
-		case WM_CTLCOLORDLG:
-		case WM_CTLCOLORSTATIC:
-		{
-			if (NppDarkMode::isEnabled())
-			{
-				auto dlgCtrlID = ::GetDlgCtrlID(reinterpret_cast<HWND>(lParam));
-				if (dlgCtrlID == IDC_NAME_EDIT)
-				{
-					return NppDarkMode::onCtlColor(reinterpret_cast<HDC>(wParam));
-				}
-				return NppDarkMode::onCtlColorDarker(reinterpret_cast<HDC>(wParam));
-			}
-			break;
-		}
-
-		case WM_PRINTCLIENT:
-		{
-			if (NppDarkMode::isEnabled())
-			{
-				return TRUE;
-			}
-			break;
-		}
-
-		case NPPM_INTERNAL_REFRESHDARKMODE:
-		{
-			NppDarkMode::autoThemeChildControls(_hSelf);
-			return TRUE;
-		}
-
-		case WM_COMMAND : 
-		{
-			switch (wParam)
-			{
-				case IDC_CTRL_CHECK :
-					_keyCombo._isCtrl = BST_CHECKED == ::SendDlgItemMessage(_hSelf, static_cast<int32_t>(wParam), BM_GETCHECK, 0, 0);
-					validateDialog();
-					return TRUE;
-
-				case IDC_ALT_CHECK :
-					_keyCombo._isAlt = BST_CHECKED == ::SendDlgItemMessage(_hSelf, static_cast<int32_t>(wParam), BM_GETCHECK, 0, 0);
-					validateDialog();
-					return TRUE;
-
-				case IDC_SHIFT_CHECK :
-					_keyCombo._isShift = BST_CHECKED == ::SendDlgItemMessage(_hSelf, static_cast<int32_t>(wParam), BM_GETCHECK, 0, 0);
-					validateDialog();
-					return TRUE;
-
-				case IDOK :
-					//Cleanup
-					_keyCombo._key = 0;
-					_keyCombo._isCtrl = _keyCombo._isAlt = _keyCombo._isShift = false;
-					::EndDialog(_hSelf, 0);
-					return TRUE;
-
-				case IDCANCEL :
-					::EndDialog(_hSelf, -1);
-					return TRUE;
-
-				case IDC_BUTTON_ADD: 
-				{
-					size_t oldsize = _size;
-					int res = addKeyCombo(_keyCombo);
-					if (res > -1)
-					{
-						if (res == static_cast<int32_t>(oldsize))
-						{
-							::SendDlgItemMessage(_hSelf, IDC_LIST_KEYS, LB_INSERTSTRING, static_cast<WPARAM>(-1), reinterpret_cast<LPARAM>(string2wstring(toString(res), CP_UTF8).c_str()));
-						}
-						else
-						{	//update current generic_string, can happen if it was disabled
-							updateListItem(res);
-						}
-						::SendDlgItemMessage(_hSelf, IDC_LIST_KEYS, LB_SETCURSEL, res, 0);
-					}
-					showCurrentSettings();
-					validateDialog();
-					return TRUE; 
-				}
-
-				case IDC_BUTTON_RMVE:
-				{
-					if (_size == 1)	//cannot delete last shortcut
-						return TRUE;
-					auto i = ::SendDlgItemMessage(_hSelf, IDC_LIST_KEYS, LB_GETCURSEL, 0, 0);
-					removeKeyComboByIndex(i);
-					::SendDlgItemMessage(_hSelf, IDC_LIST_KEYS, LB_DELETESTRING, i, 0);
-					if (static_cast<size_t>(i) == _size)
-						i = _size - 1;
-					::SendDlgItemMessage(_hSelf, IDC_LIST_KEYS, LB_SETCURSEL, i, 0);
-					showCurrentSettings();
-					validateDialog();
-					return TRUE; 
-				}
-
-				case IDC_BUTTON_APPLY:
-				{
-					applyToCurrentIndex();
-					validateDialog();
-					return TRUE;
-				}
-
-				default:
-					if (HIWORD(wParam) == CBN_SELCHANGE || HIWORD(wParam) == LBN_SELCHANGE)
-					{
-						switch(LOWORD(wParam))
-						{
-							case IDC_KEY_COMBO:
-							{
-								auto i = ::SendDlgItemMessage(_hSelf, IDC_KEY_COMBO, CB_GETCURSEL, 0, 0);
-								_keyCombo._key = namedKeyArray[i].id;
-								::ShowWindow(::GetDlgItem(_hSelf, IDC_WARNING_STATIC), isEnabled() ? SW_HIDE : SW_SHOW);
-								validateDialog();
-								return TRUE;
-							}
-							case IDC_LIST_KEYS:
-							{
-								showCurrentSettings();
-								validateDialog();
-								return TRUE;
-							}
-						}
-					}
-					return FALSE;
-			}
-		}
-		default :
-			return FALSE;
-	}
-	return FALSE;
-}
-
-void CommandShortcut::setCategoryFromMenu(HMENU hMenu)
-{
-	NativeLangSpeaker* pNativeSpeaker = NppParameters::getInstance().getNativeLangSpeaker();
-
-	if (_id >= IDM_WINDOW_WINDOWS && _id <= IDM_WINDOW_SORT_FS_DSC)
-		pNativeSpeaker->getMainMenuEntryName(_category, hMenu, "Window", L"Window");
-	else if ( _id >= IDM_VIEW_GOTO_ANOTHER_VIEW && _id <= IDM_VIEW_GOTO_END)
-		pNativeSpeaker->getMainMenuEntryName(_category, hMenu, "view", L"View");
-	else if (_id == IDM_EDIT_LTR || _id == IDM_EDIT_RTL)
-		pNativeSpeaker->getMainMenuEntryName(_category, hMenu, "view", L"View");
-	else if (_id == IDC_PREV_DOC || _id == IDC_NEXT_DOC)
-		pNativeSpeaker->getMainMenuEntryName(_category, hMenu, "view", L"View");
-	else if (_id == IDM_FORMAT_TODOS || _id == IDM_FORMAT_TOUNIX || _id == IDM_FORMAT_TOMAC)
-		pNativeSpeaker->getMainMenuEntryName(_category, hMenu, "edit", L"Edit");
-	else if (_id == IDM_EDIT_AUTOCOMPLETE || _id == IDM_EDIT_AUTOCOMPLETE_CURRENTFILE || _id == IDM_EDIT_FUNCCALLTIP ||
-		_id == IDM_EDIT_AUTOCOMPLETE_PATH || _id == IDM_EDIT_FUNCCALLTIP_PREVIOUS || _id == IDM_EDIT_FUNCCALLTIP_NEXT)
-		pNativeSpeaker->getMainMenuEntryName(_category, hMenu, "edit", L"Edit");
-	else if (_id == IDM_LANGSTYLE_CONFIG_DLG)
-		pNativeSpeaker->getMainMenuEntryName(_category, hMenu, "settings", L"Settings");
-	else if (_id == IDM_MACRO_STARTRECORDINGMACRO  ||_id == IDM_MACRO_STOPRECORDINGMACRO  || _id == IDM_MACRO_RUNMULTIMACRODLG ||
-		_id == IDM_MACRO_PLAYBACKRECORDEDMACRO  ||_id == IDM_MACRO_SAVECURRENTMACRO || _id == IDC_EDIT_TOGGLEMACRORECORDING)
-		pNativeSpeaker->getMainMenuEntryName(_category, hMenu, "macro", L"Macro");
-
-
-	else if ( _id < IDM_EDIT)
-		pNativeSpeaker->getMainMenuEntryName(_category, hMenu, "file", L"File");
-	else if ( _id < IDM_SEARCH)
-		pNativeSpeaker->getMainMenuEntryName(_category, hMenu, "edit",L"Edit");
-	else if ( _id < IDM_VIEW)
-		pNativeSpeaker->getMainMenuEntryName(_category, hMenu, "search", L"Search");
-	else if ( _id < IDM_FORMAT)
-		pNativeSpeaker->getMainMenuEntryName(_category, hMenu, "view", L"View");
-	else if ( _id < IDM_LANG)
-		pNativeSpeaker->getMainMenuEntryName(_category, hMenu, "encoding", L"Encoding");
-	else if ( _id < IDM_ABOUT)
-		pNativeSpeaker->getMainMenuEntryName(_category, hMenu, "language", L"Language");
-	else if ( _id < IDM_SETTING)
-		pNativeSpeaker->getMainMenuEntryName(_category, hMenu, "about", L"About");
-	else if ( _id < IDM_TOOL)
-		pNativeSpeaker->getMainMenuEntryName(_category, hMenu, "settings", L"Settings");
-	else if ( _id < IDM_EXECUTE)
-		pNativeSpeaker->getMainMenuEntryName(_category, hMenu, "tools", L"Tools");
-	else
-		pNativeSpeaker->getMainMenuEntryName(_category, hMenu, "run", L"Run");
-}
-
-CommandShortcut& CommandShortcut::operator = (const Shortcut& sct)
-{
-	if (this != &sct)
-	{
-		strcpy(this->_name, sct.getName());
-		this->_keyCombo = sct.getKeyCombo();
-	}
-	return *this;
-}
+// This file is part of Notepad++ project
+// Copyright (C)2021 Don HO <don.h@free.fr>
+
+// This program is free software: you can redistribute it and/or modify
+// it under the terms of the GNU General Public License as published by
+// the Free Software Foundation, either version 3 of the License, or
+// at your option any later version.
+//
+// This program is distributed in the hope that it will be useful,
+// but WITHOUT ANY WARRANTY; without even the implied warranty of
+// MERCHANTABILITY or FITNESS FOR A PARTICULAR PURPOSE. See the
+// GNU General Public License for more details.
+//
+// You should have received a copy of the GNU General Public License
+// along with this program.  If not, see <https://www.gnu.org/licenses/>.
+
+
+#include <memory>
+#include <algorithm>
+#include <array>
+#include "shortcut.h"
+#include "Parameters.h"
+#include "ScintillaEditView.h"
+#include "resource.h"
+#include "Notepad_plus_Window.h"
+#include "keys.h"
+
+using namespace std;
+
+struct KeyIDNAME {
+	const char * name = nullptr;
+	UCHAR id = 0;
+};
+
+KeyIDNAME namedKeyArray[] = {
+{"None", VK_NULL},
+
+{"Backspace", VK_BACK},
+{"Tab", VK_TAB},
+{"Enter", VK_RETURN},
+{"Esc", VK_ESCAPE},
+{"Spacebar", VK_SPACE},
+
+{"Page up", VK_PRIOR},
+{"Page down", VK_NEXT},
+{"End", VK_END},
+{"Home", VK_HOME},
+{"Left", VK_LEFT},
+{"Up", VK_UP},
+{"Right", VK_RIGHT},
+{"Down", VK_DOWN},
+
+{"INS", VK_INSERT},
+{"DEL", VK_DELETE},
+
+{"0", VK_0},
+{"1", VK_1},
+{"2", VK_2},
+{"3", VK_3},
+{"4", VK_4},
+{"5", VK_5},
+{"6", VK_6},
+{"7", VK_7},
+{"8", VK_8},
+{"9", VK_9},
+{"A", VK_A},
+{"B", VK_B},
+{"C", VK_C},
+{"D", VK_D},
+{"E", VK_E},
+{"F", VK_F},
+{"G", VK_G},
+{"H", VK_H},
+{"I", VK_I},
+{"J", VK_J},
+{"K", VK_K},
+{"L", VK_L},
+{"M", VK_M},
+{"N", VK_N},
+{"O", VK_O},
+{"P", VK_P},
+{"Q", VK_Q},
+{"R", VK_R},
+{"S", VK_S},
+{"T", VK_T},
+{"U", VK_U},
+{"V", VK_V},
+{"W", VK_W},
+{"X", VK_X},
+{"Y", VK_Y},
+{"Z", VK_Z},
+
+{"Numpad 0", VK_NUMPAD0},
+{"Numpad 1", VK_NUMPAD1},
+{"Numpad 2", VK_NUMPAD2},
+{"Numpad 3", VK_NUMPAD3},
+{"Numpad 4", VK_NUMPAD4},
+{"Numpad 5", VK_NUMPAD5},
+{"Numpad 6", VK_NUMPAD6},
+{"Numpad 7", VK_NUMPAD7},
+{"Numpad 8", VK_NUMPAD8},
+{"Numpad 9", VK_NUMPAD9},
+{"Num *", VK_MULTIPLY},
+{"Num +", VK_ADD},
+// {"Num Enter"), VK_SEPARATOR},	//this one doesnt seem to work
+{"Num -", VK_SUBTRACT},
+{"Num .", VK_DECIMAL},
+{"Num /", VK_DIVIDE},
+{"F1", VK_F1},
+{"F2", VK_F2},
+{"F3", VK_F3},
+{"F4", VK_F4},
+{"F5", VK_F5},
+{"F6", VK_F6},
+{"F7", VK_F7},
+{"F8", VK_F8},
+{"F9", VK_F9},
+{"F10", VK_F10},
+{"F11", VK_F11},
+{"F12", VK_F12},
+
+{"~", VK_OEM_3},
+{"-", VK_OEM_MINUS},
+{"=", VK_OEM_PLUS},
+{"[", VK_OEM_4},
+{"]", VK_OEM_6},
+{";", VK_OEM_1},
+{"'", VK_OEM_7},
+{"\\", VK_OEM_5},
+{",", VK_OEM_COMMA},
+{".", VK_OEM_PERIOD},
+{"/", VK_OEM_2},
+
+{"<>", VK_OEM_102},
+};
+
+#define nbKeys sizeof(namedKeyArray)/sizeof(KeyIDNAME)
+
+string Shortcut::toString() const
+{
+	string sc;
+	if (!isEnabled())
+		return sc;
+
+	if (_keyCombo._isCtrl)
+		sc += "Ctrl+";
+	if (_keyCombo._isAlt)
+		sc += "Alt+";
+	if (_keyCombo._isShift)
+		sc += "Shift+";
+
+	string keyString;
+	getKeyStrFromVal(_keyCombo._key, keyString);
+	sc += keyString;
+	return sc;
+}
+
+void Shortcut::setName(const char* menuName, const char* shortcutName)
+{
+	lstrcpynA(_menuName, menuName, menuItemStrLenMax);
+	char const * name = shortcutName ? shortcutName : menuName;
+	size_t i = 0, j = 0;
+	while (name[j] != 0 && i < (menuItemStrLenMax - 1))
+	{
+		if (name[j] != '&')
+		{
+			_name[i] = name[j];
+			++i;
+		}
+		else //check if this ampersand is being escaped
+		{
+			if (name[j+1] == '&') //escaped ampersand
+			{
+				_name[i] = name[j];
+				++i;
+				++j;	//skip escaped ampersand
+			}
+		}
+		++j;
+	}
+	_name[i] = 0;
+}
+
+string ScintillaKeyMap::toString() const
+{
+	string sc;
+	size_t nbCombos = getSize();
+	for (size_t combo = 0; combo < nbCombos; ++combo)
+	{
+		sc += toString(combo);
+		if (combo < nbCombos - 1)
+			sc += " or ";
+	}
+	return sc;
+}
+
+string ScintillaKeyMap::toString(size_t index) const
+{
+	string sc = "";
+	if (!isEnabled())
+		return sc;
+
+	KeyCombo kc = _keyCombos[index];
+	if (kc._isCtrl)
+		sc += "Ctrl+";
+	if (kc._isAlt)
+		sc += "Alt+";
+	if (kc._isShift)
+		sc += "Shift+";
+
+	string keyString;
+	getKeyStrFromVal(kc._key, keyString);
+	sc += keyString;
+	return sc;
+}
+
+KeyCombo ScintillaKeyMap::getKeyComboByIndex(size_t index) const
+{
+	return _keyCombos[index];
+}
+
+void ScintillaKeyMap::setKeyComboByIndex(int index, KeyCombo combo)
+{
+	if (combo._key == 0 && (_size > 1))
+	{	//remove the item if possible
+		_keyCombos.erase(_keyCombos.begin() + index);
+	}
+	_keyCombos[index] = combo;
+}
+
+void ScintillaKeyMap::removeKeyComboByIndex(size_t index)
+{
+	if (_size > 1 && index < _size)
+	{
+		_keyCombos.erase(_keyCombos.begin() + index);
+		_size--;
+	}
+}
+
+int ScintillaKeyMap::addKeyCombo(KeyCombo combo)
+{	//returns index where key is added, or -1 when invalid
+	if (combo._key == 0)	//do not allow to add disabled keycombos
+		return -1;
+	if (!isEnabled())
+	{	//disabled, override current combo with new enabled one
+		_keyCombos[0] = combo;
+		return 0;
+	}
+
+	for (size_t i = 0; i < _size; ++i)
+	{	//if already in the list do not add it
+		const KeyCombo& kc = _keyCombos[i];
+		if (combo._key == kc._key && combo._isCtrl == kc._isCtrl && combo._isAlt == kc._isAlt && combo._isShift == kc._isShift)
+			return static_cast<int32_t>(i);	//already in the list
+	}
+	_keyCombos.push_back(combo);
+	++_size;
+	return static_cast<int32_t>(_size - 1);
+}
+
+bool ScintillaKeyMap::isEnabled() const
+{
+	return (_keyCombos[0]._key != 0);
+}
+
+size_t ScintillaKeyMap::getSize() const
+{
+	return _size;
+}
+
+void getKeyStrFromVal(UCHAR keyVal, string & str)
+{
+	str = "";
+	bool found = false;
+	size_t i;
+	for (i = 0; i < nbKeys; ++i)
+	{
+		if (keyVal == namedKeyArray[i].id)
+		{
+			found = true;
+			break;
+		}
+	}
+	if (found)
+		str = namedKeyArray[i].name;
+	else 
+		str = "Unlisted";
+}
+
+void getNameStrFromCmd(DWORD cmd, wstring & str)
+{
+	if ((cmd >= ID_MACRO) && (cmd < ID_MACRO_LIMIT))
+	{
+		const vector<MacroShortcut> & theMacros = (NppParameters::getInstance()).getMacroList();
+		int i = cmd - ID_MACRO;
+		str = string2wstring(theMacros[i].getName(), CP_UTF8);
+	}
+	else if ((cmd >= ID_USER_CMD) && (cmd < ID_USER_CMD_LIMIT))
+	{
+		const vector<UserCommand> & userCommands = (NppParameters::getInstance()).getUserCommandList();
+		int i = cmd - ID_USER_CMD;
+		str = string2wstring(userCommands[i].getName(), CP_UTF8);
+	}
+	else if ((cmd >= ID_PLUGINS_CMD) && (cmd < ID_PLUGINS_CMD_LIMIT))
+	{
+		const vector<PluginCmdShortcut> & pluginCmds = (NppParameters::getInstance()).getPluginCommandList();
+		size_t i = 0;
+		for (size_t j = 0, len = pluginCmds.size(); j < len ; ++j)
+		{
+			if (pluginCmds[j].getID() == cmd)
+			{
+				i = j;
+				break;
+			}
+		}
+		str = string2wstring(pluginCmds[i].getName(), CP_UTF8);
+	}
+	else
+	{
+		HWND hNotepad_plus = ::FindWindow(Notepad_plus_Window::getClassName(), NULL);
+		TCHAR cmdName[menuItemStrLenMax];
+		HMENU m = reinterpret_cast<HMENU>(::SendMessage(hNotepad_plus, NPPM_INTERNAL_GETMENU, 0, 0));
+		int nbChar = ::GetMenuString(m, cmd, cmdName, menuItemStrLenMax, MF_BYCOMMAND);
+		if (!nbChar)
+			return;
+		bool fin = false;
+		int j = 0;
+		size_t len = lstrlen(cmdName);
+		for (size_t i = 0 ; i < len; ++i)
+		{
+			switch(cmdName[i])
+			{
+				case '\t':
+					cmdName[j] = '\0';
+					fin = true;
+					break;
+
+				case '&':
+					break;
+
+				default :
+					cmdName[j++] = cmdName[i];
+			}
+			if (fin)
+				break;
+		}
+		cmdName[j] = '\0';
+		str = cmdName;
+	}
+	return;
+}
+
+void Shortcut::updateConflictState(const bool endSession) const
+{
+	if (endSession)
+	{
+		// Clean up message for detached dialogs: save Macros/RunCommands
+		::SendMessage(_hParent, NPPM_INTERNAL_FINDKEYCONFLICTS, 0, 0);
+		return;
+	}
+
+	// Check for conflicts
+	bool isConflict = false;
+	::SendMessage(_hParent, NPPM_INTERNAL_FINDKEYCONFLICTS,
+				  reinterpret_cast<WPARAM>(&_keyCombo), reinterpret_cast<LPARAM>(&isConflict));
+	::ShowWindow(::GetDlgItem(_hSelf, IDC_CONFLICT_STATIC), isConflict ? SW_SHOW : SW_HIDE);
+}
+
+intptr_t CALLBACK Shortcut::run_dlgProc(UINT Message, WPARAM wParam, LPARAM lParam) 
+{
+	switch (Message)
+	{
+		case WM_INITDIALOG :
+		{
+			NppDarkMode::autoSubclassAndThemeChildControls(_hSelf);
+
+			::SetDlgItemText(_hSelf, IDC_NAME_EDIT, _canModifyName ? string2wstring(getMenuName(), CP_UTF8).c_str() : string2wstring(getName(), CP_UTF8).c_str());	//display the menu name, with ampersands, for macros
+			if (!_canModifyName)
+				::SendDlgItemMessage(_hSelf, IDC_NAME_EDIT, EM_SETREADONLY, TRUE, 0);
+			auto textlen = ::SendDlgItemMessage(_hSelf, IDC_NAME_EDIT, WM_GETTEXTLENGTH, 0, 0);
+
+			::SendDlgItemMessage(_hSelf, IDC_CTRL_CHECK, BM_SETCHECK, _keyCombo._isCtrl?BST_CHECKED:BST_UNCHECKED, 0);
+			::SendDlgItemMessage(_hSelf, IDC_ALT_CHECK, BM_SETCHECK, _keyCombo._isAlt?BST_CHECKED:BST_UNCHECKED, 0);
+			::SendDlgItemMessage(_hSelf, IDC_SHIFT_CHECK, BM_SETCHECK, _keyCombo._isShift?BST_CHECKED:BST_UNCHECKED, 0);
+			::EnableWindow(::GetDlgItem(_hSelf, IDOK), isValid() && (textlen > 0 || !_canModifyName));
+			int iFound = -1;
+			for (size_t i = 0 ; i < nbKeys ; ++i)
+			{
+				::SendDlgItemMessage(_hSelf, IDC_KEY_COMBO, CB_ADDSTRING, 0, reinterpret_cast<LPARAM>(string2wstring(namedKeyArray[i].name, CP_UTF8).c_str()));
+
+				if (_keyCombo._key == namedKeyArray[i].id)
+					iFound = static_cast<int32_t>(i);
+			}
+
+			if (iFound != -1)
+				::SendDlgItemMessage(_hSelf, IDC_KEY_COMBO, CB_SETCURSEL, iFound, 0);
+			
+			// Hide this warning on startup
+			::ShowWindow(::GetDlgItem(_hSelf, IDC_WARNING_STATIC), SW_HIDE);
+			
+			updateConflictState();
+			NativeLangSpeaker* nativeLangSpeaker = NppParameters::getInstance().getNativeLangSpeaker();
+			nativeLangSpeaker->changeDlgLang(_hSelf, "ShortcutMapperSubDialg");
+			goToCenter();
+			return TRUE;
+		}
+
+		case WM_CTLCOLOREDIT:
+		{
+			if (NppDarkMode::isEnabled())
+			{
+				return NppDarkMode::onCtlColorSofter(reinterpret_cast<HDC>(wParam));
+			}
+			break;
+		}
+
+		case WM_CTLCOLORLISTBOX:
+		{
+			if (NppDarkMode::isEnabled())
+			{
+				return NppDarkMode::onCtlColor(reinterpret_cast<HDC>(wParam));
+			}
+			break;
+		}
+
+		case WM_CTLCOLORDLG:
+		case WM_CTLCOLORSTATIC:
+		{
+			if (NppDarkMode::isEnabled())
+			{
+				auto dlgCtrlID = ::GetDlgCtrlID(reinterpret_cast<HWND>(lParam));
+				if (dlgCtrlID == IDC_NAME_EDIT)
+				{
+					return NppDarkMode::onCtlColor(reinterpret_cast<HDC>(wParam));
+				}
+				return NppDarkMode::onCtlColorDarker(reinterpret_cast<HDC>(wParam));
+
+			}
+			break;
+		}
+
+		case WM_PRINTCLIENT:
+		{
+			if (NppDarkMode::isEnabled())
+			{
+				return TRUE;
+			}
+			break;
+		}
+
+		case NPPM_INTERNAL_REFRESHDARKMODE:
+		{
+			NppDarkMode::autoThemeChildControls(_hSelf);
+			return TRUE;
+		}
+
+		case WM_COMMAND : 
+		{
+			auto textlen = ::SendDlgItemMessage(_hSelf, IDC_NAME_EDIT, WM_GETTEXTLENGTH, 0, 0);
+			switch (wParam)
+			{
+				case IDC_CTRL_CHECK :
+					_keyCombo._isCtrl = BST_CHECKED == ::SendDlgItemMessage(_hSelf, static_cast<int32_t>(wParam), BM_GETCHECK, 0, 0);
+					::EnableWindow(::GetDlgItem(_hSelf, IDOK), isValid() && (textlen > 0 || !_canModifyName));
+					updateConflictState();
+					return TRUE;
+
+				case IDC_ALT_CHECK :
+					_keyCombo._isAlt = BST_CHECKED == ::SendDlgItemMessage(_hSelf, static_cast<int32_t>(wParam), BM_GETCHECK, 0, 0);
+					::EnableWindow(::GetDlgItem(_hSelf, IDOK), isValid() && (textlen > 0 || !_canModifyName));
+					updateConflictState();
+					return TRUE;
+
+				case IDC_SHIFT_CHECK :
+					_keyCombo._isShift = BST_CHECKED == ::SendDlgItemMessage(_hSelf, static_cast<int32_t>(wParam), BM_GETCHECK, 0, 0);
+					updateConflictState();
+					return TRUE;
+
+				case IDOK :
+					if (!isEnabled())
+					{
+						_keyCombo._isCtrl = _keyCombo._isAlt = _keyCombo._isShift = false;
+					}
+
+					if (_canModifyName)
+					{
+						TCHAR editName[menuItemStrLenMax]{};
+						::SendDlgItemMessage(_hSelf, IDC_NAME_EDIT, WM_GETTEXT, menuItemStrLenMax, reinterpret_cast<LPARAM>(editName));
+						setName(wstring2string(editName, CP_UTF8).c_str());
+					}
+					::EndDialog(_hSelf, 0);
+					updateConflictState(true);
+					return TRUE;
+
+				case IDCANCEL :
+					::EndDialog(_hSelf, -1);
+					updateConflictState(true);
+					return TRUE;
+
+				default:
+					if (HIWORD(wParam) == EN_CHANGE)
+					{
+						if (LOWORD(wParam) == IDC_NAME_EDIT)
+						{
+							::EnableWindow(::GetDlgItem(_hSelf, IDOK), isValid() && (textlen > 0 || !_canModifyName));
+							return TRUE;
+						}
+					}
+					else if (HIWORD(wParam) == CBN_SELCHANGE)
+					{
+						if (LOWORD(wParam) == IDC_KEY_COMBO)
+						{
+							auto i = ::SendDlgItemMessage(_hSelf, LOWORD(wParam), CB_GETCURSEL, 0, 0);
+							_keyCombo._key = namedKeyArray[i].id;
+							::EnableWindow(::GetDlgItem(_hSelf, IDOK), isValid() && (textlen > 0 || !_canModifyName));
+							::ShowWindow(::GetDlgItem(_hSelf, IDC_WARNING_STATIC), isEnabled()?SW_HIDE:SW_SHOW);
+							updateConflictState();
+							return TRUE;
+						}
+					}
+					return FALSE;
+			}
+		}
+		default :
+			return FALSE;
+	}
+	return FALSE;
+}
+
+// return true if one of CommandShortcuts is deleted. Otherwise false.
+void Accelerator::updateShortcuts() 
+{
+	const array<unsigned long, 3> incrFindAccIds = { IDM_SEARCH_FINDNEXT, IDM_SEARCH_FINDPREV, IDM_SEARCH_FINDINCREMENT };
+
+	NppParameters& nppParam = NppParameters::getInstance();
+
+	vector<CommandShortcut> & shortcuts = nppParam.getUserShortcuts();
+	vector<MacroShortcut> & macros  = nppParam.getMacroList();
+	vector<UserCommand> & userCommands = nppParam.getUserCommandList();
+	vector<PluginCmdShortcut> & pluginCommands = nppParam.getPluginCommandList();
+
+	size_t nbMenu = shortcuts.size();
+	size_t nbMacro = macros.size();
+	size_t nbUserCmd = userCommands.size();
+	size_t nbPluginCmd = pluginCommands.size();
+
+	delete [] _pAccelArray;
+	_pAccelArray = new ACCEL[nbMenu + nbMacro + nbUserCmd + nbPluginCmd];
+	vector<ACCEL> incrFindAcc;
+	vector<ACCEL> findReplaceAcc;
+	int offset = 0;
+	size_t i = 0;
+	//no validation performed, it might be that invalid shortcuts are being used by default. Allows user to 'hack', might be a good thing
+	for (i = 0; i < nbMenu; ++i)
+	{
+		if (shortcuts[i].isEnabled())
+		{
+			_pAccelArray[offset].cmd = static_cast<WORD>(shortcuts[i].getID());
+			_pAccelArray[offset].fVirt = shortcuts[i].getAcceleratorModifiers();
+			_pAccelArray[offset].key = shortcuts[i].getKeyCombo()._key;
+
+			// Special extra handling for shortcuts shared by Incremental Find dialog
+			if (std::find(incrFindAccIds.begin(), incrFindAccIds.end(), shortcuts[i].getID()) != incrFindAccIds.end())
+				incrFindAcc.push_back(_pAccelArray[offset]);
+
+			if (shortcuts[i].getID() == IDM_SEARCH_FIND || shortcuts[i].getID() == IDM_SEARCH_REPLACE ||
+				shortcuts[i].getID() == IDM_SEARCH_FINDINFILES || shortcuts[i].getID() == IDM_SEARCH_MARK)
+				findReplaceAcc.push_back(_pAccelArray[offset]);
+
+			++offset;
+		}
+	}
+
+	for (i = 0; i < nbMacro; ++i)
+	{
+		if (macros[i].isEnabled()) 
+		{
+			_pAccelArray[offset].cmd = (WORD)(macros[i].getID());
+			_pAccelArray[offset].fVirt = macros[i].getAcceleratorModifiers();
+			_pAccelArray[offset].key = macros[i].getKeyCombo()._key;
+			++offset;
+		}
+	}
+
+	for (i = 0; i < nbUserCmd; ++i)
+	{
+		if (userCommands[i].isEnabled())
+		{
+			_pAccelArray[offset].cmd = (WORD)(userCommands[i].getID());
+			_pAccelArray[offset].fVirt = userCommands[i].getAcceleratorModifiers();
+			_pAccelArray[offset].key = userCommands[i].getKeyCombo()._key;
+			++offset;
+		}
+	}
+
+	for (i = 0; i < nbPluginCmd; ++i)
+	{
+		if (pluginCommands[i].isEnabled())
+		{
+			_pAccelArray[offset].cmd = (WORD)(pluginCommands[i].getID());
+			_pAccelArray[offset].fVirt = pluginCommands[i].getAcceleratorModifiers();
+			_pAccelArray[offset].key = pluginCommands[i].getKeyCombo()._key;
+			++offset;
+		}
+	}
+
+	_nbAccelItems = offset;
+
+	updateFullMenu();
+	
+	//update the table
+	if (_hAccTable)
+		::DestroyAcceleratorTable(_hAccTable);
+	_hAccTable = ::CreateAcceleratorTable(_pAccelArray, _nbAccelItems);
+
+	if (_hIncFindAccTab)
+		::DestroyAcceleratorTable(_hIncFindAccTab);
+	size_t nb = incrFindAcc.size();
+	ACCEL *tmpIncrFindAccelArray = new ACCEL[nb];
+	for (i = 0; i < nb; ++i)
+	{
+		tmpIncrFindAccelArray[i] = incrFindAcc[i];
+	}
+	_hIncFindAccTab = ::CreateAcceleratorTable(tmpIncrFindAccelArray, static_cast<int32_t>(nb));
+	delete [] tmpIncrFindAccelArray;
+
+	if (_hAccTabSwitch)
+		::DestroyAcceleratorTable(_hAccTabSwitch);
+
+	ACCEL accNextTab{ BYTE{FVIRTKEY | FCONTROL}, VK_TAB, IDC_NEXT_TAB };
+	ACCEL accPrevTab{ BYTE{FVIRTKEY | FCONTROL | FSHIFT}, VK_TAB, IDC_PREV_TAB };
+	vector<ACCEL> tabSwitchAcc{ accNextTab, accPrevTab };
+	const size_t nbTabSwitchAcc = tabSwitchAcc.size();
+	if (nbTabSwitchAcc > 0)
+	{
+		ACCEL* tmpTabSwitchAcc = new ACCEL[nbTabSwitchAcc];
+		for (i = 0; i < nbTabSwitchAcc; ++i)
+			tmpTabSwitchAcc[i] = tabSwitchAcc.at(i);
+		_hAccTabSwitch = ::CreateAcceleratorTable(tmpTabSwitchAcc, static_cast<int>(nbTabSwitchAcc));
+		delete[] tmpTabSwitchAcc;
+	}
+
+	if (_hFindAccTab)
+		::DestroyAcceleratorTable(_hFindAccTab);
+
+	size_t nbFindReplaceAcc = findReplaceAcc.size();
+	if (nbFindReplaceAcc)
+	{
+		ACCEL* tmpFindAccelArray = new ACCEL[nbFindReplaceAcc];
+
+		for (size_t j = 0; j < nbFindReplaceAcc; ++j)
+			tmpFindAccelArray[j] = findReplaceAcc[j];
+
+		_hFindAccTab = ::CreateAcceleratorTable(tmpFindAccelArray, static_cast<int>(nbFindReplaceAcc));
+		delete[] tmpFindAccelArray;
+	}
+
+	return;
+}
+
+void Accelerator::updateFullMenu()
+{
+	NppParameters& nppParam = NppParameters::getInstance();
+	vector<CommandShortcut> commands = nppParam.getUserShortcuts();
+	for (size_t i = 0; i < commands.size(); ++i)
+	{
+		updateMenuItemByCommand(commands[i]);
+	}
+
+	vector<MacroShortcut> mcommands = nppParam.getMacroList();
+	for (size_t i = 0; i < mcommands.size(); ++i)
+	{
+		updateMenuItemByCommand(mcommands[i]);
+	}
+
+	vector<UserCommand> ucommands = nppParam.getUserCommandList();
+	for (size_t i = 0; i < ucommands.size(); ++i)
+	{
+		updateMenuItemByCommand(ucommands[i]);
+	}
+
+	vector<PluginCmdShortcut> pcommands = nppParam.getPluginCommandList();
+	for (size_t i = 0; i < pcommands.size(); ++i)
+	{
+		updateMenuItemByCommand(pcommands[i]);
+	}
+
+	::DrawMenuBar(_hMenuParent);
+}
+
+void Accelerator::updateMenuItemByCommand(const CommandShortcut& csc)
+{
+	int cmdID = csc.getID();
+	
+	// Ensure that the menu item checks set prior to this update remain in affect.
+	// Ensure that the menu item state is also maintained
+	UINT cmdFlags = GetMenuState(_hAccelMenu, cmdID, MF_BYCOMMAND );
+	cmdFlags = MF_BYCOMMAND | ((cmdFlags&MF_CHECKED) ? MF_CHECKED : MF_UNCHECKED) | ((cmdFlags&MF_DISABLED) ? MF_DISABLED : MF_ENABLED);
+	::ModifyMenu(_hAccelMenu, cmdID, cmdFlags, cmdID, string2wstring(csc.toMenuItemString(), CP_UTF8).c_str());
+}
+
+recordedMacroStep::recordedMacroStep(int iMessage, uptr_t wParam, uptr_t lParam)
+	: _message(iMessage), _wParameter(wParam), _lParameter(lParam), _macroType(mtUseLParameter)
+{ 
+	if (_lParameter)
+	{
+		switch (_message)
+		{
+			case SCI_SETTEXT :
+			case SCI_REPLACESEL :
+			case SCI_REPLACETARGET :
+			case SCI_REPLACETARGETRE :
+			case SCI_SEARCHINTARGET :
+			case SCI_ADDTEXT :
+			case SCI_ADDSTYLEDTEXT :
+			case SCI_INSERTTEXT :
+			case SCI_APPENDTEXT :
+			case SCI_SETWORDCHARS :
+			case SCI_SETWHITESPACECHARS :
+			case SCI_SETSTYLINGEX :
+			case SCI_TEXTWIDTH :
+			case SCI_STYLESETFONT :
+			case SCI_SEARCHNEXT :
+			case SCI_SEARCHPREV :
+			case IDFINDWHAT:
+			case IDREPLACEWITH:
+			case IDD_FINDINFILES_DIR_COMBO:
+			case IDD_FINDINFILES_FILTERS_COMBO:
+			{
+				char *ch = reinterpret_cast<char *>(_lParameter);
+				_sParameter = ch;
+				_macroType = mtUseSParameter;
+				_lParameter = 0;
+			}
+			break;
+
+				
+			default : // for all other messages, use _lParameter "as is"
+				break;
+		}
+	}
+}
+
+// code comes from Scintilla's Editor.cxx:
+// void Editor::NotifyMacroRecord(unsigned int iMessage, uptr_t wParam, sptr_t lParam)
+bool recordedMacroStep::isMacroable() const
+{
+	// Enumerates all macroable messages
+	switch (_message)
+	{
+		case SCI_REPLACESEL: // (<unused>, const char *text)
+		case SCI_ADDTEXT:    // (int length, const char *s)
+		case SCI_INSERTTEXT: // (int pos, const char *text)
+		case SCI_APPENDTEXT: // (int length, const char *s)
+		case SCI_SEARCHNEXT: // (int searchFlags, const char *text)
+		case SCI_SEARCHPREV: // (int searchFlags, const char *text)
+		{
+			if (_macroType == mtUseSParameter)
+				return true;
+			else
+				return false;
+		}
+
+		case SCI_GOTOLINE:   // (int line)
+		case SCI_GOTOPOS:    // (int position)
+		case SCI_SETSELECTIONMODE:  // (int mode)
+		case SCI_CUT:
+		case SCI_COPY:
+		case SCI_PASTE:
+		case SCI_CLEAR:
+		case SCI_CLEARALL:
+		case SCI_SELECTALL:
+		case SCI_SEARCHANCHOR:
+		case SCI_LINEDOWN:
+		case SCI_LINEDOWNEXTEND:
+		case SCI_PARADOWN:
+		case SCI_PARADOWNEXTEND:
+		case SCI_LINEUP:
+		case SCI_LINEUPEXTEND:
+		case SCI_PARAUP:
+		case SCI_PARAUPEXTEND:
+		case SCI_CHARLEFT:
+		case SCI_CHARLEFTEXTEND:
+		case SCI_CHARRIGHT:
+		case SCI_CHARRIGHTEXTEND:
+		case SCI_WORDLEFT:
+		case SCI_WORDLEFTEXTEND:
+		case SCI_WORDRIGHT:
+		case SCI_WORDRIGHTEXTEND:
+		case SCI_WORDPARTLEFT:
+		case SCI_WORDPARTLEFTEXTEND:
+		case SCI_WORDPARTRIGHT:
+		case SCI_WORDPARTRIGHTEXTEND:
+		case SCI_WORDLEFTEND:
+		case SCI_WORDLEFTENDEXTEND:
+		case SCI_WORDRIGHTEND:
+		case SCI_WORDRIGHTENDEXTEND:
+		case SCI_HOME:
+		case SCI_HOMEEXTEND:
+		case SCI_LINEEND:
+		case SCI_LINEENDEXTEND:
+		case SCI_HOMEWRAP:
+		case SCI_HOMEWRAPEXTEND:
+		case SCI_LINEENDWRAP:
+		case SCI_LINEENDWRAPEXTEND:
+		case SCI_DOCUMENTSTART:
+		case SCI_DOCUMENTSTARTEXTEND:
+		case SCI_DOCUMENTEND:
+		case SCI_DOCUMENTENDEXTEND:
+		case SCI_STUTTEREDPAGEUP:
+		case SCI_STUTTEREDPAGEUPEXTEND:
+		case SCI_STUTTEREDPAGEDOWN:
+		case SCI_STUTTEREDPAGEDOWNEXTEND:
+		case SCI_PAGEUP:
+		case SCI_PAGEUPEXTEND:
+		case SCI_PAGEDOWN:
+		case SCI_PAGEDOWNEXTEND:
+		case SCI_EDITTOGGLEOVERTYPE:
+		case SCI_CANCEL:
+		case SCI_DELETEBACK:
+		case SCI_TAB:
+		case SCI_BACKTAB:
+		case SCI_FORMFEED:
+		case SCI_VCHOME:
+		case SCI_VCHOMEEXTEND:
+		case SCI_VCHOMEWRAP:
+		case SCI_VCHOMEWRAPEXTEND:
+		case SCI_VCHOMEDISPLAY:
+		case SCI_VCHOMEDISPLAYEXTEND:
+		case SCI_DELWORDLEFT:
+		case SCI_DELWORDRIGHT:
+		case SCI_DELWORDRIGHTEND:
+		case SCI_DELLINELEFT:
+		case SCI_DELLINERIGHT:
+		case SCI_LINECOPY:
+		case SCI_LINECUT:
+		case SCI_LINEDELETE:
+		case SCI_LINETRANSPOSE:
+		case SCI_LINEDUPLICATE:
+		case SCI_LOWERCASE:
+		case SCI_UPPERCASE:
+		case SCI_LINESCROLLDOWN:
+		case SCI_LINESCROLLUP:
+		case SCI_DELETEBACKNOTLINE:
+		case SCI_HOMEDISPLAY:
+		case SCI_HOMEDISPLAYEXTEND:
+		case SCI_LINEENDDISPLAY:
+		case SCI_LINEENDDISPLAYEXTEND:
+		case SCI_LINEDOWNRECTEXTEND:
+		case SCI_LINEUPRECTEXTEND:
+		case SCI_CHARLEFTRECTEXTEND:
+		case SCI_CHARRIGHTRECTEXTEND:
+		case SCI_HOMERECTEXTEND:
+		case SCI_VCHOMERECTEXTEND:
+		case SCI_LINEENDRECTEXTEND:
+		case SCI_PAGEUPRECTEXTEND:
+		case SCI_PAGEDOWNRECTEXTEND:
+		case SCI_SELECTIONDUPLICATE:
+		case SCI_COPYALLOWLINE:
+		case SCI_VERTICALCENTRECARET:
+		case SCI_MOVESELECTEDLINESUP:
+		case SCI_MOVESELECTEDLINESDOWN:
+		case SCI_SCROLLTOSTART:
+		case SCI_SCROLLTOEND:
+		case SCI_SETVIRTUALSPACEOPTIONS:
+		case SCI_SETCARETLINEBACKALPHA:
+		case SCI_NEWLINE:
+		{
+			if (_macroType == mtUseLParameter)
+				return true;
+			else
+				return false;
+		}
+
+		// Filter out all others like display changes.
+		default:
+			return false;
+	}
+}
+
+void recordedMacroStep::PlayBack(Window* pNotepad, ScintillaEditView *pEditView)
+{
+	if (_macroType == mtMenuCommand)
+	{
+		::SendMessage(pNotepad->getHSelf(), WM_COMMAND, _wParameter, 0);
+	}
+	else
+	{
+		// Ensure it's macroable message before send it
+		if (!isMacroable())
+			return;
+
+		if (_macroType == mtUseSParameter) 
+		{
+			/*
+			int byteBufferLength = ::WideCharToMultiByte(static_cast<UINT>(pEditView->execute(SCI_GETCODEPAGE)), 0, _sParameter.c_str(), -1, NULL, 0, NULL, NULL);
+			auto byteBuffer = std::make_unique< char[] >(byteBufferLength);
+			::WideCharToMultiByte(static_cast<UINT>(pEditView->execute(SCI_GETCODEPAGE)), 0, _sParameter.c_str(), -1, byteBuffer.get(), byteBufferLength, NULL, NULL);
+			auto lParam = reinterpret_cast<LPARAM>(byteBuffer.get());
+			pEditView->execute(_message, _wParameter, lParam);
+			*/
+			pEditView->execute(_message, _wParameter, (LPARAM)_sParameter.c_str());
+		}
+		else
+		{
+			pEditView->execute(_message, _wParameter, _lParameter);
+		}
+
+		// If text content has been modified in Scintilla,
+		// then notify Notepad++
+		if ( (_message == SCI_SETTEXT)
+			|| (_message == SCI_REPLACESEL) 
+			|| (_message == SCI_ADDTEXT) 
+			|| (_message == SCI_ADDSTYLEDTEXT) 
+			|| (_message == SCI_INSERTTEXT) 
+			|| (_message == SCI_APPENDTEXT) )
+		{
+			SCNotification scnN;
+			scnN.nmhdr.code = SCN_CHARADDED;
+			scnN.nmhdr.hwndFrom = pEditView->getHSelf();
+			scnN.nmhdr.idFrom = 0;
+			if (_sParameter.empty())
+				scnN.ch = 0;
+			else
+				scnN.ch = _sParameter.at(0);
+
+			::SendMessage(pNotepad->getHSelf(), WM_NOTIFY, 0, reinterpret_cast<LPARAM>(&scnN));
+		}
+	}
+}
+
+void ScintillaAccelerator::init(vector<HWND> * vScintillas, HMENU hMenu, HWND menuParent)
+{
+	_hAccelMenu = hMenu;
+	_hMenuParent = menuParent;
+	size_t nbScintilla = vScintillas->size();
+	for (size_t i = 0; i < nbScintilla; ++i)
+	{
+		_vScintillas.push_back(vScintillas->at(i));
+	}
+}
+
+void ScintillaAccelerator::updateKeys() 
+{
+	NppParameters& nppParam = NppParameters::getInstance();
+	const vector<ScintillaKeyMap> & map = nppParam.getScintillaKeyList();
+	size_t mapSize = map.size();
+	size_t index;
+	size_t nb = nbScintillas();
+	for (size_t i = 0; i < nb; ++i)
+	{
+		::SendMessage(_vScintillas[i], SCI_CLEARALLCMDKEYS, 0, 0);
+		for (int32_t j = static_cast<int32_t>(mapSize) - 1; j >= 0; j--) //reverse order, top of the list has highest priority
+		{	
+			ScintillaKeyMap skm = map[j];
+			if (skm.isEnabled()) 
+			{		//no validating, scintilla accepts more keys
+				size_t size = skm.getSize();
+				for (index = 0; index < size; ++index)
+					::SendMessage(_vScintillas[i], SCI_ASSIGNCMDKEY, skm.toKeyDef(index), skm.getScintillaKeyID());
+			}
+			if (skm.getMenuCmdID() != 0) 
+			{
+				updateMenuItemByID(skm, skm.getMenuCmdID());
+			}
+			if (j == 0)	//j is unsigned, so default method doesnt work
+				break;
+		}
+	}
+}
+
+void ScintillaAccelerator::updateMenuItemByID(const ScintillaKeyMap& skm, int id)
+{
+	TCHAR cmdName[menuItemStrLenMax];
+	::GetMenuString(_hAccelMenu, id, cmdName, menuItemStrLenMax, MF_BYCOMMAND);
+	int i = 0;
+	while (cmdName[i] != 0)
+	{
+		if (cmdName[i] == '\t')
+		{
+			cmdName[i] = 0;
+			break;
+		}
+		++i;
+	}
+	generic_string menuItem = cmdName;
+	if (skm.isEnabled())
+	{
+		menuItem += TEXT("\t");
+		menuItem += string2wstring(skm.toString(), CP_UTF8);
+	}
+	::ModifyMenu(_hAccelMenu, id, MF_BYCOMMAND, id, menuItem.c_str());
+	::DrawMenuBar(_hMenuParent);
+}
+
+//This procedure uses _keyCombo as a temp. variable to store current settings which can then later be applied (by pressing OK)
+void ScintillaKeyMap::applyToCurrentIndex()
+{
+	int index = static_cast<int>(::SendDlgItemMessage(_hSelf, IDC_LIST_KEYS, LB_GETCURSEL, 0, 0));
+	if (index == LB_ERR)
+		return;
+	setKeyComboByIndex(static_cast<int>(index), _keyCombo);
+	updateListItem(index);
+	::SendDlgItemMessage(_hSelf, IDC_LIST_KEYS, LB_SETCURSEL, index, 0);
+
+}
+
+void ScintillaKeyMap::validateDialog()
+{
+	bool valid = isValid();	//current combo valid?
+	bool isDisabling = _keyCombo._key == 0;	//true if this keycombo were to disable the shortcut
+	bool isDisabled = !isEnabled();	//true if this shortcut already is 
+	bool isDuplicate = false; //true if already in the list
+
+	for (size_t i = 0; i < _size; ++i) 
+	{
+		if (_keyCombo._key   == _keyCombos[i]._key   && _keyCombo._isCtrl  == _keyCombos[i]._isCtrl &&
+			_keyCombo._isAlt == _keyCombos[i]._isAlt && _keyCombo._isShift == _keyCombos[i]._isShift)
+		{
+			isDuplicate = true;
+			break;
+		}
+	}
+
+	::EnableWindow(::GetDlgItem(_hSelf, IDC_BUTTON_ADD), valid && !isDisabling && !isDuplicate);
+	::EnableWindow(::GetDlgItem(_hSelf, IDC_BUTTON_APPLY), valid && (!isDisabling || _size == 1) && !isDuplicate);
+	::EnableWindow(::GetDlgItem(_hSelf, IDC_BUTTON_RMVE), (_size > 1)?TRUE:FALSE);
+	::ShowWindow(::GetDlgItem(_hSelf, IDC_WARNING_STATIC), isDisabled?SW_SHOW:SW_HIDE);
+	updateConflictState();
+}
+
+void ScintillaKeyMap::showCurrentSettings()
+{
+	auto keyIndex = ::SendDlgItemMessage(_hSelf, IDC_LIST_KEYS, LB_GETCURSEL, 0, 0);
+	_keyCombo = _keyCombos[keyIndex];
+	::SendDlgItemMessage(_hSelf, IDC_CTRL_CHECK,	BM_SETCHECK, _keyCombo._isCtrl?BST_CHECKED:BST_UNCHECKED, 0);
+	::SendDlgItemMessage(_hSelf, IDC_ALT_CHECK,		BM_SETCHECK, _keyCombo._isAlt?BST_CHECKED:BST_UNCHECKED, 0);
+	::SendDlgItemMessage(_hSelf, IDC_SHIFT_CHECK,	BM_SETCHECK, _keyCombo._isShift?BST_CHECKED:BST_UNCHECKED, 0);
+	for (size_t i = 0 ; i < nbKeys ; ++i)
+	{
+		if (_keyCombo._key == namedKeyArray[i].id)
+		{
+			::SendDlgItemMessage(_hSelf, IDC_KEY_COMBO, CB_SETCURSEL, i, 0);
+			break;
+		}
+	}
+}
+
+void ScintillaKeyMap::updateListItem(int index)
+{
+	::SendDlgItemMessage(_hSelf, IDC_LIST_KEYS, LB_INSERTSTRING, index, reinterpret_cast<LPARAM>(string2wstring(toString(index), CP_UTF8).c_str()));
+	::SendDlgItemMessage(_hSelf, IDC_LIST_KEYS, LB_DELETESTRING, index+1, 0);
+}
+
+intptr_t CALLBACK ScintillaKeyMap::run_dlgProc(UINT Message, WPARAM wParam, LPARAM lParam) 
+{
+	
+	switch (Message)
+	{
+		case WM_INITDIALOG :
+		{
+			NppDarkMode::autoSubclassAndThemeChildControls(_hSelf);
+
+			::SetDlgItemText(_hSelf, IDC_NAME_EDIT, string2wstring(_name, CP_UTF8).c_str());
+			_keyCombo = _keyCombos[0];
+
+			for (size_t i = 0 ; i < nbKeys ; ++i)
+			{
+				::SendDlgItemMessage(_hSelf, IDC_KEY_COMBO, CB_ADDSTRING, 0, reinterpret_cast<LPARAM>(string2wstring(namedKeyArray[i].name, CP_UTF8).c_str()));
+			}
+
+			for (size_t i = 0; i < _size; ++i)
+			{
+				::SendDlgItemMessage(_hSelf, IDC_LIST_KEYS, LB_ADDSTRING, 0, reinterpret_cast<LPARAM>(string2wstring(toString(i), CP_UTF8).c_str()));
+			}
+			::SendDlgItemMessage(_hSelf, IDC_LIST_KEYS, LB_SETCURSEL, 0, 0);
+
+			showCurrentSettings();
+			validateDialog();
+
+			// Hide this warning on startup
+			::ShowWindow(::GetDlgItem(_hSelf, IDC_WARNING_STATIC), SW_HIDE);
+
+			NativeLangSpeaker* nativeLangSpeaker = NppParameters::getInstance().getNativeLangSpeaker();
+			nativeLangSpeaker->changeDlgLang(_hSelf, "ShortcutMapperSubDialg");
+			goToCenter();
+			return TRUE;
+		}
+
+		case WM_CTLCOLOREDIT:
+		{
+			if (NppDarkMode::isEnabled())
+			{
+				return NppDarkMode::onCtlColor(reinterpret_cast<HDC>(wParam));
+			}
+			break;
+		}
+
+		case WM_CTLCOLORLISTBOX:
+		{
+			if (NppDarkMode::isEnabled())
+			{
+				return NppDarkMode::onCtlColorListbox(wParam, lParam);
+			}
+			break;
+		}
+
+		case WM_CTLCOLORDLG:
+		case WM_CTLCOLORSTATIC:
+		{
+			if (NppDarkMode::isEnabled())
+			{
+				auto dlgCtrlID = ::GetDlgCtrlID(reinterpret_cast<HWND>(lParam));
+				if (dlgCtrlID == IDC_NAME_EDIT)
+				{
+					return NppDarkMode::onCtlColor(reinterpret_cast<HDC>(wParam));
+				}
+				return NppDarkMode::onCtlColorDarker(reinterpret_cast<HDC>(wParam));
+			}
+			break;
+		}
+
+		case WM_PRINTCLIENT:
+		{
+			if (NppDarkMode::isEnabled())
+			{
+				return TRUE;
+			}
+			break;
+		}
+
+		case NPPM_INTERNAL_REFRESHDARKMODE:
+		{
+			NppDarkMode::autoThemeChildControls(_hSelf);
+			return TRUE;
+		}
+
+		case WM_COMMAND : 
+		{
+			switch (wParam)
+			{
+				case IDC_CTRL_CHECK :
+					_keyCombo._isCtrl = BST_CHECKED == ::SendDlgItemMessage(_hSelf, static_cast<int32_t>(wParam), BM_GETCHECK, 0, 0);
+					validateDialog();
+					return TRUE;
+
+				case IDC_ALT_CHECK :
+					_keyCombo._isAlt = BST_CHECKED == ::SendDlgItemMessage(_hSelf, static_cast<int32_t>(wParam), BM_GETCHECK, 0, 0);
+					validateDialog();
+					return TRUE;
+
+				case IDC_SHIFT_CHECK :
+					_keyCombo._isShift = BST_CHECKED == ::SendDlgItemMessage(_hSelf, static_cast<int32_t>(wParam), BM_GETCHECK, 0, 0);
+					validateDialog();
+					return TRUE;
+
+				case IDOK :
+					//Cleanup
+					_keyCombo._key = 0;
+					_keyCombo._isCtrl = _keyCombo._isAlt = _keyCombo._isShift = false;
+					::EndDialog(_hSelf, 0);
+					return TRUE;
+
+				case IDCANCEL :
+					::EndDialog(_hSelf, -1);
+					return TRUE;
+
+				case IDC_BUTTON_ADD: 
+				{
+					size_t oldsize = _size;
+					int res = addKeyCombo(_keyCombo);
+					if (res > -1)
+					{
+						if (res == static_cast<int32_t>(oldsize))
+						{
+							::SendDlgItemMessage(_hSelf, IDC_LIST_KEYS, LB_INSERTSTRING, static_cast<WPARAM>(-1), reinterpret_cast<LPARAM>(string2wstring(toString(res), CP_UTF8).c_str()));
+						}
+						else
+						{	//update current generic_string, can happen if it was disabled
+							updateListItem(res);
+						}
+						::SendDlgItemMessage(_hSelf, IDC_LIST_KEYS, LB_SETCURSEL, res, 0);
+					}
+					showCurrentSettings();
+					validateDialog();
+					return TRUE; 
+				}
+
+				case IDC_BUTTON_RMVE:
+				{
+					if (_size == 1)	//cannot delete last shortcut
+						return TRUE;
+					auto i = ::SendDlgItemMessage(_hSelf, IDC_LIST_KEYS, LB_GETCURSEL, 0, 0);
+					removeKeyComboByIndex(i);
+					::SendDlgItemMessage(_hSelf, IDC_LIST_KEYS, LB_DELETESTRING, i, 0);
+					if (static_cast<size_t>(i) == _size)
+						i = _size - 1;
+					::SendDlgItemMessage(_hSelf, IDC_LIST_KEYS, LB_SETCURSEL, i, 0);
+					showCurrentSettings();
+					validateDialog();
+					return TRUE; 
+				}
+
+				case IDC_BUTTON_APPLY:
+				{
+					applyToCurrentIndex();
+					validateDialog();
+					return TRUE;
+				}
+
+				default:
+					if (HIWORD(wParam) == CBN_SELCHANGE || HIWORD(wParam) == LBN_SELCHANGE)
+					{
+						switch(LOWORD(wParam))
+						{
+							case IDC_KEY_COMBO:
+							{
+								auto i = ::SendDlgItemMessage(_hSelf, IDC_KEY_COMBO, CB_GETCURSEL, 0, 0);
+								_keyCombo._key = namedKeyArray[i].id;
+								::ShowWindow(::GetDlgItem(_hSelf, IDC_WARNING_STATIC), isEnabled() ? SW_HIDE : SW_SHOW);
+								validateDialog();
+								return TRUE;
+							}
+							case IDC_LIST_KEYS:
+							{
+								showCurrentSettings();
+								validateDialog();
+								return TRUE;
+							}
+						}
+					}
+					return FALSE;
+			}
+		}
+		default :
+			return FALSE;
+	}
+	return FALSE;
+}
+
+void CommandShortcut::setCategoryFromMenu(HMENU hMenu)
+{
+	NativeLangSpeaker* pNativeSpeaker = NppParameters::getInstance().getNativeLangSpeaker();
+
+	if (_id >= IDM_WINDOW_WINDOWS && _id <= IDM_WINDOW_SORT_FS_DSC)
+		pNativeSpeaker->getMainMenuEntryName(_category, hMenu, "Window", L"Window");
+	else if ( _id >= IDM_VIEW_GOTO_ANOTHER_VIEW && _id <= IDM_VIEW_GOTO_END)
+		pNativeSpeaker->getMainMenuEntryName(_category, hMenu, "view", L"View");
+	else if (_id == IDM_EDIT_LTR || _id == IDM_EDIT_RTL)
+		pNativeSpeaker->getMainMenuEntryName(_category, hMenu, "view", L"View");
+	else if (_id == IDC_PREV_DOC || _id == IDC_NEXT_DOC)
+		pNativeSpeaker->getMainMenuEntryName(_category, hMenu, "view", L"View");
+	else if (_id == IDM_FORMAT_TODOS || _id == IDM_FORMAT_TOUNIX || _id == IDM_FORMAT_TOMAC)
+		pNativeSpeaker->getMainMenuEntryName(_category, hMenu, "edit", L"Edit");
+	else if (_id == IDM_EDIT_AUTOCOMPLETE || _id == IDM_EDIT_AUTOCOMPLETE_CURRENTFILE || _id == IDM_EDIT_FUNCCALLTIP ||
+		_id == IDM_EDIT_AUTOCOMPLETE_PATH || _id == IDM_EDIT_FUNCCALLTIP_PREVIOUS || _id == IDM_EDIT_FUNCCALLTIP_NEXT)
+		pNativeSpeaker->getMainMenuEntryName(_category, hMenu, "edit", L"Edit");
+	else if (_id == IDM_LANGSTYLE_CONFIG_DLG)
+		pNativeSpeaker->getMainMenuEntryName(_category, hMenu, "settings", L"Settings");
+	else if (_id == IDM_MACRO_STARTRECORDINGMACRO  ||_id == IDM_MACRO_STOPRECORDINGMACRO  || _id == IDM_MACRO_RUNMULTIMACRODLG ||
+		_id == IDM_MACRO_PLAYBACKRECORDEDMACRO  ||_id == IDM_MACRO_SAVECURRENTMACRO || _id == IDC_EDIT_TOGGLEMACRORECORDING)
+		pNativeSpeaker->getMainMenuEntryName(_category, hMenu, "macro", L"Macro");
+
+
+	else if ( _id < IDM_EDIT)
+		pNativeSpeaker->getMainMenuEntryName(_category, hMenu, "file", L"File");
+	else if ( _id < IDM_SEARCH)
+		pNativeSpeaker->getMainMenuEntryName(_category, hMenu, "edit",L"Edit");
+	else if ( _id < IDM_VIEW)
+		pNativeSpeaker->getMainMenuEntryName(_category, hMenu, "search", L"Search");
+	else if ( _id < IDM_FORMAT)
+		pNativeSpeaker->getMainMenuEntryName(_category, hMenu, "view", L"View");
+	else if ( _id < IDM_LANG)
+		pNativeSpeaker->getMainMenuEntryName(_category, hMenu, "encoding", L"Encoding");
+	else if ( _id < IDM_ABOUT)
+		pNativeSpeaker->getMainMenuEntryName(_category, hMenu, "language", L"Language");
+	else if ( _id < IDM_SETTING)
+		pNativeSpeaker->getMainMenuEntryName(_category, hMenu, "about", L"About");
+	else if ( _id < IDM_TOOL)
+		pNativeSpeaker->getMainMenuEntryName(_category, hMenu, "settings", L"Settings");
+	else if ( _id < IDM_EXECUTE)
+		pNativeSpeaker->getMainMenuEntryName(_category, hMenu, "tools", L"Tools");
+	else
+		pNativeSpeaker->getMainMenuEntryName(_category, hMenu, "run", L"Run");
+}
+
+CommandShortcut& CommandShortcut::operator = (const Shortcut& sct)
+{
+	if (this != &sct)
+	{
+		strcpy(this->_name, sct.getName());
+		this->_keyCombo = sct.getKeyCombo();
+	}
+	return *this;
+}